--- conflicted
+++ resolved
@@ -104,15 +104,9 @@
   hooks:
   - id: blacken-docs
     name: autoformat code blocks in docs
-<<<<<<< HEAD
-    # Got different results when running this hook locally and in CI for
-    # plasmapy.particles.decorators. Consider re-enabling this later.
-    exclude: docs/contributing/coding_guide.rst|plasmapy/particles/decorators.py
-=======
     exclude: docs/contributing/coding_guide.rst
     additional_dependencies:
-    - black==24.1.0
->>>>>>> 9465d574
+    - black==24.1.1
 
 - repo: https://github.com/nbQA-dev/nbQA
   rev: 1.7.1
