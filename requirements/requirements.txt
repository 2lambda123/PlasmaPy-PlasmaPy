--- conflicted
+++ resolved
@@ -8,9 +8,6 @@
 numba >= 0.46
 numpy >= 1.14
 scipy >= 0.19
-<<<<<<< HEAD
+setuptools >= 41.2
 tqdm >= 4.41
-xarray
-=======
-setuptools >= 41.2
->>>>>>> b8d40a0a
+xarray