name: plasmapy

channels:
- astropy
- conda-forge

dependencies:
<<<<<<< HEAD
  - python=3.7
  - numpy
  - scipy
  - astropy
  - h5py
  - matplotlib
  - mpmath
  - pandas
  - pillow
  - pip
  - xarray
  - numba
  - pip:
    - hypothesis
    - docutils
    - numpydoc
    - pytest
    - lmfit
    - pygments>=2.4.1
    - sphinx>=3.2.0
    - sphinx-gallery
    - sphinx_rtd_theme >= 1.0.0
    - towncrier >= 19.2.0
    - pytest-regressions
    - notebook
=======
- python=3.7
- numpy
- scipy
- astropy
- h5py
- matplotlib
- mpmath
- pandas
- pillow
- pip
- xarray
- numba
- pip:
  - hypothesis
  - docutils < 0.17
  - numpydoc
  - pytest
  - lmfit
  - pygments>=2.4.1
  - sphinx>=3.2.0
  - sphinx-gallery
  - sphinx_rtd_theme
  - towncrier >= 19.2.0
  - pytest-regressions
  - notebook
>>>>>>> 727513de
<|MERGE_RESOLUTION|>--- conflicted
+++ resolved
@@ -5,33 +5,6 @@
 - conda-forge
 
 dependencies:
-<<<<<<< HEAD
-  - python=3.7
-  - numpy
-  - scipy
-  - astropy
-  - h5py
-  - matplotlib
-  - mpmath
-  - pandas
-  - pillow
-  - pip
-  - xarray
-  - numba
-  - pip:
-    - hypothesis
-    - docutils
-    - numpydoc
-    - pytest
-    - lmfit
-    - pygments>=2.4.1
-    - sphinx>=3.2.0
-    - sphinx-gallery
-    - sphinx_rtd_theme >= 1.0.0
-    - towncrier >= 19.2.0
-    - pytest-regressions
-    - notebook
-=======
 - python=3.7
 - numpy
 - scipy
@@ -46,15 +19,14 @@
 - numba
 - pip:
   - hypothesis
-  - docutils < 0.17
+  - docutils
   - numpydoc
   - pytest
   - lmfit
-  - pygments>=2.4.1
-  - sphinx>=3.2.0
+  - pygments >= 2.4.1
+  - sphinx >= 3.2.0
   - sphinx-gallery
-  - sphinx_rtd_theme
+  - sphinx_rtd_theme >= 1.0.0
   - towncrier >= 19.2.0
   - pytest-regressions
-  - notebook
->>>>>>> 727513de
+  - notebook