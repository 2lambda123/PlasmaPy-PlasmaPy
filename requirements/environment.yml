--- conflicted
+++ resolved
@@ -5,32 +5,6 @@
 - conda-forge
 
 dependencies:
-<<<<<<< HEAD
-  - python=3.7
-  - numpy
-  - scipy
-  - astropy
-  - h5py
-  - matplotlib
-  - mpmath
-  - pandas
-  - pillow
-  - pip
-  - xarray
-  - pip:
-    - docutils < 0.17
-    - numpydoc
-    - pytest
-    - lmfit
-    - pygments>=2.4.1
-    - sphinx>=3.2.0
-    - sphinx-gallery
-    - sphinx-automodapi
-    - sphinx_rtd_theme
-    - towncrier >= 19.2.0
-    - pytest-regressions
-    - towncrier>=19.2.0
-=======
 - python=3.7
 - numpy
 - scipy
@@ -55,5 +29,4 @@
   - sphinx_rtd_theme >= 1.0.0
   - towncrier >= 19.2.0
   - pytest-regressions
-  - notebook
->>>>>>> 7b4e4aaf
+  - notebook