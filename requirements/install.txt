--- conflicted
+++ resolved
@@ -2,12 +2,7 @@
 # ought to mirror 'install_requires' under 'options' in setup.cfg
 astropy >= 4.0
 cached-property >= 1.5.2
-<<<<<<< HEAD
-ipywidgets >= 7.6.5
-matplotlib >= 3.2
-=======
 matplotlib >= 3.3.0
->>>>>>> 57ac8089
 numpy >= 1.18.1
 packaging
 pandas >= 1.0.0
