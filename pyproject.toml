[build-system]
requires = ["setuptools >= 41.2",
            "setuptools_scm",
            "wheel >= 0.29.0"]  # ought to mirror 'requirements/build.txt'
build-backend = "setuptools.build_meta"

[tool.gilesbot]

[tool.gilesbot.pull_requests]
enabled = true

[tool.gilesbot.towncrier_changelog]
enabled = true
changelog_skip_label = "No changelog entry needed"
help_url = "https://github.com/PlasmaPy/PlasmaPy/blob/main/changelog/README.rst"
changelog_missing = "Missing changelog entry"
changelog_missing_long = "This pull request needs a changelog entry file in `changelog/NUMBER.TYPE.rst`. For more information, consult https://github.com/PlasmaPy/PlasmaPy/blob/main/changelog/README.rst "
verify_pr_number = true
number_incorrect = "Incorrect changelog entry number (match PR!)"
number_incorrect_long = "The changelog entry's number does not match this pull request's number."
type_incorrect = "Incorrect changelog entry type (see list in changelog README)"
type_incorrect_long = "The changelog entry for this PR must have one of the types (as in NUMBER.TYPE.rst) as described in the changelog README)."

[tool.isort]
line_length = 88
wrap_length = 80
sections = ["FUTURE", "STDLIB", "FIRSTPARTY", "LOCALFOLDER"]
known_first_party = ["plasmapy", ]
default_section = "STDLIB"
multi_line_output = 3
use_parentheses = true
include_trailing_comma = true
force_alphabetical_sort_within_sections = true
honor_noqa = true
<<<<<<< HEAD
lines_between_types = 1
=======
lines_between_types = 1

[tool.towncrier]
package = "plasmapy"
filename = "CHANGELOG.rst"
directory = "changelog/"
issue_format = "`#{issue} <https://github.com/plasmapy/plasmapy/pull/{issue}>`__"

[[tool.towncrier.type]]
directory = "breaking"
name = "Backwards Incompatible Changes"
showcontent = true

[[tool.towncrier.type]]
directory = "removal"
name = "Deprecations and Removals"
showcontent = true

[[tool.towncrier.type]]
directory = "feature"
name = "Features"
showcontent = true

[[tool.towncrier.type]]
directory = "bugfix"
name = "Bug Fixes"
showcontent = true

[[tool.towncrier.type]]
directory = "doc"
name = "Improved Documentation"
showcontent = true

[[tool.towncrier.type]]
directory = "trivial"
name = "Trivial/Internal Changes"
showcontent = true
>>>>>>> 7b4e4aaf
<|MERGE_RESOLUTION|>--- conflicted
+++ resolved
@@ -32,9 +32,6 @@
 include_trailing_comma = true
 force_alphabetical_sort_within_sections = true
 honor_noqa = true
-<<<<<<< HEAD
-lines_between_types = 1
-=======
 lines_between_types = 1
 
 [tool.towncrier]
@@ -71,5 +68,4 @@
 [[tool.towncrier.type]]
 directory = "trivial"
 name = "Trivial/Internal Changes"
-showcontent = true
->>>>>>> 7b4e4aaf
+showcontent = true