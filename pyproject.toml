--- conflicted
+++ resolved
@@ -87,18 +87,11 @@
   "unidecode >= 1.3.8",
 ]
 tests = [
-<<<<<<< HEAD
-  "hypothesis >= 6.35.1",
-  "pre-commit >= 3.0.0",
-  "pytest-rerunfailures >= 13.0",
-  "pytest-regressions >= 2.3.1",
-  "pytest-xdist >= 3.0.2",
-=======
   "hypothesis >= 6.97.4",
   "pre-commit >= 3.6.0",
   "pytest-regressions >= 2.5.0",
+  "pytest-rerunfailures >= 13.0",
   "pytest-xdist >= 3.5.0",
->>>>>>> c24ae949
   "tomli >= 2.0.1",
   "tox >= 4.12.1",
 ]
