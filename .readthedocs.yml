# Read the Docs configuration file
# See https://docs.readthedocs.io/en/stable/config-file/v2.html

version: 2

formats:
- htmlzip

build:
  os: ubuntu-22.04
  tools:
    python: '3.12'
  apt_packages:
  - graphviz
  jobs:
    post_build:
    - echo $'\n'For help deciphering documentation build error messages, see:$'\n\n'\ \ https://docs.plasmapy.org/en/latest/contributing/doc_guide.html#troubleshooting

python:
  install:
  - method: pip
    path: .
<<<<<<< HEAD
    extra_requirements:
      - docs
#  - requirements: requirements/requirements_docs_py312.txt
=======
  - requirements: ci_requirements/docs-3.12-linux.txt
>>>>>>> bc851f78
<|MERGE_RESOLUTION|>--- conflicted
+++ resolved
@@ -20,10 +20,6 @@
   install:
   - method: pip
     path: .
-<<<<<<< HEAD
     extra_requirements:
       - docs
-#  - requirements: requirements/requirements_docs_py312.txt
-=======
-  - requirements: ci_requirements/docs-3.12-linux.txt
->>>>>>> bc851f78
+#  - requirements: ci_requirements/docs-3.12-linux.txt