"""
Module containing the definition for the general particle tracker.
"""

__all__ = [
    "ParticleTracker",
]

import collections
import sys
import typing
import warnings
from collections.abc import Iterable
from typing import Literal

import astropy.constants as const
import astropy.units as u
import numpy as np
from numpy.typing import NDArray
from tqdm import tqdm

from plasmapy.formulary.collisions.misc import Bethe_stopping_lite
from plasmapy.particles import Particle, particle_input
from plasmapy.particles.atomic import stopping_power
from plasmapy.plasma.grids import AbstractGrid
from plasmapy.plasma.plasma_base import BasePlasma
from plasmapy.simulation.particle_integrators import (
    AbstractIntegrator,
    RelativisticBorisIntegrator,
)
from plasmapy.simulation.particle_tracker.save_routines import (
    AbstractSaveRoutine,
    DoNotSaveSaveRoutine,
)
from plasmapy.simulation.particle_tracker.termination_conditions import (
    AbstractTerminationCondition,
)
from plasmapy.utils.exceptions import PhysicsWarning, RelativityWarning

_c = const.c
_m_p = const.m_p


class ParticleTracker:
    r"""A particle tracker for particles in electric and magnetic fields without inter-particle interactions.

    Particles are instantiated and pushed through a grid of provided E and
    B fields using the Boris push algorithm. These fields are specified as
    part of a grid which are then interpolated to determine the local field
    acting on each particle.

    The time step used in the push routine can be specified, or an adaptive
    time step will be determined based off the gyroradius of the particle.
    Some save routines involve time stamping the location and velocities of
    particles at fixed intervals. In order for this data to be coherent, it
    is required that all particles follow the same time step. This is
    referred to as a synchronized time step. If no time step is specified
    and the provided save routine does not require a synchronized time step,
    then an adaptive time step is calculated independently for each particle.

    The simulation will push particles through the provided fields until a
    condition is met. This termination condition is provided as an instance
    of the `~plasmapy.simulation.particle_tracker.termination_conditions.AbstractTerminationCondition`
    class as arguments to the simulation constructor. The results of a simulation
    can be exported by specifying an instance of the `~plasmapy.simulation.particle_tracker.save_routines.AbstractSaveRoutine`
    class to the ``run`` method.

    Parameters
    ----------
    grids : An instance of `~plasmapy.plasma.grids.AbstractGrid`
        A Grid object or list of grid objects containing the required quantities.
        The list of required quantities varies depending on other keywords.

    termination_condition : `~plasmapy.simulation.particle_tracker.termination_conditions.AbstractTerminationCondition`
        An subclass of `~plasmapy.simulation.particle_tracker.termination_conditions.AbstractTerminationCondition` which determines when the simulation has finished.
        See `~plasmapy.simulation.particle_tracker.termination_conditions.AbstractTerminationCondition` for more details.

    save_routine : `~plasmapy.simulation.particle_tracker.save_routines.AbstractSaveRoutine`, optional
        An subclass of `~plasmapy.simulation.particle_tracker.save_routines.AbstractSaveRoutine` which determines which
        time steps of the simulation to save. The default is `~plasmapy.simulation.particle_tracker.save_routines.DoNotSaveSaveRoutine`.
        See `~plasmapy.simulation.particle_tracker.save_routines.AbstractSaveRoutine` for more details.

    particle_integrator : `~plasmapy.simulation.particle_integrators.AbstractIntegrator`, optional
        An subclass of `~plasmapy.simulation.particle_integrators.AbstractIntegrator` that is responsible for implementing the push behavior
        of the simulation when provided the electric and magnetic fields. The default value is set to `~plasmapy.simulation.particle_integrators.RelativisticBorisIntegrator`.
        See `~plasmapy.simulation.particle_integrators.AbstractIntegrator` for more information on how to implement custom push routines.

    dt : `~astropy.units.Quantity`, optional
        An explicitly set time step in units convertible to seconds.
        Setting this optional keyword overrules the adaptive time step
        capability and forces the use of this time step throughout.

    dt_range : tuple of shape (2,) of `~astropy.units.Quantity`, optional
        If specified, the calculated adaptive time step will be clamped
        between the first and second values.

    field_weighting : str
        String that selects the field weighting algorithm used to determine
        what fields are felt by the particles. Options are:

        * 'nearest neighbor': Particles are assigned the fields on
            the grid vertex closest to them.
        * 'volume averaged' : The fields experienced by a particle are a
            volume-average of the eight grid points surrounding them.

        The default is 'volume averaged'.

    req_quantities : `list` of `str`, default : `None`
        A list of quantity keys required to be specified on the Grid object.
        The base particle pushing simulation requires the quantities
        [E_x, E_y, E_z, B_x, B_y, B_z]. This keyword is for specifying
        quantities in addition to these six. If any required
        quantities are missing, those quantities will be assumed to be zero
        everywhere. A warning will be raised if any of the additional
        required quantities are missing and are set to zero.

    verbose : bool, optional
        If true, updates on the status of the program will be printed
        into the standard output while running. The default is True.

    Warns
    -----
    `~plasmapy.utils.exceptions.RelativityWarning`
        The provided integrator does not account for relativistic corrections
        and particles have reached a non-negligible fraction of the speed of
        light.

    Notes
    -----
    We adopt the convention of ``NaN`` values to represent various states of a particle.

    If the particle's position and velocity are not ``NaN``, the particle is being tracked and evolved.
    If the particle's position is not ``NaN``, but the velocity is ``NaN``, the particle has been stopped
    (i.e. it is still in the simulation but is no longer evolved.)
    If both the particle's position and velocity are set to ``NaN``, then the particle has been removed from the simulation.
    """

    def __init__(
        self,
        grids: AbstractGrid | Iterable[AbstractGrid],
        termination_condition: AbstractTerminationCondition | None = None,
        save_routine: AbstractSaveRoutine | None = None,
        particle_integrator: type[AbstractIntegrator] | None = None,
        dt=None,
        dt_range=None,
        field_weighting="volume averaged",
        req_quantities=None,
        verbose=True,
    ) -> None:
        # Instantiate the integrator object for use in the _push() method
        self._integrator: AbstractIntegrator = (
            RelativisticBorisIntegrator()
            if not particle_integrator
            else particle_integrator()
        )

        self._raised_relativity_warning = False

        # self.grid is the grid object
        self.grids = self._grid_factory(grids)

        # Errors for unsupported grid types are raised in the validate constructor inputs method

        # Instantiate the "do not save" save routine if no save routine was specified
        if save_routine is None:
            save_routine = DoNotSaveSaveRoutine()

        # Validate inputs to the run function
        self._validate_constructor_inputs(
            grids, termination_condition, save_routine, field_weighting
        )

        self._set_time_step_attributes(dt, termination_condition, save_routine)

        if dt_range is not None and not self._is_adaptive_time_step:
            raise ValueError(
                "Specifying a time step range is only possible for an adaptive time step."
            )

        self.verbose = verbose

        # This flag records whether the simulation has been run
        self._has_run = False

        # Should the tracker update particle energies after every time step to
        # reflect stopping?
        self._do_stopping = False

        # Raise a ValueError if a synchronized dt is required by termination condition or save routine but one is
        # not given. This is only the case if an array with differing entries is specified for dt
        if self._require_synchronized_time and not self._is_synchronized_time_step:
            raise ValueError(
                "Please specify a synchronized time step to use the simulation with this configuration!"
            )

        # Ensure that the grids have defined the necessary quantities or at least zeroed
        self._required_quantities = self._REQUIRED_QUANTITIES.copy()
        self._preprocess_grids(req_quantities)

        # self.grid_arr is the grid positions in si units. This is created here
        # so that it isn't continuously called later
        self.grids_arr = [grid.grid.to(u.m).value for grid in self.grids]

        self.dt = dt.to(u.s).value if dt is not None else None

        dt_range = [0, np.inf] * u.s if dt_range is None else dt_range
        self.dt_range = dt_range.to(u.s).value

        # Update the `tracker` attribute so that the stop condition & save routine can be used
        termination_condition.tracker = self

        save_routine.tracker = self

        self.termination_condition = termination_condition
        self.save_routine = save_routine

    @staticmethod
    def _grid_factory(grids):
        """
        Take the user provided argument for grids and convert it into the proper type.
        """

        if isinstance(grids, AbstractGrid):
            return [
                grids,
            ]
        elif isinstance(grids, collections.abc.Iterable):
            return grids
        else:
            return None

    def _set_time_step_attributes(
        self, dt, termination_condition, save_routine
    ) -> None:
        """Determines whether the simulation will follow a synchronized or adaptive time step."""

        self._require_synchronized_time = (
            termination_condition.require_synchronized_dt
            or (save_routine is not None and save_routine.require_synchronized_dt)
        )

        if isinstance(dt, u.Quantity):
            if isinstance(dt.value, np.ndarray):
                # If an array is specified for the time step, a synchronized time step is implied if all
                # the entries are equal
                self._is_synchronized_time_step = bool(
                    np.all(dt.value[0] == dt.value[:])
                )
            else:
                self._is_synchronized_time_step = True

            self._is_adaptive_time_step = False
        elif dt is None:
            self._is_synchronized_time_step = self._require_synchronized_time
            self._is_adaptive_time_step = True

        if self._is_adaptive_time_step:
            # Initialize default values for time steps per gyroperiod and Courant parameter
            self.setup_adaptive_time_step()

    def setup_adaptive_time_step(
        self,
        time_steps_per_gyroperiod: int | None = 12,
        Courant_parameter: float | None = 0.5,
    ) -> None:
        """Set parameters for the adaptive time step candidates.

        Parameters
        ----------
        time_steps_per_gyroperiod : int, optional
            The minimum ratio of the particle gyroperiod to the timestep. Higher numbers
            correspond to higher temporal resolution. The default is twelve.

        Courant_parameter : float, optional
            The Courant parameter is the minimum ratio of the timestep to the grid crossing time,
            grid cell length / particle velocity. Lower Courant numbers correspond to higher temporal resolution.


        Notes
        -----
        Two candidates are calculated for the adaptive time step: a time step based on the gyroradius
        of the particle and a time step based on the resolution of the grid. The candidate associated
        with the gyroradius of the particle takes a ``time_steps_per_gyroperiod`` parameter that specifies
        how many times the orbit of a gyrating particles will be subdivided. The other candidate,
        associated with the spatial resolution of the grid object, calculates a time step using the time
        it would take the fastest particle to cross some fraction of a grid cell length. This fraction is the Courant number.
        """

        if not self._is_adaptive_time_step:
            raise ValueError(
                "The setup adaptive time step method only applies to adaptive time steps!"
            )

        self._steps_per_gyroperiod = time_steps_per_gyroperiod
        self._Courant_parameter = Courant_parameter

    def _validate_constructor_inputs(
        self, grids, termination_condition, save_routine, field_weighting: str
    ) -> None:
        """
        Ensure the specified termination condition and save routine are actually
        a termination routine class and save routine, respectively.
        """

        if isinstance(grids, BasePlasma):
            raise TypeError(
                "It appears you may be trying to access an older version of the ParticleTracker class."
                "This class has been deprecated."
                "Please revert to PlasmaPy version 2023.5.1 to use this version of ParticleTracker."
            )
        # The constructor did not recognize the provided grid object
        elif self.grids is None:
            raise TypeError("Type of argument `grids` not recognized.")

        if not isinstance(termination_condition, AbstractTerminationCondition):
            raise TypeError("Please specify a valid termination condition.")

        if not isinstance(save_routine, AbstractSaveRoutine):
            raise TypeError("Please specify a valid save routine.")

        # Load and validate inputs
        field_weightings = ["volume averaged", "nearest neighbor"]
        if field_weighting in field_weightings:
            self.field_weighting = field_weighting
        else:
            raise ValueError(
                f"{field_weighting} is not a valid option for ",
                "field_weighting. Valid choices are",
                f"{field_weightings}",
            )

    # Some quantities are necessary for the particle tracker to function
    # regardless of other configurations
    _REQUIRED_QUANTITIES: typing.ClassVar[set[str]] = {
        "E_x",
        "E_y",
        "E_z",
        "B_x",
        "B_y",
        "B_z",
    }

    def _preprocess_grids(self, additional_required_quantities) -> None:
        """Add required quantities to grid objects.

        Grids lacking the default required quantities will be filled with zeros.
        This method is not only called during instantiation of the |ParticleTracker|
        but is also called when enabling stopping.
        """

        # Convert the required quantities set to a list to appease type hinting
        quantities_list = list(self._REQUIRED_QUANTITIES)

        for grid in self.grids:
            # Require the field quantities - do not warn if they are absent
            # and are replaced with zeros
            grid.require_quantities(
                quantities_list,
                replace_with_zeros=True,
                warn_on_replace_with_zeros=False,
            )

            # "additional_required_quantities" can also refer to explicitly specified
            # fields that are covered as default field requirements
            if additional_required_quantities is not None:
                # Require the additional quantities - in this case, do warn
                # if they are set to zeros
                grid.require_quantities(
                    additional_required_quantities, replace_with_zeros=True
                )

        if additional_required_quantities is not None:
            # Add additional required quantities based off simulation configuration
            # this must be done after the above processing to properly get warnings
            self._required_quantities.update(additional_required_quantities)

        for grid in self.grids:
            for rq in self._required_quantities:
                # Check that there are no infinite values
                if not np.isfinite(grid[rq].value).all():
                    raise ValueError(
                        f"Input arrays must be finite: {rq} contains "
                        "either NaN or infinite values."
                    )

                # Check that the max values on the edges of the arrays are
                # small relative to the maximum values on that grid
                #
                # Array must be dimensionless to re-assemble it into an array
                # of max values like this
                arr = np.abs(grid[rq]).value
                edge_max = np.max(
                    np.array(
                        [
                            np.max(a)
                            for a in (
                                arr[0, :, :],
                                arr[-1, :, :],
                                arr[:, 0, :],
                                arr[:, -1, :],
                                arr[:, :, 0],
                                arr[:, :, -1],
                            )
                        ]
                    )
                )

                if edge_max > 1e-3 * np.max(arr):
                    unit = grid.recognized_quantities[rq].unit
                    warnings.warn(
                        "Quantities should go to zero at edges of grid to avoid "
                        f"non-physical effects, but a value of {edge_max:.2E} {unit} was "
                        f"found on the edge of the {rq} array. Consider applying a "
                        "envelope function to force the quantities at the edge to go to "
                        "zero.",
                        RuntimeWarning,
                    )

    @property
    def num_grids(self) -> int:
        """The number of grids specified at instantiation."""
        return len(self.grids)

    def _log(self, msg) -> None:
        if self.verbose:
            print(msg)  # noqa: T201

    @particle_input
    def load_particles(
        self,
        x,
        v,
        particle: Particle,
    ) -> None:
        r"""
        Load arrays of particle positions and velocities.

        Parameters
        ----------
        x : `~astropy.units.Quantity`, shape (N,3)
            Positions for N particles

        v : `~astropy.units.Quantity`, shape (N,3)
            Velocities for N particles

        particle : |particle-like|
            Representation of the particle species as either a |Particle| object
<<<<<<< HEAD
            or a string representation. The default species are protons.
=======
            or a string representation.
>>>>>>> c34e206b
        """
        # Raise an error if the run method has already been called.
        self._enforce_order()

        # TODO: it is an assumption that there exists only one specie of particles
        #  is this a reasonable assumption?
        self.q = particle.charge.to(u.C).value
        self.m = particle.mass.to(u.kg).value
        self._particle = particle

        if x.shape[0] != v.shape[0]:
            raise ValueError(
                "Provided x and v arrays have inconsistent numbers "
                " of particles "
                f"({x.shape[0]} and {v.shape[0]} respectively)."
            )
        else:
            self.nparticles: int = x.shape[0]

        self.x = x.to(u.m).value
        self.v = v.to(u.m / u.s).value

    def _is_quantity_defined_on_one_grid(self, quantity: str) -> bool:
        r"""
        Check to ensure the provided quantity string is defined on at least one grid.

        Returns ``True`` if the quantity is defined on at least one grid and
        ``False`` if none of the grids have defined the specified quantity.
        """

        return any(quantity in grid.quantities for grid in self.grids)

    def _validate_stopping_inputs(
        self,
        method: Literal["NIST", "Bethe"],
        materials: list[str] | None = None,
        I: u.Quantity[u.eV] | None = None,  # noqa: E741
    ) -> bool:
        r"""
        Validate inputs to the `add_stopping` method. Raises errors if the
        proper keyword arguments are not provided for a given method.
        """

        match method:
            case "NIST":
                if materials is None:
                    raise ValueError(
                        "Please specify the relevant materials to use NIST stopping!"
                    )

                if len(materials) != len(self.grids):
                    raise ValueError(
                        "Please provide an array of length ngrids for the materials."
                    )

                if not self._is_quantity_defined_on_one_grid("rho"):
                    warnings.warn(
                        "The density is not defined on any of the provided grids! Particle stopping will not be "
                        "calculated.",
                        RuntimeWarning,
                    )

                    # Don't set `_do_stopping`. The push loop does not have to do stopping
                    # calculations
                    return False
            case "Bethe":
                if I is None:
                    raise ValueError(
                        "Please specify the mean excitation energy (I) to use Bethe stopping!"
                    )

                if len(I) != len(self.grids):
                    raise ValueError(
                        "Please provide an array of length ngrids for the mean excitation energy."
                    )

                if not self._is_quantity_defined_on_one_grid("n_e"):
                    warnings.warn(
                        "The electron number density is not defined on any of the provided grids! "
                        "Particle stopping will not be calculated.",
                        RuntimeWarning,
                    )

                    # Don't set `_do_stopping`. The push loop does not have to do stopping
                    # calculations
                    return False

        return True

    def add_stopping(
        self,
        method: Literal["NIST", "Bethe"],
        materials: list[str] | None = None,
        I: u.Quantity[u.eV] | None = None,  # noqa: E741
    ):
        r"""
        Enable particle stopping using experimental stopping powers.

        Interpolation of stopping powers is conducted using data from the NIST
        PSTAR. This information is combined with the mass density quantity
        provided in the grids to calculate the energy loss over the distance
        travelled during a timestep.
        """

        # Check inputs for user error and raise respective exceptions/warnings if
        # necessary. Returns `True` if no errors were detected. If a "falsy" value
        # is returned then the add_stopping method will abort.
        if not self._validate_stopping_inputs(method, materials, I):
            return

        match method:
            case "NIST":
                # Require that each grid has a defined mass density
                for grid in self.grids:
                    grid.require_quantities(["rho"], replace_with_zeros=True)

                self._required_quantities.update({"rho"})
                stopping_power_interpolators = [
                    stopping_power(self._particle, material, return_interpolator=True)
                    for material in materials
                ]

            case "Bethe":
                # Require that each grid has a defined electron number density
                for grid in self.grids:
                    grid.require_quantities(["n_e"], replace_with_zeros=True)

                self._required_quantities.update({"n_e"})
                self._raised_energy_warning = False

                # These functions are used to represent that the mean excitation energy
                # does not change over space for a given grid.
                def wrapped_Bethe_stopping(I_grid):
                    def inner_Bethe_stopping(v, n_e):
                        return Bethe_stopping_lite(
                            I_grid, n_e, v, self._particle.charge_number
                        )

                    return inner_Bethe_stopping

                stopping_power_interpolators = [
                    wrapped_Bethe_stopping(I_grid.si.value) for I_grid in I
                ]

            case _:
                raise ValueError(
                    f"Please provide one of 'NIST' or 'Bethe' for the method keyword. (Got: {method})"
                )

        self._do_stopping = True
        self._stopping_method = method
        self._stopping_power_interpolators = stopping_power_interpolators

    def run(self) -> None:
        r"""
        Runs a particle-tracing simulation.
        Time steps are adaptively calculated based on the local grid resolution
        of the particles and the electric and magnetic fields they are
        experiencing.

        Returns
        -------
        None

        """

        self._enforce_particle_creation()

        # Keep track of how many push steps have occurred for trajectory tracing
        # This number is independent of the current "time" of the simulation
        self.iteration_number = 0

        # The time state of a simulation with synchronized time step can be described
        # by a single number. Otherwise, a time value is required for each particle.
        self.time: NDArray[np.float64] | float = (
            np.zeros((self.nparticles, 1)) if not self.is_synchronized_time_step else 0
        )

        # Entered grid -> non-zero if particle EVER entered any grid
        self.entered_grid: NDArray[np.bool_] = np.zeros([self.nparticles]).astype(
            np.bool_
        )

        # Initialize a "progress bar" (really more of a meter)
        # Setting sys.stdout lets this play nicely with regular print()
        pbar = tqdm(
            initial=0,
            total=self.termination_condition.total,
            disable=not self.verbose,
            desc=self.termination_condition.progress_description,
            unit=self.termination_condition.units_string,
            bar_format="{l_bar}{bar}{n:.1e}/{total:.1e} {unit}",
            file=sys.stdout,
        )

        # Push the particles until the termination condition is satisfied
        # or the number of particles being evolved is zero
        is_finished = False
        while not (is_finished or self.nparticles_tracked == 0):
            is_finished = self.termination_condition.is_finished
            progress = min(
                self.termination_condition.progress, self.termination_condition.total
            )

            pbar.n = progress
            pbar.last_print_n = progress
            pbar.update(0)

            self._push()

            # The state of a step is saved after each time step by calling `post_push_hook`
            # The save routine may choose to do nothing with this information
            if self.save_routine is not None:
                self.save_routine.post_push_hook()

        # Simulation has finished running
        self._has_run = True

        # Force save of the final state of the simulation if a save routine is
        # provided
        if self.save_routine is not None:
            self.save_routine.save()

        pbar.close()

        self._log("Run completed")

    @property
    def num_entered(self):
        """Count the number of particles that have entered the grids.
        This number is calculated by summing the number of non-zero entries in the
        entered grid array.
        """

        return (self.entered_grid > 0).sum()

    @property
    def fract_entered(self):
        """The fraction of particles that have entered the grid.
        The denominator of this fraction is based off the number of tracked
        particles, and therefore does not include stopped or removed particles.
        """
        return self.num_entered / self.nparticles_tracked

    def _stop_particles(self, particles_to_stop_mask) -> None:
        """Stop tracking the particles specified by the stop mask.

        This is represented by setting the particle's velocity to NaN.
        """

        if len(particles_to_stop_mask) != self.x.shape[0]:
            raise ValueError(
                f"Expected mask of size {self.x.shape[0]}, got {len(particles_to_stop_mask)}"
            )

        self.v[particles_to_stop_mask] = np.nan

    def _remove_particles(self, particles_to_remove_mask) -> None:
        """Remove the specified particles from the simulation.

        For the sake of keeping consistent array lengths, the position and
        velocities of the removed particles are set to NaN.
        """

        if len(particles_to_remove_mask) != self.x.shape[0]:
            raise ValueError(
                f"Expected mask of size {self.x.shape[0]}, got {len(particles_to_remove_mask)}"
            )

        self.x[particles_to_remove_mask] = np.nan
        self.v[particles_to_remove_mask] = np.nan

    # *************************************************************************
    # Run/push loop methods
    # *************************************************************************

    def _adaptive_dt(self, Ex, Ey, Ez, Bx, By, Bz) -> NDArray[np.float64] | float:  # noqa: ARG002
        r"""
        Calculate the appropriate dt for each grid based on a number of
        considerations including the local grid resolution (ds) and the
        gyroperiod of the particles in the current fields.
        """

        # candidate time steps includes one per grid (based on the grid resolution)
        # plus additional candidates based on the field at each particle
        candidates = np.ones([self.nparticles, self.num_grids + 1]) * np.inf

        # Compute the time step indicated by the grid resolution
        ds = np.array([grid.grid_resolution.to(u.m).value for grid in self.grids])
        gridstep = self._Courant_parameter * (ds / self.vmax)

        # Wherever a particle is on a grid, include that grid's grid step
        # in the list of candidate time steps
        for i, _grid in enumerate(self.grids):  # noqa: B007
            candidates[:, i] = np.where(
                self.particles_on_grid[:, i] > 0, gridstep[i], np.inf
            )

        # If not, compute a number of possible time steps
        # Compute the cyclotron gyroperiod
        Bmag = np.max(np.sqrt(Bx**2 + By**2 + Bz**2)).to(u.T).value
        # Compute the gyroperiod
        if Bmag == 0:
            gyroperiod = np.inf
        else:
            gyroperiod = (
                2 * np.pi * self.m / (np.abs(self.q) * np.max(Bmag))
            )  # Account for negative charges!

        # Subdivide the gyroperiod into a provided number of steps
        # Use the result as the candidate associated with gyration in B field
        candidates[:, self.num_grids] = gyroperiod / self._steps_per_gyroperiod

        # TODO: introduce a minimum time step based on electric fields too!

        # Enforce limits on dt
        candidates = np.clip(candidates, self.dt_range[0], self.dt_range[1])

        if not self._is_synchronized_time_step:
            # dt is the min of all the candidates for each particle
            # a separate dt is returned for each particle
            dt = np.min(candidates, axis=-1)

            # dt should never actually be infinite, so replace any infinities
            # with the largest gridstep
            dt[dt == np.inf] = np.max(gridstep)
        else:
            # a single value for dt is returned
            # this is the time step used for all particles
            dt = np.min(candidates)

        return dt

    @property
    def particles_on_grid(self):
        r"""
        Returns a boolean mask of shape [ngrids, nparticles] corresponding to
        whether or not the particle is on the associated grid.
        """

        all_particles = np.array([grid.on_grid(self.x * u.m) for grid in self.grids]).T
        all_particles[~self._tracked_particle_mask] = False

        return all_particles

    @property
    def _particle_kinetic_energy(self):
        r"""
        Return the non-relativistic kinetic energy of the particles.
        """

        # TODO: how should the relativistic case be handled?
        return 0.5 * self.m * np.square(np.linalg.norm(self.v, axis=-1, keepdims=True))

    def _interpolate_grid(self):
        # Get a list of positions (input for interpolator)
        tracked_mask = self._tracked_particle_mask

        self.iteration_number += 1

        pos_tracked = self.x[tracked_mask]

        # entered_grid is zero at the end if a particle has never
        # entered any grid
        self.entered_grid += np.sum(self.particles_on_grid, axis=-1).astype(np.bool_)

        # TODO: how should we handle unrecognized quantities?

        # Construct a dictionary to store the interpolation results
        # This is accomplished using a dictionary comprehension. Each quantity is
        # initialized as a zeros array with its respective units
        total_grid_values = {
            field_name: np.zeros(self.nparticles_tracked)
            * AbstractGrid.recognized_quantities[field_name].unit
            for field_name in self._required_quantities
        }

        for grid in self.grids:
            # TODO: maybe convert this to a ternary operator for now?
            match self.field_weighting:
                case "volume averaged":
                    interpolation_method = grid.volume_averaged_interpolator
                case "nearest neighbor":
                    interpolation_method = grid.nearest_neighbor_interpolator

            # Use the keys of `total_grid_values` as input quantity strings to the interpolator
            grid_values = interpolation_method(
                pos_tracked * u.m, *total_grid_values.keys(), persistent=True
            )

            # Iterate through the interpolated fields and add them to the running sum
            # NaN values are zeroed
            for grid_value, grid_name in zip(
                grid_values,
                total_grid_values.keys(),
                strict=True,
            ):
                total_grid_values[grid_name] += np.nan_to_num(
                    grid_value,
                    0.0 * AbstractGrid.recognized_quantities[grid_name].unit,
                )

        return total_grid_values

    def _update_time(self, summed_field_values):
        r"""
        Calculate an appropriate time step for the simulation with respect to
        user configuration. Returns the calculated time step.
        """
        # Calculate the adaptive time step from the fields currently experienced
        # by the particles
        # If user sets dt explicitly, that's handled in _adaptive_dt
        if self._is_adaptive_time_step:
            dt = self._adaptive_dt(
                summed_field_values["E_x"],
                summed_field_values["E_y"],
                summed_field_values["E_z"],
                summed_field_values["B_x"],
                summed_field_values["B_y"],
                summed_field_values["B_z"],
            )
        else:
            dt = self.dt

        # Make sure the time step can be multiplied by a [nparticles, 3] shape field array
        if isinstance(dt, np.ndarray) and dt.size > 1:
            dt = dt[self._tracked_particle_mask, np.newaxis]

            # Increment the tracked particles' time by dt
            self.time[self._tracked_particle_mask] += dt
        else:
            self.time += dt

        return dt

    def _update_position(self, summed_field_values):
        r"""
        Update the positions and velocities of the simulated particles using the
        integrator provided at instantiation.
        """

        # Create arrays of E and B as required by push algorithm
        E = np.array(
            [
                summed_field_values["E_x"].to(u.V / u.m).value,
                summed_field_values["E_y"].to(u.V / u.m).value,
                summed_field_values["E_z"].to(u.V / u.m).value,
            ]
        )
        E = np.moveaxis(E, 0, -1)
        B = np.array(
            [
                summed_field_values["B_x"].to(u.T).value,
                summed_field_values["B_y"].to(u.T).value,
                summed_field_values["B_z"].to(u.T).value,
            ]
        )
        B = np.moveaxis(B, 0, -1)

        pos_tracked = self.x[self._tracked_particle_mask]
        vel_tracked = self.v[self._tracked_particle_mask]
        x_results, v_results = self._integrator.push(
            pos_tracked, vel_tracked, B, E, self.q, self.m, self.dt
        )

        self.x[self._tracked_particle_mask], self.v[self._tracked_particle_mask] = (
            x_results,
            v_results,
        )

    def _update_velocity_stopping(self, summed_field_values):
        r"""
        Apply stopping to the simulated particles using the provided stopping
        routine. The stopping is applied to the simulation by calculating the
        new energy values of the particles, and then updating the particles'
        velocity to match these energies.
        """

        current_speeds = np.linalg.norm(
            self.v[self._tracked_particle_mask], axis=-1, keepdims=True
        )
        velocity_unit_vectors = np.multiply(
            1 / current_speeds, self.v[self._tracked_particle_mask]
        )
        dx = np.multiply(current_speeds, self.dt)

        stopping_power = np.zeros((self.nparticles_tracked, 1))
        relevant_kinetic_energy = (
            self._particle_kinetic_energy[self._tracked_particle_mask] * u.J
        )

        # TODO: how can we reorganize this if we decide to add more stopping
        #  routines in the future?
        match self._stopping_method:
            case "NIST":
                for cs in self._stopping_power_interpolators:
                    interpolation_result = cs(relevant_kinetic_energy).si.value

                    stopping_power += interpolation_result

                energy_loss_per_length = np.multiply(
                    stopping_power,
                    summed_field_values["rho"].si.value[:, np.newaxis],
                )
            case "Bethe":
                for cs in self._stopping_power_interpolators:
                    interpolation_result = cs(
                        current_speeds,
                        summed_field_values["n_e"].si.value[:, np.newaxis],
                    )

                    stopping_power += interpolation_result

                energy_loss_per_length = stopping_power

                if (
                    not self._raised_energy_warning
                    and np.min(energy_loss_per_length * u.J).to(u.MeV).value < 1
                ):
                    self._raised_energy_warning = True

                    warnings.warn(
                        "The Bethe model is only valid for high energy particles. Consider using"
                        "NIST stopping if you require accurate stopping powers at lower energies.",
                        category=PhysicsWarning,
                    )

        dE = -np.multiply(energy_loss_per_length, dx)

        # Update the velocities of the particles using the new energy values
        # TODO: again, figure out how to differentiate relativistic and classical cases
        E = self._particle_kinetic_energy[self._tracked_particle_mask] + dE

        particles_to_be_stopped_mask = np.full(
            shape=self._tracked_particle_mask.shape, fill_value=False
        )
        tracked_particles_to_be_stopped_mask = (
            E < 0
        ).flatten()  # A subset of the tracked particles!
        # Of the tracked particles, stop the ones indicated by the subset mask
        particles_to_be_stopped_mask[self._tracked_particle_mask] = (
            tracked_particles_to_be_stopped_mask
        )

        new_speeds = np.sqrt(2 * E / self.m)
        self.v[self._tracked_particle_mask] = np.multiply(
            new_speeds, velocity_unit_vectors
        )

        self._stop_particles(particles_to_be_stopped_mask)

    def _push(self) -> None:
        r"""
        Advance particles using an implementation of the time-centered
        Boris algorithm.
        """

        # Interpolate fields at particle positions
        total_grid_values = self._interpolate_grid()

        # Calculate an appropriate timestep (uniform, synchronized)
        self.dt = self._update_time(total_grid_values)

        # Update the position and velocities of the particles using timestep
        # calculations as well as the magnitude of E and B fields
        self._update_position(total_grid_values)

        if not self._integrator.is_relativistic and not self._raised_relativity_warning:
            beta_max = self.vmax / const.c.si.value

            if beta_max >= 0.01:
                self._raised_relativity_warning = True

                warnings.warn(
                    f"Particles have reached {beta_max}% of the speed of light. Consider using a relativistic integrator for more accurate results.",
                    RelativityWarning,
                )

        # Update velocities to reflect stopping
        if self._do_stopping:
            self._update_velocity_stopping(total_grid_values)

    @property
    def on_any_grid(self) -> NDArray[np.bool_]:
        """
        Binary array for each particle indicating whether it is currently
        on ANY grid.
        """
        return np.sum(self.particles_on_grid, axis=-1) > 0

    @property
    def vmax(self) -> float:
        """The maximum velocity of any particle in the simulation.

        This quantity is used for determining the grid crossing maximum time step.
        """
        tracked_mask = self._tracked_particle_mask

        return float(np.max(np.linalg.norm(self.v[tracked_mask], axis=-1)))

    @property
    def _tracked_particle_mask(self) -> NDArray[np.bool_]:
        """
        Calculates a boolean mask corresponding to particles that have not been stopped or removed.
        """
        # See Class docstring for definition of `stopped` and `removed`
        return ~np.logical_or(np.isnan(self.x[:, 0]), np.isnan(self.v[:, 0]))

    @property
    def nparticles_tracked(self) -> int:
        """Return the number of particles currently being tracked.
        That is, they do not have NaN position or velocity.
        """
        return int(self._tracked_particle_mask.sum())

    @property
    def is_adaptive_time_step(self) -> bool:
        """Return whether the simulation is calculating an adaptive time step or using the user-provided time step."""
        return self._is_adaptive_time_step

    @property
    def is_synchronized_time_step(self) -> bool:
        """Return if the simulation is applying the same time step across all particles."""
        return self._is_synchronized_time_step

    def _enforce_particle_creation(self) -> None:
        """Ensure the array position array `x` has been populated."""

        # Check to make sure particles have already been generated
        if not hasattr(self, "x"):
            raise ValueError(
                "Either the create_particles or load_particles method must be "
                "called before running the particle tracing algorithm."
            )

    def _enforce_order(self) -> None:
        r"""
        The `Tracker` methods could give strange results if setup methods
        are used again after the simulation has run. This method
        raises an error if the simulation has already been run.

        """

        if self._has_run:
            raise RuntimeError(
                "Modifying the `Tracker` object after running the "
                "simulation is not supported. Create a new `Tracker` "
                "object for a new simulation."
            )<|MERGE_RESOLUTION|>--- conflicted
+++ resolved
@@ -445,11 +445,7 @@
 
         particle : |particle-like|
             Representation of the particle species as either a |Particle| object
-<<<<<<< HEAD
-            or a string representation. The default species are protons.
-=======
             or a string representation.
->>>>>>> c34e206b
         """
         # Raise an error if the run method has already been called.
         self._enforce_order()
