"""
Routines for the analysis of proton radiographs. These routines can be broadly
classified as either creating synthetic radiographs from prescribed fields or
methods of 'inverting' experimentally created radiographs to reconstruct the
original fields (under some set of assumptions).
"""

__all__ = ["Tracker", "synthetic_radiograph"]

import warnings
from collections.abc import Iterable
from pathlib import Path

import astropy.constants as const
import astropy.units as u
import h5py
import numpy as np

from plasmapy import particles
from plasmapy.formulary.mathematics import rot_a_to_b
from plasmapy.particles import Particle
from plasmapy.plasma.grids import AbstractGrid
from plasmapy.simulation.particle_tracker.particle_tracker import ParticleTracker
from plasmapy.simulation.particle_tracker.save_routines import SaveOnceOnCompletion
from plasmapy.simulation.particle_tracker.termination_conditions import (
    AllParticlesOffGridTerminationCondition,
)


def _coerce_to_cartesian_si(pos):
    """
    Takes a tuple of `astropy.unit.Quantity` values representing a position
    in space in either Cartesian, cylindrical, or spherical coordinates, and
    returns a numpy array representing the same point in Cartesian
    coordinates and units of meters.
    """
    # Auto-detect geometry based on units
    geo_units = [x.unit for x in pos]
    if geo_units[2].is_equivalent(u.rad):
        geometry = "spherical"
    elif geo_units[1].is_equivalent(u.rad):
        geometry = "cylindrical"
    else:
        geometry = "cartesian"

    # Convert geometrical inputs between coordinates systems
    pos_out = np.zeros(3)
    if geometry == "cartesian":
        x, y, z = pos
        pos_out[0] = x.to(u.m).value
        pos_out[1] = y.to(u.m).value
        pos_out[2] = z.to(u.m).value

    elif geometry == "cylindrical":
        r, t, z = pos
        r = r.to(u.m)
        t = t.to(u.rad).value
        z = z.to(u.m)
        pos_out[0] = (r * np.cos(t)).to(u.m).value
        pos_out[1] = (r * np.sin(t)).to(u.m).value
        pos_out[2] = z.to(u.m).value

    elif geometry == "spherical":
        r, t, p = pos
        r = r.to(u.m)
        t = t.to(u.rad).value
        p = p.to(u.rad).value

        pos_out[0] = (r * np.sin(t) * np.cos(p)).to(u.m).value
        pos_out[1] = (r * np.sin(t) * np.sin(p)).to(u.m).value
        pos_out[2] = (r * np.cos(t)).to(u.m).value

    return pos_out


class _SyntheticRadiographySaveRoutine(SaveOnceOnCompletion):
    def __init__(self, output_directory: Path) -> None:
        super().__init__(output_directory=output_directory)

        self._quantities = {
            "source": (u.m, "attribute"),
            "detector": (u.m, "attribute"),
            "mag": (u.m, "attribute"),
            "max_deflection": (None, "attribute"),
            "nparticles": (None, "attribute"),
            "x": (u.m, "dataset"),
            "y": (u.m, "dataset"),
            "v": (u.m / u.s, "dataset"),
            "x0": (u.m, "dataset"),
            "y0": (u.m, "dataset"),
            "v0": (u.m, "dataset"),
        }

    def save(self) -> None:
        result_dictionary = self._particle_tracker.results_dict

        if self.output_directory is None:
            return

        output_file_path = self.output_directory / "output.hdf5"

        with h5py.File(output_file_path, "w") as output_file:
            for key, (_units, data_type) in self._quantities.items():  # noqa: B007
                match data_type:
                    case "attribute":
                        output_file.attrs.create(key, result_dictionary[key])
                    case "dataset":
                        output_file.create_dataset(key, data=result_dictionary[key])


class Tracker(ParticleTracker):
    r"""
    Represents a charged particle radiography experiment with simulated or
    calculated E and B fields given at positions defined by a grid of spatial
    coordinates. The particle source and detector plane are defined by vectors
    from the origin of the grid.

    Parameters
    ----------
    grids : `~plasmapy.plasma.grids.AbstractGrid` or subclass thereof, or list
        of same.
        A Grid object or list of grid objects containing the required
        quantities [E_x, E_y, E_z, B_x, B_y, B_z].
        If any of these quantities are missing, a warning will be given and that
        quantity will be assumed to be zero everywhere.

    source : `~astropy.units.Quantity`, shape (3)
        A vector pointing from the origin of the grid to the location
        of the particle source. This vector will be interpreted as
        being in either Cartesian, cylindrical, or spherical coordinates
        based on its units. Valid geometries are:

        * Cartesian (x,y,z) : (meters, meters, meters)
        * Cylindrical (r, theta, z) : (meters, radians, meters)
        * Spherical (r, theta, phi) : (meters, radians, radians)

        In spherical coordinates theta is the polar angle.

    detector : `~astropy.units.Quantity`, shape (3)
        A vector pointing from the origin of the grid to the center
        of the detector plane. The vector from the source point to this
        point defines the normal vector of the detector plane. This vector
        can also be specified in Cartesian, cylindrical, or spherical
        coordinates (see the ``source`` keyword).

    dt : `~astropy.units.Quantity`, optional
        An explicitly set time step in units convertible to seconds.
        Setting this optional keyword overrules the adaptive time step
        capability and forces the use of this time step throughout.

    dt_range : tuple of shape (2,) of `~astropy.units.Quantity`, optional
        If specified, the calculated adaptive time step will be clamped
        between the first and second values.

    field_weighting : str
        String that selects the field weighting algorithm used to determine
        what fields are felt by the particles. Options are:

        * 'nearest neighbor':
            Particles are assigned the fields on the grid vertex closest to
            them.
        * 'volume averaged':
            The fields experienced by a particle are a volume-average of the
            eight grid points surrounding them.

        The default is 'volume averaged'.

    detector_hdir : `numpy.ndarray`, shape (3), optional
        A unit vector (in Cartesian coordinates) defining the horizontal
        direction on the detector plane. By default, the horizontal axis in the
        detector plane is defined to be perpendicular to both the
        source-to-detector vector and the z-axis (unless the source-to-detector
        axis is parallel to the z axis, in which case the horizontal axis is
        the x-axis).

        The detector vertical axis is then defined
        to be orthogonal to both the source-to-detector vector and the
        detector horizontal axis.

    output_directory : `~pathlib.Path`, optional
        Directory for objects that are saved to disk. If a directory is not
        specified then a memory save routine is used.

    fraction_exited_threshold : float, optional
        The fraction of particles that must leave the grids to terminate the
        simulation. This does not include particles that have never entered
        the grids. By default, this is set to ``0.001`` (or 0.1%).

    relativistic_beta_threshold: `float`, optional
        The threshold fraction of the speed of light, which once exceeded, will
        trigger the simulation to switch to a relativistic Boris push. The
        default value for this is ``0.01`` (or 1% of the speed of light.)

    verbose : bool, optional
        If `True`, updates on the status of the program will be printed
        into the standard output while running.
    """

    def __init__(
        self,
        grids: AbstractGrid | Iterable[AbstractGrid],
        source: u.Quantity[u.m],
        detector: u.Quantity[u.m],
        dt=None,
        dt_range=None,
        field_weighting="volume averaged",
        detector_hdir=None,
        output_file: Path | None = None,
<<<<<<< HEAD
        fraction_exited_threshold: float = 0.999,
=======
        fraction_exited_threshold: float = 0.001,
        relativistic_beta_threshold=0.01,
>>>>>>> 263bf746
        verbose: bool = True,
    ) -> None:
        # The synthetic radiography class handles logging, so we can disable logging for the particle tracker
        # The particle tracker class ensures that the provided grid argument has the proper type and
        # that the necessary grid quantities are created if they are not already specified
        save_routine = (
            _SyntheticRadiographySaveRoutine(output_file)
            if output_file is not None
            else None
        )

        termination_condition = AllParticlesOffGridTerminationCondition(
            fraction_exited_threshold=fraction_exited_threshold
        )

        super().__init__(
            grids,
            termination_condition,
            save_routine,
            dt=dt,
            dt_range=dt_range,
            field_weighting=field_weighting,
            relativistic_beta_threshold=relativistic_beta_threshold,
            verbose=False,
        )

        self.verbose = verbose

        # A list of wire meshes added to the grid with add_wire_mesh
        # Particles that would hit these meshes will be removed at runtime
        # by _apply_wire_mesh
        self.mesh_list = []

        # ************************************************************************
        # Setup the source and detector geometries
        # ************************************************************************

        self.source = _coerce_to_cartesian_si(source)
        self.detector = _coerce_to_cartesian_si(detector)
        self._log(f"Source: {self.source} m")
        self._log(f"Detector: {self.detector} m")

        # Calculate normal vectors (facing towards the grid origin) for both
        # the source and detector planes
        self.src_n = -self.source / np.linalg.norm(self.source)
        self.det_n = -self.detector / np.linalg.norm(self.detector)

        # Vector directly from source to detector
        self.src_det = self.detector - self.source

        # Magnification
        self.mag = 1 + (np.linalg.norm(self.detector) / np.linalg.norm(self.source))
        self._log(f"Magnification: {self.mag}")

        # Check that source-detector vector actually passes through the grid
        test = [
            grid.vector_intersects(self.source * u.m, self.detector * u.m)
            for grid in self.grids
        ]
        if not any(test):
            raise ValueError(
                "The vector between the source and the detector "
                "does not intersect the grid provided!"
            )

        # Determine the angle above which particles will not hit the grid
        # these particles can be ignored until the end of the simulation,
        # then immediately advanced to the detector grid with their original
        # velocities
        self.max_theta_hit_grid = self._max_theta_hit_grid()

        # *********************************************************************
        # Define the detector plane
        # *********************************************************************

        # Load or calculate the detector hdir
        if detector_hdir is not None:
            self.det_hdir = detector_hdir / np.linalg.norm(detector_hdir)
        else:
            self.det_hdir = self._default_detector_hdir()

        # Calculate the detector vdir
        ny = np.cross(self.det_hdir, self.det_n)
        self.det_vdir = -ny / np.linalg.norm(ny)

    def _default_detector_hdir(self):
        """
        Calculates the default horizontal unit vector for the detector plane
        (see __init__ description for details).
        """
        # Create unit vectors that define the detector plane
        # Define plane  horizontal axis
        if np.allclose(np.abs(self.det_n), np.array([0, 0, 1])):
            nx = np.array([1, 0, 0])
        else:
            nx = np.cross(np.array([0, 0, 1]), self.det_n)
        return nx / np.linalg.norm(nx)

    def _max_theta_hit_grid(self):
        r"""
        Using the grid and the source position, compute the maximum particle
        theta that will impact the grid. This value can be used to determine
        which particles are worth tracking.
        """
        theta = np.zeros([8, self.num_grids])

        for i, _grid in enumerate(self.grids):  # noqa: B007
            ind = 0
            for x in (0, -1):
                for y in (0, -1):
                    for z in (0, -1):
                        # Source to grid corner vector
                        vec = self.grids_arr[i][x, y, z, :] - self.source

                        # Calculate angle between vec and the source-to-detector
                        # axis, which is the central axis of the particle beam
                        theta[ind, i] = np.arccos(
                            np.dot(vec, self.src_det)
                            / np.linalg.norm(vec)
                            / np.linalg.norm(self.src_det)
                        )
                        ind += 1

        return np.max(theta)

    def _log(self, msg) -> None:
        if self.verbose:
            # We'll need to switch from print() to using logging library
            print(msg)  # noqa: T201

    # Define some constants so they don't get constantly re-evaluated
    _c = const.c.si.value

    # *************************************************************************
    # Create mesh
    # *************************************************************************

    def add_wire_mesh(
        self, location, extent, nwires, wire_diameter, mesh_hdir=None, mesh_vdir=None
    ):
        """
        Add a wire mesh grid between the particle source and the object grid
        that blocks particles whose paths intersect the wires.

        Parameters
        ----------
        location : `~astropy.units.Quantity`, shape (3)
            A vector pointing from the origin of the grid to the center of the
            mesh grid. This location must be between the source and the
            object grid.

            This vector will be interpreted as
            being in either cartesian, cylindrical, or spherical coordinates
            based on its units. Valid geometries are:

            * Cartesian (x,y,z) : (meters, meters, meters)
            * Cylindrical (r, theta, z) : (meters, radians, meters)
            * Spherical (r, theta, phi) : (meters, radians, radians)

            In spherical coordinates theta is the polar angle.

        extent : Tuple of 1 or 2 `~astropy.units.Quantity`
            The size of the mesh grid (in the mesh plane). If one value
            is provided, the mesh is circular and the value provided is
            interpreted as the diameter. If two values are provided, the
            mesh is rectangular and the values are interpreted as the
            width and height respectively.

        nwires : Tuple of 1 or 2 ints, or a single int
            The number of wires in the horizontal and vertical directions. If
            only one value is provided, the number in the two directions is
            assumed to be equal. Note that a wire will cross the center of the
            mesh only when nwires is odd.

        wire_diameter : `~astropy.units.Quantity`
            The diameter of the wires.

        mesh_hdir : `numpy.ndarray`, shape (3), optional
            A unit vector (in Cartesian coordinates) defining the horizontal
            direction on the mesh plane. Modifying this vector can rotate the
            mesh in the plane or tilt the mesh plane relative to the
            source-detector axis. By default, ``mesh_hdir`` is set equal to
            ``detector_hdir`` (see ``detector_hdir`` keyword in ``__init__``).

        mesh_vdir : `numpy.ndarray`, shape (3), optional
            A unit vector (in Cartesian coordinates) defining the vertical
            direction on the mesh plane. Modifying this vector can tilt the
            mesh relative to the source-detector axis. By default, ``mesh_vdir``
            is defined to be perpendicular to ``mesh_hdir`` and the detector
            plane normal (such that the mesh is parallel to the detector plane).

        Raises
        ------
        ValueError
            Raises a ValueError if the provided mesh location is not
            between the source and the object grid.

        """

        # Raise an error if the run method has already been called.
        self._enforce_order()

        location = _coerce_to_cartesian_si(location)
        wire_radius = wire_diameter.si.value / 2

        if not isinstance(extent, tuple):
            extent = (extent,)

        if len(extent) == 1:
            radius = 0.5 * extent[0].si.value
            width = extent[0].si.value
            height = extent[0].si.value
        elif len(extent) == 2:
            radius = None
            width = extent[0].si.value
            height = extent[1].si.value
        else:
            raise ValueError(
                "extent must be a tuple of 1 or 2 elements, but "
                f"{len(extent)} elements were provided."
            )

        if not isinstance(nwires, tuple):
            nwires = (nwires,)

        if len(nwires) != 2:
            nwires = (nwires[0], nwires[0])

        # If no hdir/vdir is specified, calculate a default value
        # If one is specified, make sure it is normalized
        if mesh_hdir is None:
            # Re-calculate the default here, in case the user
            # specified a different det_hdir
            mesh_hdir = self._default_detector_hdir()
        else:
            mesh_hdir = mesh_hdir / np.linalg.norm(mesh_hdir)

        if mesh_vdir is None:
            mesh_vdir = np.cross(mesh_hdir, self.det_n)
            mesh_vdir = -mesh_vdir / np.linalg.norm(mesh_vdir)
        else:
            mesh_vdir = mesh_vdir / np.linalg.norm(mesh_vdir)

        # Raise exception if mesh is AFTER the field grid
        if np.linalg.norm(location - self.source) > np.linalg.norm(self.source):
            raise ValueError(
                f"The specified mesh location, {location},"
                "is not between the source and the origin."
            )

        mesh_entry = {
            "location": location,
            "wire_radius": wire_radius,
            "radius": radius,
            "width": width,
            "height": height,
            "nwires": nwires,
            "mesh_hdir": mesh_hdir,
            "mesh_vdir": mesh_vdir,
        }

        self.mesh_list.append(mesh_entry)

    def _apply_wire_mesh(
        self,
        location=None,
        wire_radius=None,
        radius=None,
        width=None,
        height=None,
        nwires=None,
        mesh_hdir=None,
        mesh_vdir=None,
    ):
        """
        Apply wire meshes that were added to ``self.mesh_list``.
        """
        x = self._coast_to_plane(location, mesh_hdir, mesh_vdir)

        # Particle positions in 2D on the mesh plane
        xloc = np.dot(x - location, mesh_hdir)
        yloc = np.dot(x - location, mesh_vdir)

        # Create an array in which True indicates that a particle has hit
        # a wire and False indicates that it has not
        hit = np.zeros(self.nparticles, dtype=bool)

        # Mark particles that overlap vertical or horizontal position with
        # a wire
        h_centers = np.linspace(-width / 2, width / 2, num=nwires[0])
        for c in h_centers:
            hit |= np.isclose(xloc, c, atol=wire_radius)

        v_centers = np.linspace(-height / 2, height / 2, num=nwires[1])
        for c in v_centers:
            hit |= np.isclose(yloc, c, atol=wire_radius)

        # Put back any particles that are outside the mesh boundaries
        # First handle the case where the mesh is rectangular
        if radius is None:
            # Replace particles outside the x-boundary
            hit[
                np.logical_or(
                    xloc > np.max(h_centers) + wire_radius,
                    xloc < np.min(h_centers) - wire_radius,
                )
            ] = False
            # Replace particles outside the y-boundary
            hit[
                np.logical_or(
                    yloc > np.max(v_centers) + wire_radius,
                    yloc < np.min(v_centers) - wire_radius,
                )
            ] = False
        # Handle the case where the mesh is circular
        else:
            loc_rad = np.sqrt(xloc**2 + yloc**2)
            hit[loc_rad > radius] = False

            # In the case of a circular mesh, also create a round wire along
            # the outside edge
            hit[np.isclose(loc_rad, radius, atol=wire_radius)] = True

        # Identify the particles that have hit something, then remove them from
        # all of the arrays
        keep_these_particles = ~hit
        number_kept_particles = keep_these_particles.sum()
        nremoved = self.nparticles - number_kept_particles

        if self.nparticles - nremoved <= 0:
            raise ValueError(
                "The specified mesh is blocking all of the particles. "
                f"The wire diameter ({2*wire_radius}) may be too large."
            )

        self._stop_particles(~keep_these_particles)

    # *************************************************************************
    # Particle creation methods
    # *************************************************************************

    def _angles_monte_carlo(self, random_seed=None):
        """
        Generates angles for each particle randomly such that the flux
        per solid angle is uniform.
        """
        # Create a probability vector for the theta distribution
        # Theta must follow a sine distribution in order for the particle
        # flux per solid angle to be uniform.
        arg = np.linspace(0, self.max_theta, num=int(1e5))
        prob = np.sin(arg)
        prob *= 1 / np.sum(prob)

        # Create a numpy random number generator instance
        rng = np.random.default_rng(seed=random_seed)

        # Randomly choose theta's weighted with the sine probabilities
        theta = rng.choice(arg, size=self.nparticles, replace=True, p=prob)

        # Also generate a uniform phi distribution
        phi = rng.uniform(high=2 * np.pi, size=self.nparticles)

        return theta, phi

    def _angles_uniform(self):
        """
        Generates angles for each particle such that their velocities are
        uniformly distributed on a grid in theta and phi. This method
        requires that `nparticles` be a perfect square. If it is not,
        `nparticles` will be set as the largest perfect square smaller
        than the provided `nparticles`.
        """
        # Calculate the approximate square root
        n_per = np.floor(np.sqrt(self.nparticles)).astype(np.int32)

        # Set new nparticles to be a perfect square
        self.nparticles = n_per**2

        # Create an imaginary grid positioned 1 unit from the source
        # and spanning max_theta at the corners
        extent = np.sin(self.max_theta) / np.sqrt(2)
        arr = np.linspace(-extent, extent, num=n_per)
        harr, varr = np.meshgrid(arr, arr, indexing="ij")

        # calculate the angles from the source for each point in
        # the grid.
        theta = np.arctan(np.sqrt(harr**2 + varr**2))
        phi = np.arctan2(varr, harr)

        return theta.flatten(), phi.flatten()

    @particles.particle_input
    def create_particles(
        self,
        nparticles,
        particle_energy,
        max_theta=None,
        particle: Particle = Particle("p+"),  # noqa: B008
        distribution="monte-carlo",
        random_seed=None,
    ) -> None:
        r"""
        Generates the angular distributions about the Z-axis, then
        rotates those distributions to align with the source-to-detector axis.

        By default, particles are generated over almost the entire pi/2.
        However, if the detector is far from the source, many of these
        particles will never be observed. The max_theta keyword allows these
        extraneous particles to be neglected to focus computational resources
        on the particles who will actually hit the detector.

        Parameters
        ----------
        nparticles : integer
            The number of particles to include in the simulation. The default
            is 1e5.

        particle_energy : `~astropy.units.Quantity`
            The energy of the particle, in units convertible to eV.
            All particles are given the same energy.

        max_theta : `~astropy.units.Quantity`, optional
            The largest velocity vector angle (measured from the
            source-to-detector axis) for which particles should be generated.
            Decreasing this angle can eliminate particles that would never
            reach the detector region of interest. If no value is given, a
            guess will be made based on the size of the grid.
            Units must be convertible to radians.

        particle : ~plasmapy.particles.particle_class.Particle or string representation of same, optional
            Representation of the particle species as either a |Particle| object
            or a string representation. The default particle is protons.

        distribution: str
            A keyword which determines how particles will be distributed
            in velocity space. Options are:

                - 'monte-carlo': velocities will be chosen randomly,
                    such that the flux per solid angle is uniform.

                - 'uniform': velocities will be distributed such that,
                   left unperturbed,they will form a uniform pattern
                   on the detection plane. This method
                   requires that ``nparticles`` be a perfect square. If it is not,
                   ``nparticles`` will be set as the largest perfect square smaller
                   than the provided ``nparticles``.

            Simulations run in the ``'uniform'`` mode will imprint a grid pattern
            on the image, but will well-sample the field grid with a
            smaller number of particles. The default is ``'monte-carlo'``.

        random_seed : int, optional
            A random seed to be used when generating random particle
            distributions, e.g. with the ``monte-carlo`` distribution.


        """
        self._log("Creating Particles")

        # Raise an error if the run method has already been called.
        self._enforce_order()

        # Load inputs
        self.nparticles = int(nparticles)
        self.particle_energy = particle_energy.to(u.eV).value
        self.q = particle.charge.to(u.C).value
        self.m = particle.mass.to(u.kg).value
        self._particle = particle

        # If max_theta is not specified, make a guess based on the grid size
        if max_theta is None:
            self.max_theta = np.clip(
                1.5 * self.max_theta_hit_grid, 0.01, 0.99 * np.pi / 2
            )
        else:
            self.max_theta = max_theta.to(u.rad).value

        # Calculate the velocity corresponding to the particle energy
        ER = self.particle_energy * 1.6e-19 / (self.m * self._c**2)
        v0 = self._c * np.sqrt(1 - 1 / (ER + 1) ** 2)

        if distribution == "monte-carlo":
            theta, phi = self._angles_monte_carlo(random_seed=random_seed)
        elif distribution == "uniform":
            theta, phi = self._angles_uniform()

        # Temporarily save theta to later determine which particles
        # should be tracked
        self.theta = theta

        # Construct the velocity distribution around the z-axis
        self.v = np.zeros([self.nparticles, 3])
        self.v[:, 0] = v0 * np.sin(theta) * np.cos(phi)
        self.v[:, 1] = v0 * np.sin(theta) * np.sin(phi)
        self.v[:, 2] = v0 * np.cos(theta)

        # Calculate the rotation matrix that rotates the z-axis
        # onto the source-detector axis
        a = np.array([0, 0, 1])
        b = self.detector - self.source
        rot = rot_a_to_b(a, b)

        # Apply rotation matrix to calculated velocity distribution
        self.v = np.matmul(self.v, rot)

        # Place particles at the source
        self.x = np.tile(self.source, (self.nparticles, 1))

    @particles.particle_input
    def load_particles(
        self,
        x,
        v,
        particle: Particle = Particle("p+"),  # noqa: B008
    ) -> None:
        r"""
        Load arrays of particle positions and velocities.

        Parameters
        ----------
        x : `~astropy.units.Quantity`, shape (N,3)
            Positions for N particles

        v: `~astropy.units.Quantity`, shape (N,3)
            Velocities for N particles

        particle : |particle-like|, optional
            Representation of the particle species as either a |Particle| object
            or a string representation. The default particle is protons.

        distribution: str
            A keyword which determines how particles will be distributed
            in velocity space. Options are:

                - 'monte-carlo': velocities will be chosen randomly,
                    such that the flux per solid angle is uniform.

                - 'uniform': velocities will be distributed such that,
                   left unperturbed,they will form a uniform pattern
                   on the detection plane.

            Simulations run in the ``'uniform'`` mode will imprint a grid pattern
            on the image, but will well-sample the field grid with a
            smaller number of particles. The default is ``'monte-carlo'``.


        """
        # Load particles for particle tracker class
        super().load_particles(x, v, particle)

        # But also calculate geometry-dependent variables
        self.theta = np.arccos(
            np.inner(self.v, self.src_n) / np.linalg.norm(self.v, axis=-1)
        )

        n_wrong_way = np.sum(np.where(self.theta > np.pi / 2, 1, 0))
        if n_wrong_way > 1:
            warnings.warn(
                f"{100*n_wrong_way/self.nparticles:.2f}% of particles "
                "initialized are heading away from the grid. Check the "
                " orientation of the provided velocity vectors.",
                RuntimeWarning,
            )

    # *************************************************************************
    # Run/push loop methods
    # *************************************************************************

    def _coast_to_grid(self) -> None:
        r"""
        Coasts all particles to the timestep when the first particle should
        be entering the grid. Doing in this in one step (rather than pushing
        the particles through zero fields) saves computation time.
        """
        # Distance from the source to the nearest point on any grid
        dist = min(
            np.min(np.linalg.norm(arr - self.source, axis=3)) for arr in self.grids_arr
        )

        tracked_mask = self._tracked_particle_mask

        # Find speed of each particle towards the grid.
        vmax = np.dot(self.v[tracked_mask], self.src_n)

        # Time for each particle to reach the grid
        t = dist / vmax

        # Coast the particles to the advanced position
        self.x[tracked_mask] = (
            self.x[tracked_mask] + self.v[tracked_mask] * t[:, np.newaxis]
        )

    def _coast_to_plane(self, center, hdir, vdir, x=None, mask=None):
        """
        Calculates the positions where the current trajectories of each
        particle impact a plane, described by the plane's center and
        horizontal and vertical unit vectors.

        Returns an [nparticles, 3] array of the particle positions in the plane

        By default this function does not alter self.x. The optional keyword
        x can be used to pass in an output array that will used to hold
        the positions in the plane. This can be used to directly update self.x
        as follows:

        self._coast_to_plane(self.detector, self.det_hdir, self.det_vdir, x
                             = self.x)

        Parameters
        ----------
        center : float
            The center of the plane towards which the particles are advanced

        hdir : `numpy.ndarray`, shape (3)
            A unit vector (in Cartesian coordinates) defining the horizontal
            direction of the plane.

        vdir : `numpy.ndarray`, shape (3)
            A unit vector (in Cartesian coordinates) defining the vertical
            direction of the plane.

        x : `numpy.ndarray`, shape (nparticles), optional
            The array to which the resulting particle positions are stored.
            By default, the current position array will be used.

        mask : `numpy.ndarray`, shape (nparticles), optional
            A boolean mask representing the particles to perform the coasting
            operation. By default, only the tracked particles (i.e. those that
            are going to hit the grids) will be coasted.
        """

        normal = np.cross(hdir, vdir)

        if mask is None:
            mask = self._tracked_particle_mask

        # Calculate the time required to evolve each particle into the
        # plane
        t = np.inner(center[np.newaxis, :] - self.x[mask], normal) / np.inner(
            self.v[mask], normal
        )

        # Calculate particle positions in the plane
        if x is None:
            # If no output array is provided, preallocate
            x = np.copy(self.x)

        x[mask] = self.x[mask] + self.v[mask] * t[:, np.newaxis]

        # Check that all points are now in the plane
        # (Eq. of a plane is nhat*x + d = 0)
        plane_eq = np.dot(x - center, normal)
        assert np.allclose(plane_eq[mask], 0, atol=1e-6)

        return x

    def _remove_deflected_particles(self) -> None:
        r"""
        Removes any particles that have been deflected away from the detector
        plane (eg. those that will never hit the grid).
        """
        dist_remaining = np.dot(self.x, self.det_n) + np.linalg.norm(self.detector)

        v_towards_det = np.dot(self.v, -self.det_n)

        # If particles have not yet reached the detector plane and are moving
        # away from it, they will never reach the detector.
        # So, we can remove them from the arrays

        # Find the indices of all particles that we should keep:
        # i.e. those still moving towards the detector.
        ind = np.logical_not((v_towards_det < 0) & (dist_remaining > 0)).nonzero()[0]

        # Drop the other particles
        self._remove_particles((v_towards_det < 0) & (dist_remaining > 0))

        # Store the number of particles deflected
        self.fract_deflected = (self.nparticles - ind.size) / self.nparticles

        # Warn the user if a large number of particles are being deflected
        if self.fract_deflected > 0.05:
            warnings.warn(
                f"{100*self.fract_deflected:.1f}% particles have been "
                "deflected away from the detector plane. The fields "
                "provided may be too high to successfully radiograph "
                "with this particle energy.",
                RuntimeWarning,
            )

    def run(self) -> None:
        r"""
        Runs a particle-tracing simulation.
        Timesteps are adaptively calculated based on the
        local grid resolution of the particles and the electric and magnetic
        fields they are experiencing. After all particles
        have left the grid, they are advanced to the
        detector plane where they can be used to construct a synthetic
        diagnostic image.

        Returns
        -------
        None

        """

        self._enforce_particle_creation()

        # If meshes have been added, apply them now
        for mesh in self.mesh_list:
            self._apply_wire_mesh(**mesh)

        # Store a copy of the initial velocity distribution in memory
        # This will be used later to calculate the maximum deflection
        self.v_init = np.copy(self.v)

        # These particles will not be pushed through the fields
        # but instead will be automatically advanced
        # to the detector plane
        theta_mask = self.theta >= self.max_theta_hit_grid

        # Take the intersection of the theta mask and the tracked particle mask
        # This must be done because some particles could have already been stopped
        # by _apply_wire_mesh
        self.x = self._coast_to_plane(
            self.detector,
            self.det_hdir,
            self.det_vdir,
            mask=theta_mask & self._tracked_particle_mask,
        )
        self._stop_particles(theta_mask)
        self.fract_tracked = self.nparticles_tracked / self.nparticles

        # Generate a null distribution of points (the result in the absence of
        # any fields) for statistical comparison
        self.x0 = self._coast_to_plane(self.detector, self.det_hdir, self.det_vdir)

        # Advance the tracked particles to the near the start of the grid
        self._coast_to_grid()
        self.coasted_particles = np.copy(self.x)

        super().run()

        if self.num_entered < 0.1 * self.nparticles:
            warnings.warn(
                f"Only {100 * self.num_entered / self.nparticles:.2f}% of "
                "particles entered the field grid: consider "
                "decreasing the max_theta to increase this "
                "number.",
                RuntimeWarning,
            )

        # Remove particles that will never reach the detector
        self._remove_deflected_particles()

        # Advance the particles to the image plane
        self._coast_to_plane(self.detector, self.det_hdir, self.det_vdir, x=self.x)

        self.save_routine.save()

        # Log a summary of the run
        self._log("Run completed")

        self._log(f"Fraction of particles tracked: {self.fract_tracked:.1%}")

        self._log(
            "Fraction of tracked particles that entered the grid: "
            f"{self.fract_entered*100:.1f}%"
        )

        self._log(
            "Fraction of tracked particles deflected away from the "
            "detector plane: "
            f"{self.fract_deflected*100}%"
        )

    @property
    def max_deflection(self):
        """
        The maximum deflection experienced by one of the particles, determined
        by comparing their initial and final velocity vectors.

        This value can be used to determine the charged particle radiography regime
        using the dimensionless number defined by Kugland et al. 2012

        Returns
        -------
        max_deflection : float
            The maximum deflection in radians

        """
        # Normalize the initial and final velocities
        v_norm = self.v / np.linalg.norm(self.v, axis=1, keepdims=True)
        v_init_norm = self.v_init / np.linalg.norm(self.v_init, axis=1, keepdims=True)
        # Compute the dot product
        proj = np.sum(v_norm * v_init_norm, axis=1)
        # In case of numerical errors, make sure the output is within the domain of
        # arccos
        proj = np.where(proj > 1, 1, proj)
        max_deflection = np.nanmax(np.arccos(proj))

        return max_deflection * u.rad

    @property
    def results_dict(self):
        r"""
        A dictionary containing the results of the simulation.

        .. list-table:: Dictionary keys and descriptions.
           :width: 100%
           :widths: 1 1 4
           :header-rows: 1

           * - Key
             - Type
             - Description
           * - ``"source"``
             - `~numpy.ndarray`
             - The source location vector, in meters.
           * - ``"detector"``
             - `~numpy.ndarray`
             - The detector location vector, in meters.
           * - ``"mag"``
             - `float`
             - The system magnification.
           * - ``"nparticles"``
             - `int`
             - Number of particles in the simulation.
           * - ``"max_deflection"``
             - `~numpy.ndarray`
             - The maximum deflection experienced by a particle in the
               simulation, in radians.
           * - ``"x"``
             - `~numpy.ndarray`, [``nparticles``,]
             - The x-coordinate location where each particle hit the
               detector plane, in meters.
           * - ``"y"``
             - `~numpy.ndarray`, [``nparticles``,]
             - The y-coordinate location where each particle hit the
               detector plane, in meters.
           * - ``"v"``
             - `~numpy.ndarray`, [``nparticles``, 3]
             - The velocity of each particle when it hits the detector
               plane, in meters per second. The velocity is in a
               coordinate system relative to the detector plane. The
               components are [normal, horizontal, vertical] relative
               to the detector plane coordinates.
           * - ``"x0"``
             - `~numpy.ndarray`, [``nparticles``,]
             - The x-coordinate location where each particle would have
               hit the detector plane if the grid fields were zero, in
               meters. Useful for calculating the source profile.
           * - ``"y0"``
             - `~numpy.ndarray`, [``nparticles``,]
             - The y-coordinate location where each particle would have
               hit the detector plane if the grid fields were zero, in
               meters. Useful for calculating the source profile.
           * - ``"v0"``
             - `~numpy.ndarray`, [``nparticles``, 3]
             - The velocity of each particle when it hit the detector
               plan if the grid fields were zero, in meters per second.
               The velocity is in a coordinate system relative to the
               detector plane. The components are [normal, horizontal,
               vertical] relative to the detector plane coordinates.

        """

        if not self._has_run:
            raise RuntimeError(
                "The simulation must be run before a results "
                "dictionary can be created."
            )

        # Determine locations of points in the detector plane using unit
        # vectors
        xloc = np.dot(self.x - self.detector, self.det_hdir)
        yloc = np.dot(self.x - self.detector, self.det_vdir)

        x0loc = np.dot(self.x0 - self.detector, self.det_hdir)
        y0loc = np.dot(self.x0 - self.detector, self.det_vdir)

        # Determine the velocity components of each particle in the
        # coordinate frame of the detector, eg. the components of v are
        # now [normal, det_hdir, det_vdir]
        v = np.zeros(self.v.shape)
        v[:, 0] = np.dot(self.v, self.det_n)
        v[:, 1] = np.dot(self.v, self.det_hdir)
        v[:, 2] = np.dot(self.v, self.det_vdir)

        v0 = np.zeros(self.v.shape)
        v0[:, 0] = np.dot(self.v_init, self.det_n)
        v0[:, 1] = np.dot(self.v_init, self.det_hdir)
        v0[:, 2] = np.dot(self.v_init, self.det_vdir)

        return {
            "source": self.source,
            "detector": self.detector,
            "mag": self.mag,
            "nparticles": self.nparticles,
            "max_deflection": self.max_deflection.to(u.rad).value,
            "x": xloc,
            "y": yloc,
            "v": v,
            "x0": x0loc,
            "y0": y0loc,
            "v0": v0,
        }


# *************************************************************************
# Synthetic diagnostic methods (creating output)
# *************************************************************************


def synthetic_radiograph(  # noqa: C901, PLR0912
    obj, size=None, bins=None, ignore_grid: bool = False, optical_density: bool = False
):
    r"""
    Calculate a "synthetic radiograph" (particle count histogram in the
    image plane).

    .. |Tracker| replace:: `~plasmapy.diagnostics.charged_particle_radiography.synthetic_radiography.Tracker`
    .. |results_dict| replace:: `~plasmapy.diagnostics.charged_particle_radiography.synthetic_radiography.Tracker.results_dict`

    Parameters
    ----------
    obj: `dict` or |Tracker|
        Either a |Tracker|
        object that has been run, or a dictionary equivalent to
        |results_dict|.

    size : `~astropy.units.Quantity`, shape ``(2, 2)``, optional
        The size of the detector array, specified as the minimum
        and maximum values included in both the horizontal and vertical
        directions in the detector plane coordinates. Shape is
        ``((hmin, hmax), (vmin, vmax))``. If not specified, the size will be
        set to include all particles on the detector. Units must be convertible
        to meters.

    bins : array of integers, shape ``(2)``
        The number of bins in each direction in the format
        ``(hbins, vbins)``.  The default is ``(200, 200)``.

    ignore_grid: `bool`
        If `True`, returns the intensity in the image plane in the absence
        of simulated fields.

    optical_density: `bool`
        If `True`, return the optical density rather than the intensity

        .. math::
            OD = -log_{10}(Intensity/I_0)

        where :math:`Intensity` is the simulation intensity on the
        detector plane and :math:`I_0` is the intensity on the detector
        plane in the absence of simulated fields. Default is `False`.
        If the :math:`Intensity` histogram contains zeros, then the
        corresponding values in :math:`OD` will be `numpy.inf`. When
        plotting :math:`OD` the `~numpy.inf` values can be replaced
        using ``numpy.nan_to_num(OD, neginf=0, posinf=0)``.

    Returns
    -------
    hax : `~astropy.units.Quantity` array shape ``(hbins,)``
        The horizontal axis of the synthetic radiograph in meters.

    vax : `~astropy.units.Quantity` array shape ``(vbins, )``
        The vertical axis of the synthetic radiograph in meters.

    intensity : `~numpy.ndarray`, shape ``(hbins, vbins)``
        The number of particles counted in each bin of the histogram.

    """

    # condition `obj` input
    if isinstance(obj, Tracker):
        # results_dict raises an error if the simulation has not been run.
        d = obj.results_dict
    elif isinstance(obj, dict):
        d = obj
    else:
        raise TypeError(
            f"Expected type dict or {Tracker} for argument `obj`, but "
            f"got type {type(obj)}."
        )

    if bins is None:
        bins = [200, 200]

    # Note that, at the end of the simulation, all particles were moved
    # into the image plane.

    # If ignore_grid is True, use the predicted positions in the absence of
    # simulated fields
    if ignore_grid:
        xloc = d["x0"]
        yloc = d["y0"]
    else:
        xloc = d["x"]
        yloc = d["y"]

    if size is None:
        # If a detector size is not given, choose a size based on the
        # particle positions
        w = np.max([np.nanmax(np.abs(xloc)), np.nanmax(np.abs(yloc))])
        size = np.array([[-w, w], [-w, w]]) * u.m
    elif not isinstance(size, u.Quantity):
        raise TypeError(
            "Argument `size` must be an astropy.units.Quantity object with "
            "units convertible to meters."
        )
    elif not size.unit.is_equivalent(u.m):
        raise ValueError("Argument `size` must have units convertible to meters.")
    elif size.shape != (2, 2):
        raise ValueError(
            f"Argument `size` must have shape (2, 2), but got {size.shape}."
        )

    nan_mask = np.logical_or(np.isnan(xloc), np.isnan(yloc))
    sanitized_xloc = xloc[~nan_mask]
    sanitized_yloc = yloc[~nan_mask]

    if not ignore_grid:
        tracked_mask = ~np.isnan(d["v"][:, 0])
        sanitized_xloc = sanitized_xloc[tracked_mask]
        sanitized_yloc = sanitized_yloc[tracked_mask]

    # Generate the histogram
    intensity, h, v = np.histogram2d(
        sanitized_xloc, sanitized_yloc, range=size.to(u.m).value, bins=bins
    )

    # h, v are the bin edges: compute the centers to produce arrays
    # of the right length (then trim off the extra point)
    h = ((h + np.roll(h, -1)) / 2)[:-1]
    v = ((v + np.roll(v, -1)) / 2)[:-1]

    # Throw a warning if < 50% of the particles are included on the
    # histogram
    percentage = np.sum(intensity) / d["nparticles"]
    if percentage < 0.5:
        warnings.warn(
            f"Only {percentage:.2%} of the particles are shown "
            "on this synthetic radiograph. Consider increasing "
            "the size to include more.",
            RuntimeWarning,
        )

    if optical_density:
        # Generate the null radiograph
        x, y, I0 = synthetic_radiograph(obj, size=size, bins=bins, ignore_grid=True)

        # Calculate I0 as the mean of the non-zero values in the null
        # histogram. Zeros are just outside of the illuminate area.
        I0 = np.mean(I0[I0 != 0])

        # Calculate the optical_density
        # ignore any errors resulting from zero values in intensity
        with np.errstate(divide="ignore"):
            intensity = -np.log10(intensity / I0)

    return h * u.m, v * u.m, intensity<|MERGE_RESOLUTION|>--- conflicted
+++ resolved
@@ -206,12 +206,8 @@
         field_weighting="volume averaged",
         detector_hdir=None,
         output_file: Path | None = None,
-<<<<<<< HEAD
         fraction_exited_threshold: float = 0.999,
-=======
-        fraction_exited_threshold: float = 0.001,
         relativistic_beta_threshold=0.01,
->>>>>>> 263bf746
         verbose: bool = True,
     ) -> None:
         # The synthetic radiography class handles logging, so we can disable logging for the particle tracker
