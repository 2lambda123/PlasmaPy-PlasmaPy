title: PlasmaPy
type: software
version: 2024.7.0
identifiers:
- type: doi
  value: 10.5281/zenodo.12788848
date-released: '2024-07-21'
message: >-
  Please cite the specific version of PlasmaPy used
  during a research project.
repository-code: https://github.com/PlasmaPy/PlasmaPy
url: https://docs.plasmapy.org
repository-artifact: https://pypi.org/project/plasmapy
abstract: >-
  PlasmaPy is an open source Python package for plasma research and
  education.
contact:
- email: team@plasmapy.org
  name: The PlasmaPy Team
keywords:
- plasma
- physics
- particles
- science
license: BSD-3-Clause
cff-version: 1.2.0

authors:

- given-names: Nicholas
  family-names: Murphy
  email: namurphy@cfa.harvard.edu
  affiliation: Center for Astrophysics | Harvard & Smithsonian
  orcid: https://orcid.org/0000-0001-6628-8033
  alias: namurphy

- given-names: Erik T.
  family-names: Everson
  email: eeverson@ucla.edu
  affiliation: UCLA
  orcid: https://orcid.org/0000-0001-6079-8307
  alias: rocco8773

- given-names: Dominik
  family-names: Stańczak-Marikin
  email: stanczakdominik@gmail.com
  orcid: https://orcid.org/0000-0001-6291-8843
  alias: StanczakDominik

- given-names: Peter V.
  family-names: Heuer
  affiliation: University of Rochester
  orcid: https://orcid.org/0000-0001-5050-6606
  alias: pheuer

- given-names: Pawel M.
  family-names: Kozlowski
  affiliation: Los Alamos National Laboratory
  orcid: https://orcid.org/0000-0001-6849-3612
  alias: lemmatum

- given-names: Elliot
  family-names: Johnson
  affiliation: University of Delaware
  orcid: https://orcid.org/0000-0003-2892-6924
  alias: ejohnson-96

- given-names: Ritiek
  family-names: Malhotra
  affiliation: Chandigarh University
  alias: ritiek

- given-names: James
  family-names: Addison
  alias: jayaddison

- given-names: Ataf Fazledin
  family-names: Ahamed
  affiliation: OpenRefactory Inc.
  alias: fazledyn-or

- given-names: Christoper
  family-names: Arran
  affiliation: University of York
  orcid: https://orcid.org/0000-0002-8644-8118
  alias: ChrisArran

- given-names: Haman
  family-names: Bagherianlemraski
  affiliation: University of Massachusetts Amherst
  orcid: https://orcid.org/0000-0001-7381-1996
  alias: haman80

- given-names: Jasper
  family-names: Beckers
  alias: jasperbeckers

- given-names: Manas
  family-names: Bedmutha
  alias: manasbedmutha98

- given-names: Justin
  family-names: Bergeron
  alias: Justin-Bergeron

- given-names: Ludovico
  family-names: Bessi
  alias: ludoro

- alias: BH4

- given-names: Riley
  family-names: Britten
  alias: riley-britten

- given-names: Shane
  family-names: Brown
  affiliation: University of Delaware
  alias: Sjbrownian

- given-names: Khalil
  family-names: Bryant
  affiliation: University of Michigan
  orcid: https://orcid.org/0000-0002-2105-0280
  alias: KhalilBryant

- alias: Bzero

- given-names: Sean
  family-names: Carroll
  alias: seanwilliamcarroll

- given-names: Carlos
  family-names: Cartagena-Sanchez
  affiliation: Beloit College
  orcid: https://orcid.org/0000-0002-0486-1292
  alias: cacsphysics

- given-names: Sarthak
  family-names: Choudhary
  alias: martha889

- given-names: Christian
  family-names: Clauss
  alias: cclauss

- given-names: Sean
  family-names: Chambers
  alias: schambers

- given-names: Ankur
  family-names: Chattopadhyay
  alias: chttrjeankr

- given-names: Apoorv
  family-names: Choubey
  alias: apooravc

- given-names: Jacob
  family-names: Deal
  alias: Jac0bDeal

- given-names: Gregor
  family-names: Decristoforo
  affiliation: UiT The Arctic University of Norway
  orcid: https://orcid.org/0000-0002-7616-0946
  alias: gregordecristoforo

- given-names: Diego A.
  family-names: Diaz Riega
  alias: diego7319

- given-names: Fionnlagh Mackenzie
  family-names: Dover
  affiliation: University of Sheffield
  orcid: https://orcid.org/0000-0002-1984-7303
  alias: FinMacDov

- given-names: David
  family-names: Drozdov
  alias: davemus

- given-names: Tiger
  family-names: Du
  affiliation: Vanderbilt University
  orcid: https://orcid.org/0000-0002-8676-1710
  alias: Tiger-Du

- given-names: Leah
  family-names: Einhorn
  alias: leahein

- given-names: Thomas
  family-names: Fan
  affiliation: Quansight Labs
  alias: thomasjpfan

- given-names: Samaiyah I.
  family-names: Farid
  affiliation: Yale University
  orcid: https://orcid.org/0000-0003-0223-7004
  alias: samaiyahfarid

- given-names: Michael
  family-names: Fischer

- alias: flaixman

- given-names: Bryan
  family-names: Foo
  orcid: https://orcid.org/0000-0001-5308-6870
  alias: bryancfoo

- given-names: Heinz-Alexander
  family-names: Fütterer
  orcid: https://orcid.org/0000-0003-4397-027X
  alias: afuetterer

- given-names: Rajagopalan
  family-names: Gangadharan
  alias: RAJAGOPALAN-GANGADHARAN

- given-names: Brian
  family-names: Goodall
  alias: goodab

- given-names: Marco
  family-names: Gorelli
  alias: MarcoGorelli

- given-names: Graham
  family-names: Goudeau
  alias: GrahamGoudeau

- given-names: Silvina
  family-names: Guidoni
  orcid: https://orcid.org/0000-0003-1439-4218
  affiliation: American University

- given-names: Julia
  family-names: Guimiot
  alias: JuliaGuimiot

- given-names: Colby
  family-names: Haggerty
  affiliation: University of Hawaiʻi at Mānoa
  orcid: https://orcid.org/0000-0002-2160-7288
  alias: colbych

- given-names: Raymon Skjørten
  family-names: Hansen
  alias: raymonshansen

- given-names: Mohammed
  family-names: Haque
  affiliation: Hunter College
  alias: mohawk811

- given-names: Julien
  family-names: Hillairet
  affiliation: CEA
  orcid: https://orcid.org/0000-0002-1073-6383
  alias: jhillairet

- given-names: Chris
  family-names: Hoang
  alias: bucket420

- given-names: Poh Zi
  family-names: How
  alias: pohzipohzi

- given-names: Yi-Min
  family-names: Huang
  affiliation: Princeton University
  orcid: https://orcid.org/0000-0002-4237-2211
  alias: yopology

- given-names: Nabil
  family-names: Humphrey
  orcid: https://orcid.org/0000-0002-4227-2544
  alias: NabilHumphrey

- given-names: Maria
  family-names: Isupova
  alias: misupova

- alias: itsraashi

- given-names: Alexis
  family-names: Jeandet
  affiliation: Laboratoire de Physique des Plasmas
  orcid: https://orcid.org/0000-0003-2892-6924
  alias: jeandet

- given-names: Evan
  family-names: Jones
  orcid: https://orcid.org/0009-0004-6699-4869
  alias: E-W-Jones

- given-names: Marcin
  family-names: Kastek
  alias: MKastek

- given-names: James
  family-names: Kent
  alias: jdkent

- given-names: Dusan
  family-names: Klima
  orcid: https://orcid.org/0009-0008-5134-6171
  alias: ironwod

- given-names: Alf
  family-names: Köhn-Seemann
  affiliation: University of Stuttgart
  orcid: https://orcid.org/0000-0002-1192-2057
  alias: alfkoehn

- given-names: Siddharth
  family-names: Kulshrestha
  alias: siddharthk07

- given-names: Sundaran
  family-names: Kumar
  alias: daran9

- given-names: Piotr
  family-names: Kuszaj
  alias: kuszaj

- given-names: Samuel
  family-names: Langendorf
  affiliation: Los Alamos National Laboratory
  orcid: https://orcid.org/0000-0002-7757-5879
  alias: samurai688

- given-names: Anna
  family-names: Lanteri
  alias: alanteriBW

- given-names: Terrance Takho
  family-names: Lee
  alias: tlee0818

- given-names: Drew
  family-names: Leonard
  affiliation: Aperio Software
  orcid: https://orcid.org/0000-0001-5270-7487
  alias: SolarDrew

- given-names: Nicolas
  family-names: Lequette
  affiliation: Laboratoire de Physique des Plasmas
  alias: Quettle

- alias: lgoenner

- given-names: Pey Lian
  family-names: Lim
  affiliation: Space Telescope Science Institute
  orcid: https://orcid.org/0000-0003-0079-4114
  alias: pllim

- given-names: Aditya
  family-names: Magarde
  alias: adityamagarde

- given-names: Joao Victor
  family-names: Martinelli
  alias: JvPy

- given-names: Muhammad
  family-names: Masood
  affiliation: University of Edinburgh
  alias: MuhammadHMasood

- given-names: Isaias
  family-names: McHardy
  orcid: https://orcid.org/0000-0001-5394-9445
  alias: jota33

- given-names: Dhawal
  family-names: Modi
  alias: Dhawal-Modi

- given-names: Kevin
  family-names: Montes
  affiliation: MIT
  orcid: https://orcid.org/0000-0002-0762-3708
  alias: kjmontes

- given-names: Stuart
  family-names: Mumford
  affiliation: Aperio Software
  orcid: https://orcid.org/0000-0003-4217-4642
  alias: Cadair

- given-names: Joshua
  family-names: Munn
  alias: jams2

- given-names: Leo
  family-names: Murphy
  affiliation: College of William & Mary
  alias: LeoMurphyWM24

- given-names: Suzanne
  family-names: Nie
  alias: sznie

- alias: nrb1234

- given-names: Oscar
  alias: 0scvr

- given-names: Mahima
  family-names: Pannala
  alias: mahimapannala

- given-names: Tulasi
  family-names: Parashar
  affiliation: Victoria University of Wellington
  orcid: https://orcid.org/0000-0003-0602-8381
  alias: tulasinandan

- given-names: Neil
  family-names: Patel
  alias: ministrike3

- given-names: Francisco Silva
  family-names: Pavon
  alias: silvafrancisco

- given-names: Jakub
  family-names: Polak

- given-names: Roberto Díaz
  family-names: Pérez
  alias: RoberTnf

- given-names: Ramiz
  family-names: Qudsi
  affiliation: Boston University
  orcid: https://orcid.org/0000-0001-8358-0482
  alias: qudsiramiz

- given-names: Raajit
  family-names: Raj
  alias: raajitr

- given-names: Vishwas
  family-names: Rajashekar
  affiliation: PES University
  orcid: https://orcid.org/0000-0002-4914-6612
  alias: vrajashkr

- given-names: Afzal
  family-names: Rao
  alias: thecasuist

- given-names: Jeffrey
  family-names: Reep
  affiliation: University of Hawaiʻi at Manoa
  orcid: https://orcid.org/0000-0003-4739-1152
  alias: jwreep

- alias: seanjunheng2

- given-names: Steve
  family-names: Richardson
  affiliation: U.S. Naval Research Laboratory
  orcid: https://orcid.org/0000-0002-3056-6334
  alias: arichar6

- given-names: Jayden
  family-names: Roberts
  orcid: https://orcid.org/0009-0009-9490-5284
  alias: JaydenR2305

- given-names: Reynaldo
  family-names: Rojas Zelaya
  alias: userr2232

- given-names: Armando
  family-names: Salcido
  alias: aksalcido

- alias: sandshrew118

- given-names: Antonia
  family-names: Savcheva
  affiliation: Planetary Science Institute
  orcid: https://orcid.org/0000-0002-5598-046X
  alias: savcheva

- given-names: Cora
  family-names: Schneck
  alias: cyschneck

- given-names: Chengcai
  family-names: Shen
  affiliation: Center for Astrophysics | Harvard & Smithsonian
  orcid: https://orcid.org/0000-0002-9258-4490
  alias: ionizationcalc

- given-names: Andrew
  family-names: Sheng
  alias: andrewsheng2

- given-names: Dawa Nurbu
  family-names: Sherpa
  alias: nurbu5

- given-names: Luciano
  family-names: Silvestri
  affiliation: Michigan State University
  orcid: https://orcid.org/0000-0003-3530-7910
  alias: lucianogsilvestri

- given-names: Trestan
  family-names: Simon
  alias: TrestanSimon

- given-names: Angad
  family-names: Singh
  alias: singha95

- given-names: Ankit
  family-names: Singh
  alias: Griffintaur

- given-names: Brigitta
  family-names: Sipőcz
  affiliation: University of Washington
  orcid: https://orcid.org/0000-0002-3713-6337
  alias: bsipocz

- given-names: Cody
  family-names: Skinner
  affiliation: Phoenix Security Labs
  alias: cskinner74

- given-names: Tomasz Adam
  family-names: Skrzypczak
  alias: tomasz-adam-skrzypczak

- given-names: Nikita
  family-names: Smirnov
  alias: Nismirno

- given-names: Stuart
  family-names: Sobeske
  affiliation: University of Michigan
  alias: Sobeskes

- given-names: Matteo
  family-names: Spedicato
  alias: Spedi

- given-names: David
  family-names: Stansby
  affiliation: Mullard Space Science Laboratory
  orcid: https://orcid.org/0000-0002-1365-1908
  alias: dstansby

- given-names: Tomás
  family-names: Stinson
  alias: 14tstinson

- given-names: Michaela
  family-names: Švancarová
  alias: mysakli

- given-names: Antoine
  family-names: Tavant
  affiliation: Centre Spatial de l'École Polytechnique
  alias: antoinetavant

- given-names: Thomas
  family-names: Ulrich
  alias: Elfhelm

- given-names: Thomas
  family-names: Varnish
  affiliation: MIT
  alias: tvarnish

- given-names: Tien
  family-names: Vo
  affiliation: Laboratory for Atmospheric and Space Physics
  orcid: https://orcid.org/0000-0002-8335-1441
  alias: tien-vo

- given-names: Veronica
  family-names: Tranquilino
  affiliation: University of Michigan
  alias: tranqver

- given-names: Steve
  family-names: Vincena
  affiliation: UCLA
  orcid: https://orcid.org/0000-0002-6468-5710
  alias: svincena

- alias: WineDarkMoon

- given-names: Tingfeng
  family-names: Wu
  orcid: https://orcid.org/0000-0001-8745-204X
  alias: elliotwutingfeng

- given-names: Sixue
  family-names: Xu
  orcid: https://orcid.org/0000-0001-7959-8495
  alias: hzxusx

- given-names: Chun Hei
  family-names: Yip
  alias: syip1

- given-names: Carol
  family-names: Zhang
  alias: carolyz

- given-names: Chase
  family-names: Davies
  alias: chasepd

- given-names: Shivam
  family-names: Panda
  alias: Panda5130

- given-names: Shauna
  family-names: Gordon-McKeon
  alias: shaunagm

<<<<<<< HEAD
- given-names: Shelley
  family-names: Sugiharto, Kerr
  affiliation: Texas A&M University
  orcid: https://orcid.org/0009-0003-3159-0541
  alias: ShelleySugiharto
=======
- given-names: David
  family-names: Schaffner
  alias: dschaffner
>>>>>>> b6567676
<|MERGE_RESOLUTION|>--- conflicted
+++ resolved
@@ -635,14 +635,12 @@
   family-names: Gordon-McKeon
   alias: shaunagm
 
-<<<<<<< HEAD
 - given-names: Shelley
   family-names: Sugiharto, Kerr
   affiliation: Texas A&M University
   orcid: https://orcid.org/0009-0003-3159-0541
   alias: ShelleySugiharto
-=======
+
 - given-names: David
   family-names: Schaffner
-  alias: dschaffner
->>>>>>> b6567676
+  alias: dschaffner