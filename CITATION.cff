--- conflicted
+++ resolved
@@ -652,19 +652,17 @@
   family-names: Gordon-McKeon
   alias: shaunagm
 
-<<<<<<< HEAD
 - given-names: Preston
   family-names: Pitzer
   affiliation : Virginia Tech
   orcid : https://orcid.org/0009-0007-0655-1347
   alias: PrestonPitzerVT
-=======
+
 - alias: Stray235
 
 - given-names: Mel
   family-names: Abler
   alias: dancingplasma
-
 
 - given-names: Shanshan
   family-names: Rodriguez
@@ -678,5 +676,4 @@
 
 - given-names: David
   family-names: Schaffner
-  alias: dschaffner
->>>>>>> 5ae3042a
+  alias: dschaffner