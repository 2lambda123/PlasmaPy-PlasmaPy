title: PlasmaPy
type: software
version: 2024.7.0
identifiers:
- type: doi
  value: 10.5281/zenodo.12788848
date-released: '2024-07-21'
message: >-
  Please cite the specific version of PlasmaPy used
  during a research project.
repository-code: https://github.com/PlasmaPy/PlasmaPy
url: https://docs.plasmapy.org
repository-artifact: https://pypi.org/project/plasmapy
abstract: >-
  PlasmaPy is an open source Python package for plasma research and
  education.
contact:
- email: team@plasmapy.org
  name: The PlasmaPy Team
keywords:
- plasma
- physics
- particles
- science
license: BSD-3-Clause
cff-version: 1.2.0

authors:

- given-names: Nicholas
  family-names: Murphy
  email: namurphy@cfa.harvard.edu
  affiliation: Center for Astrophysics | Harvard & Smithsonian
  orcid: https://orcid.org/0000-0001-6628-8033
  alias: namurphy

- given-names: Erik T.
  family-names: Everson
  email: eeverson@ucla.edu
  affiliation: UCLA
  orcid: https://orcid.org/0000-0001-6079-8307
  alias: rocco8773

- given-names: Dominik
  family-names: Stańczak-Marikin
  email: stanczakdominik@gmail.com
  orcid: https://orcid.org/0000-0001-6291-8843
  alias: StanczakDominik

- given-names: Peter V.
  family-names: Heuer
  affiliation: University of Rochester
  orcid: https://orcid.org/0000-0001-5050-6606
  alias: pheuer

- given-names: Pawel M.
  family-names: Kozlowski
  affiliation: Los Alamos National Laboratory
  orcid: https://orcid.org/0000-0001-6849-3612
  alias: lemmatum

- given-names: Elliot
  family-names: Johnson
  affiliation: University of Delaware
  orcid: https://orcid.org/0000-0003-2892-6924
  alias: ejohnson-96

- given-names: Ritiek
  family-names: Malhotra
  affiliation: Chandigarh University
  alias: ritiek

- given-names: Mel
  family-names: Abler
  alias: dancingplasma

- given-names: James
  family-names: Addison
  alias: jayaddison

- given-names: Paula Valentina
  family-names: Alarcon
  orcid: https://orcid.org/0000-0002-7860-9567
  alias: pvalarcon

- given-names: Benjamin
  family-names: Antognetti
  alias: broantognetti

- given-names: Ataf Fazledin
  family-names: Ahamed
  affiliation: OpenRefactory Inc.
  alias: fazledyn-or

- given-names: Christoper
  family-names: Arran
  affiliation: University of York
  orcid: https://orcid.org/0000-0002-8644-8118
  alias: ChrisArran

- given-names: Haman
  family-names: Bagherianlemraski
  affiliation: University of Massachusetts Amherst
  orcid: https://orcid.org/0000-0001-7381-1996
  alias: haman80

- given-names: Jasper
  family-names: Beckers
  alias: jasperbeckers

- given-names: Manas
  family-names: Bedmutha
  alias: manasbedmutha98

- given-names: Camilo
  family-names: Bedoya-Lopez
  alias: Stray235

- given-names: Justin
  family-names: Bergeron
  alias: Justin-Bergeron

- given-names: Ludovico
  family-names: Bessi
  alias: ludoro

- alias: BH4

- given-names: Riley
  family-names: Britten
  alias: riley-britten

- given-names: Shane
  family-names: Brown
  affiliation: University of Delaware
  alias: Sjbrownian

- given-names: Khalil
  family-names: Bryant
  affiliation: University of Michigan
  orcid: https://orcid.org/0000-0002-2105-0280
  alias: KhalilBryant

- alias: Bzero

- given-names: Sean
  family-names: Carroll
  alias: seanwilliamcarroll

- given-names: Carlos
  family-names: Cartagena-Sanchez
  affiliation: Beloit College
  orcid: https://orcid.org/0000-0002-0486-1292
  alias: cacsphysics

- given-names: Sarthak
  family-names: Choudhary
  alias: martha889

- given-names: Christian
  family-names: Clauss
  alias: cclauss

- given-names: Sean
  family-names: Chambers
  alias: schambers

- given-names: Ankur
  family-names: Chattopadhyay
  alias: chttrjeankr

- given-names: Apoorv
  family-names: Choubey
  alias: apooravc

- given-names: Sebastian
  family-names: Colom
  email: sebastian.v.colom@nasa.gov
  affiliation: NASA Ames Research Center
  orcid: https://orcid.org/0009-0006-0863-0180
  alias: Cool-Whiskers

- given-names: Chase
  family-names: Davies
  alias: chasepd

- given-names: Jacob
  family-names: Deal
  alias: Jac0bDeal

- given-names: Gregor
  family-names: Decristoforo
  affiliation: UiT The Arctic University of Norway
  orcid: https://orcid.org/0000-0002-7616-0946
  alias: gregordecristoforo

- given-names: Diego A.
  family-names: Diaz Riega
  alias: diego7319

- given-names: Fionnlagh Mackenzie
  family-names: Dover
  affiliation: University of Sheffield
  orcid: https://orcid.org/0000-0002-1984-7303
  alias: FinMacDov

- given-names: David
  family-names: Drozdov
  alias: davemus

- given-names: Tiger
  family-names: Du
  affiliation: Vanderbilt University
  orcid: https://orcid.org/0000-0002-8676-1710
  alias: Tiger-Du

- given-names: Leah
  family-names: Einhorn
  alias: leahein

- given-names: Tamar
  family-names: Ervin
  affiliation: University of California, Berkeley

- given-names: Thomas
  family-names: Fan
  affiliation: Quansight Labs
  alias: thomasjpfan

- given-names: Samaiyah I.
  family-names: Farid
  affiliation: Yale University
  orcid: https://orcid.org/0000-0003-0223-7004
  alias: samaiyahfarid

- given-names: Michael
  family-names: Fischer

- alias: flaixman

- given-names: Bryan
  family-names: Foo
  orcid: https://orcid.org/0000-0001-5308-6870
  alias: bryancfoo

- given-names: Heinz-Alexander
  family-names: Fütterer
  orcid: https://orcid.org/0000-0003-4397-027X
  alias: afuetterer

- given-names: Rajagopalan
  family-names: Gangadharan
  alias: RAJAGOPALAN-GANGADHARAN

- given-names: Seth
  family-names: Gerow
  affiliation: Embry-Riddle Aeronautical University
  orcid: https://orcid.org/0009-0008-3588-0497
  alias: s-gerow

- given-names: Jessica
  family-names: Gonzalez
  alias: stinkymonke

- given-names: Brian
  family-names: Goodall
  alias: goodab

- given-names: Shauna
  family-names: Gordon-McKeon
  alias: shaunagm

- given-names: Marco
  family-names: Gorelli
  alias: MarcoGorelli

- given-names: Graham
  family-names: Goudeau
  alias: GrahamGoudeau

- given-names: Silvina
  family-names: Guidoni
  orcid: https://orcid.org/0000-0003-1439-4218
  affiliation: American University

- given-names: Julia
  family-names: Guimiot
  alias: JuliaGuimiot

- given-names: Colby
  family-names: Haggerty
  affiliation: University of Hawaiʻi at Mānoa
  orcid: https://orcid.org/0000-0002-2160-7288
  alias: colbych

- given-names: Raymon Skjørten
  family-names: Hansen
  alias: raymonshansen

- given-names: Mohammed
  family-names: Haque
  affiliation: Hunter College
  alias: mohawk811

- given-names: Julien
  family-names: Hillairet
  affiliation: CEA
  orcid: https://orcid.org/0000-0002-1073-6383
  alias: jhillairet

- given-names: Chris
  family-names: Hoang
  alias: bucket420

- given-names: Poh Zi
  family-names: How
  alias: pohzipohzi

- given-names: Yi-Min
  family-names: Huang
  affiliation: Princeton University
  orcid: https://orcid.org/0000-0002-4237-2211
  alias: yopology

- given-names: Nabil
  family-names: Humphrey
  orcid: https://orcid.org/0000-0002-4227-2544
  alias: NabilHumphrey

- given-names: Maria
  family-names: Isupova
  alias: misupova

- alias: itsraashi

- given-names: Alexis
  family-names: Jeandet
  affiliation: Laboratoire de Physique des Plasmas
  orcid: https://orcid.org/0000-0003-2892-6924
  alias: jeandet

- given-names: Evan
  family-names: Jones
  orcid: https://orcid.org/0009-0004-6699-4869
  alias: E-W-Jones

- given-names: Marcin
  family-names: Kastek
  alias: MKastek

- given-names: James
  family-names: Kent
  alias: jdkent

- given-names: Dusan
  family-names: Klima
  orcid: https://orcid.org/0009-0008-5134-6171
  alias: ironwod

- given-names: Alf
  family-names: Köhn-Seemann
  affiliation: University of Stuttgart
  orcid: https://orcid.org/0000-0002-1192-2057
  alias: alfkoehn

- given-names: Siddharth
  family-names: Kulshrestha
  alias: siddharthk07

- given-names: Sundaran
  family-names: Kumar
  alias: daran9

- given-names: Piotr
  family-names: Kuszaj
  alias: kuszaj

- given-names: Samuel
  family-names: Langendorf
  affiliation: Los Alamos National Laboratory
  orcid: https://orcid.org/0000-0002-7757-5879
  alias: samurai688

- given-names: Anna
  family-names: Lanteri
  alias: alanteriBW

- given-names: Terrance Takho
  family-names: Lee
  alias: tlee0818

- given-names: Drew
  family-names: Leonard
  affiliation: Aperio Software
  orcid: https://orcid.org/0000-0001-5270-7487
  alias: SolarDrew

- given-names: Nicolas
  family-names: Lequette
  affiliation: Laboratoire de Physique des Plasmas
  alias: Quettle

- alias: lgoenner

- given-names: Pey Lian
  family-names: Lim
  affiliation: Space Telescope Science Institute
  orcid: https://orcid.org/0000-0003-0079-4114
  alias: pllim

- given-names: Aditya
  family-names: Magarde
  alias: adityamagarde

- given-names: Joao Victor
  family-names: Martinelli
  alias: JvPy

- given-names: Muhammad
  family-names: Masood
  affiliation: University of Edinburgh
  alias: MuhammadHMasood

- given-names: Isaias
  family-names: McHardy
  orcid: https://orcid.org/0000-0001-5394-9445
  alias: jota33

- given-names: Dhawal
  family-names: Modi
  alias: Dhawal-Modi

- given-names: Kevin
  family-names: Montes
  affiliation: MIT
  orcid: https://orcid.org/0000-0002-0762-3708
  alias: kjmontes

- given-names: Stuart
  family-names: Mumford
  affiliation: Aperio Software
  orcid: https://orcid.org/0000-0003-4217-4642
  alias: Cadair

- given-names: Joshua
  family-names: Munn
  alias: jams2

- given-names: Leo
  family-names: Murphy
  affiliation: College of William & Mary
  alias: LeoMurphyWM24

- given-names: Suzanne
  family-names: Nie
  alias: sznie

- alias: nrb1234

- given-names: Oscar
  alias: 0scvr

- given-names: Shivam
  family-names: Panda
  alias: Panda5130

- given-names: Mahima
  family-names: Pannala
  alias: mahimapannala

- given-names: Tulasi
  family-names: Parashar
  affiliation: Victoria University of Wellington
  orcid: https://orcid.org/0000-0003-0602-8381
  alias: tulasinandan

- given-names: Neil
  family-names: Patel
  alias: ministrike3

- given-names: Francisco Silva
  family-names: Pavon
  alias: silvafrancisco

- given-names: Jakub
  family-names: Polak

- given-names: Roberto Díaz
  family-names: Pérez
  alias: RoberTnf

- given-names: Ramiz
  family-names: Qudsi
  affiliation: Boston University
  orcid: https://orcid.org/0000-0001-8358-0482
  alias: qudsiramiz

- given-names: Raajit
  family-names: Raj
  alias: raajitr

- given-names: Vishwas
  family-names: Rajashekar
  affiliation: PES University
  orcid: https://orcid.org/0000-0002-4914-6612
  alias: vrajashkr

- given-names: Afzal
  family-names: Rao
  alias: thecasuist

- given-names: Jeffrey
  family-names: Reep
  affiliation: University of Hawaiʻi at Manoa
  orcid: https://orcid.org/0000-0003-4739-1152
  alias: jwreep

- alias: seanjunheng2

- given-names: Steve
  family-names: Richardson
  affiliation: U.S. Naval Research Laboratory
  orcid: https://orcid.org/0000-0002-3056-6334
  alias: arichar6

- given-names: Jayden
  family-names: Roberts
  orcid: https://orcid.org/0009-0009-9490-5284
  alias: JaydenR2305

- given-names: Shanshan
  family-names: Rodriguez
  alias: slrodriguez

- given-names: Reynaldo
  family-names: Rojas Zelaya
  alias: userr2232

- given-names: Armando
  family-names: Salcido
  alias: aksalcido

- alias: sandshrew118

- given-names: Antonia
  family-names: Savcheva
  affiliation: Planetary Science Institute
  orcid: https://orcid.org/0000-0002-5598-046X
  alias: savcheva

- given-names: David
  family-names: Schaffner
  alias: dschaffner

- given-names: Cora
  family-names: Schneck
  alias: cyschneck

- given-names: Chengcai
  family-names: Shen
  affiliation: Center for Astrophysics | Harvard & Smithsonian
  orcid: https://orcid.org/0000-0002-9258-4490
  alias: ionizationcalc

- given-names: Andrew
  family-names: Sheng
  alias: andrewsheng2

- given-names: Dawa Nurbu
  family-names: Sherpa
  alias: nurbu5

- given-names: Luciano
  family-names: Silvestri
  affiliation: Michigan State University
  orcid: https://orcid.org/0000-0003-3530-7910
  alias: lucianogsilvestri

- given-names: Trestan
  family-names: Simon
  alias: TrestanSimon

- given-names: Angad
  family-names: Singh
  alias: singha95

- given-names: Ankit
  family-names: Singh
  alias: Griffintaur

- given-names: Brigitta
  family-names: Sipőcz
  affiliation: University of Washington
  orcid: https://orcid.org/0000-0002-3713-6337
  alias: bsipocz

- given-names: Cody
  family-names: Skinner
  affiliation: Phoenix Security Labs
  alias: cskinner74

- given-names: Tomasz Adam
  family-names: Skrzypczak
  alias: tomasz-adam-skrzypczak

- given-names: Nikita
  family-names: Smirnov
  alias: Nismirno

- given-names: Joseph
  family-names: Smith
  affiliation: Marietta College
  orcid: https://orcid.org/0000-0002-5978-6840
  alias: josephrhsmith

- given-names: Stuart
  family-names: Sobeske
  affiliation: University of Michigan
  alias: Sobeskes

- given-names: Matteo
  family-names: Spedicato
  alias: Spedi

- given-names: David
  family-names: Stansby
  affiliation: Mullard Space Science Laboratory
  orcid: https://orcid.org/0000-0002-1365-1908
  alias: dstansby

- given-names: Tomás
  family-names: Stinson
  alias: 14tstinson

- given-names: Shelley
  family-names: Sugiharto, Kerr
  affiliation: Texas A&M University
  orcid: https://orcid.org/0009-0003-3159-0541
  alias: ShelleySugiharto

- given-names: Michaela
  family-names: Švancarová
  alias: mysakli

- given-names: Antoine
  family-names: Tavant
  affiliation: Centre Spatial de l'École Polytechnique
  alias: antoinetavant

- given-names: Thomas
  family-names: Ulrich
  alias: Elfhelm

- given-names: Thomas
  family-names: Varnish
  affiliation: MIT
  alias: tvarnish

- given-names: Tien
  family-names: Vo
  affiliation: Laboratory for Atmospheric and Space Physics
  orcid: https://orcid.org/0000-0002-8335-1441
  alias: tien-vo

- given-names: Veronica
  family-names: Tranquilino
  affiliation: University of Michigan
  alias: tranqver

- given-names: Mychal
  family-names: Valle
  affiliation: UCLA
  alias: Mychal-Valle

- given-names: Steve
  family-names: Vincena
  affiliation: UCLA
  orcid: https://orcid.org/0000-0002-6468-5710
  alias: svincena

- alias: WineDarkMoon

- given-names: Tingfeng
  family-names: Wu
  orcid: https://orcid.org/0000-0001-8745-204X
  alias: elliotwutingfeng

- given-names: Sixue
  family-names: Xu
  orcid: https://orcid.org/0000-0001-7959-8495
  alias: hzxusx

- given-names: Chun Hei
  family-names: Yip
  alias: syip1

- given-names: Carol
  family-names: Zhang
  alias: carolyz

<<<<<<< HEAD
- given-names: Chase
  family-names: Davies
  alias: chasepd

- given-names: Shivam
  family-names: Panda
  alias: Panda5130

- given-names: Benjamin
  family-names: Antognetti
  alias: broantognetti

- given-names: Shauna
  family-names: Gordon-McKeon
  alias: shaunagm

- given-names: Preston
  family-names: Pitzer
  affiliation : Virginia Tech
  orcid : https://orcid.org/0009-0007-0655-1347
  alias: PrestonPitzerVT

- alias: Stray235

- given-names: Mel
  family-names: Abler
  alias: dancingplasma

- given-names: Shanshan
  family-names: Rodriguez
  alias: slrodriguez

- given-names: Shelley
  family-names: Sugiharto, Kerr
  affiliation: Texas A&M University
  orcid: https://orcid.org/0009-0003-3159-0541
  alias: ShelleySugiharto

- given-names: David
  family-names: Schaffner
  alias: dschaffner
=======
- alias: CBrown345
>>>>>>> 41060f49
<|MERGE_RESOLUTION|>--- conflicted
+++ resolved
@@ -489,6 +489,12 @@
   family-names: Pérez
   alias: RoberTnf
 
+- given-names: Preston
+  family-names: Pitzer
+  affiliation : Virginia Tech
+  orcid : https://orcid.org/0009-0007-0655-1347
+  alias: PrestonPitzerVT
+
 - given-names: Ramiz
   family-names: Qudsi
   affiliation: Boston University
@@ -698,48 +704,4 @@
   family-names: Zhang
   alias: carolyz
 
-<<<<<<< HEAD
-- given-names: Chase
-  family-names: Davies
-  alias: chasepd
-
-- given-names: Shivam
-  family-names: Panda
-  alias: Panda5130
-
-- given-names: Benjamin
-  family-names: Antognetti
-  alias: broantognetti
-
-- given-names: Shauna
-  family-names: Gordon-McKeon
-  alias: shaunagm
-
-- given-names: Preston
-  family-names: Pitzer
-  affiliation : Virginia Tech
-  orcid : https://orcid.org/0009-0007-0655-1347
-  alias: PrestonPitzerVT
-
-- alias: Stray235
-
-- given-names: Mel
-  family-names: Abler
-  alias: dancingplasma
-
-- given-names: Shanshan
-  family-names: Rodriguez
-  alias: slrodriguez
-
-- given-names: Shelley
-  family-names: Sugiharto, Kerr
-  affiliation: Texas A&M University
-  orcid: https://orcid.org/0009-0003-3159-0541
-  alias: ShelleySugiharto
-
-- given-names: David
-  family-names: Schaffner
-  alias: dschaffner
-=======
-- alias: CBrown345
->>>>>>> 41060f49
+- alias: CBrown345