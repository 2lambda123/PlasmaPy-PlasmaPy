:tocdepth: 3

.. _plasmapy-documentation:

.. image:: _static/graphic-circular.png
   :alt: PlasmaPy logo
   :align: right
   :scale: 40%

######################
PlasmaPy Documentation
######################

PlasmaPy_ is an open source community-developed core Python_ 3.7+
package for plasma physics currently under development.

Example highlights
------------------

.. nbgallery::
   :hidden:

   notebooks/diagnostics/charged_particle_radiography_particle_tracing
   notebooks/dispersion/two_fluid_dispersion
   notebooks/diagnostics/thomson
   notebooks/analysis/swept_langmuir/find_floating_potential
   notebooks/formulary/thermal_bremsstrahlung
   notebooks/plasma/grids_nonuniform


.. toctree::
   :caption: First Steps
   :maxdepth: 1

   Installing <install>
   getting_started
   examples
   COMMUNICATION
   CONTRIBUTING
   CODE_OF_CONDUCT
   about/citation

.. toctree::
   :maxdepth: 1
   :caption: Package features

   ad/index
   Dispersion <dispersion/index>
   Formulary <formulary/index>
   Particles <particles/index>
   Simulation <simulation/index>
   Plasma Calculator <plasma_calculator/index>
   Plasma Objects <plasma/index>
   Package Utilities <utils/index>

.. toctree::
   :maxdepth: 1
   :caption: Guide for Contributors

   Overview <development/index>
   development/code_guide
   development/changelog_guide
   development/doc_guide
   development/testing_guide

.. toctree::
   :maxdepth: 1
   :caption: All the Rest

   about/credits
   bibliography
   glossary
   whatsnew/index
<<<<<<< HEAD
   Vision Statement <about/vision_statement>
   about/stability
=======
>>>>>>> d9447def
   PlasmaPy.org <https://www.plasmapy.org>

.. The about PlasmaPy section has some important information that would
   be helpful to have more readily accessible from the main doc index
   page.

.. TODO: Add feedback link: .. _feedback@plasmapy.org: mailto:feedback@plasmapy.org<|MERGE_RESOLUTION|>--- conflicted
+++ resolved
@@ -71,11 +71,7 @@
    bibliography
    glossary
    whatsnew/index
-<<<<<<< HEAD
    Vision Statement <about/vision_statement>
-   about/stability
-=======
->>>>>>> d9447def
    PlasmaPy.org <https://www.plasmapy.org>
 
 .. The about PlasmaPy section has some important information that would
