{
 "cells": [
  {
   "cell_type": "markdown",
   "metadata": {},
   "source": [
    "[find_floating_potential()]: ../../../api/plasmapy.analysis.swept_langmuir.floating_potential.find_floating_potential.rst#find-floating-potential\n",
    "\n",
    "# Swept Langmuir Analysis: Floating Potential\n",
    "\n",
<<<<<<< HEAD
    "This notebook covers the use of the [find_floating_potential()] function and how it is used to determine the floating potential from a swept Langmuir trace.\n",
=======
    "This notebook covers the use of the [find_floating_potential()](../../../api/plasmapy.analysis.swept_langmuir.floating_potential.find_floating_potential.rst#find-floating-potential) function and how it is used to determine the floating potential from a swept Langmuir trace.\n",
>>>>>>> cb2d542d
    "\n",
    "The floating potential, $V_f$, is defined as the probe bias voltage at which there is no net collected current, $I=0$.  This occurs because the floating potential slows the collected electrons and accelerates the collected ions to a point where the electron- and ion-currents balance each other out."
   ]
  },
  {
   "cell_type": "code",
   "execution_count": null,
   "metadata": {},
   "outputs": [],
   "source": [
    "%matplotlib inline\n",
    "\n",
    "import matplotlib.pyplot as plt\n",
    "import numpy as np\n",
    "import pprint\n",
    "\n",
    "from pathlib import Path\n",
    "\n",
    "from plasmapy.analysis import swept_langmuir as sla\n",
    "\n",
    "plt.rcParams[\"figure.figsize\"] = [10.5, 0.56 * 10.5]\n",
    "\n",
    "np.set_printoptions(precision=4, threshold=16)"
   ]
  },
  {
   "cell_type": "markdown",
   "metadata": {},
   "source": [
    "## Contents:\n",
    "\n",
    "1. [How find_floating_potential() works](#How-find_floating_potential()-works)\n",
    "    1. [Notes about usage](#Notes-about-usage)\n",
    "    1. [Knobs to turn](#Knobs-to-turn)\n",
    "1. [Calculate the Floating Potential](#Calculate-the-Floating-Potential)\n",
    "    1. [Interpreting results](#Interpreting-results)\n",
    "    1. [Plotting results](#Plotting-results)"
   ]
  },
  {
   "cell_type": "markdown",
   "metadata": {},
   "source": [
    "## How `find_floating_potential()` works\n",
    "\n",
    "1. The passed current array is scanned for points that equal zero and point-pairs that straddle where the current, $I$, equals zero.  This forms an collection of \"crossing-points.\"\n",
    "1. The crossing-points are then grouped into \"crossing-islands\" based on the `threshold` keyword.\n",
    "    - A new island is formed when a successive crossing-point is more (index) steps away from the previous crossing-point than defined by `threshold`.  For example, if `threshold=4` then an new island is formed if a crossing-point candidate is more than 4 steps away from the previous candidate.\n",
    "    - If multiple crossing-islands are identified, then the function will compare the total span of all crossing-islands to `min_points`.  If the span is greater than `min_points`, then the function is incapable of identifying $V_f$ and will return `numpy.nan` values; otherwise, the span will form one larger crossing-island.\n",
    "1. To calculate the floating potential...\n",
    "    - If the number of points that make up the crossing-island is less than `min_points`, then each side of the \"crossing-island\" is equally padded with the nearest neighbor points until `min_points` is satisfied.\n",
    "    - If `fit_type=\"linear\"`, then a `scipy.stats.linregress` fit is applied to the points that make up the crossing-island.\n",
    "    - If `fit_type=\"exponential\"`, then a `scipy.optimize.curve_fit` fit is applied to the points that make up the crossing-island."
   ]
  },
  {
   "cell_type": "markdown",
   "metadata": {},
   "source": [
    "### Notes about usage\n",
    "\n",
    "- The function provides no signal processing.  If needed, the user must smooth, sort, crop, or process the arrays before passing them to the function.\n",
    "- The function requires the voltage array to be monotonically increasing or decreasing.\n",
    "- If the total range spanned by all crossing-islands is less than or equal to `min_points`, then `threshold` is ignored and all crossing-islands are grouped into one island."
   ]
  },
  {
   "cell_type": "markdown",
   "metadata": {},
   "source": [
    "### Knobs to turn\n",
    "\n",
    "- `fit_type`\n",
    "\n",
    "    There are two types of curves that can be fitted to the identified crossing point data: `\"linear\"` and `\"exponential\"`.  The former will fit a line to the data, whereas, the latter will fit an exponential curve with an offset.  The default curve is `\"exponential\"` since swept Langmuir data is not typically linear as it passes through $I=0$.\n",
    "\n",
    "- `min_points`\n",
    "\n",
    "    This variable specifies the minimum number of points that will be used in the curve fitting.  As mentioned above, the crossing-islands are identified and then padded until `min_points` is satisfied.\n",
    "    \n",
    "    - `min_pints = None` (Default) then the larger of 5 and `factor * array_size` is taken, where `factor = 0.1` for `\"linear\"` and `0.2` for `\"exponential\"`.\n",
    "    - `min_points = numpy.inf` then the entire passed array is fitted.\n",
    "    - `min_points >= 1` then this is the minimum number of points used.\n",
    "    - `0 < min_points < 1` then then the minimum number of points is taken as `min_points * array_size`.\n",
    "\n",
    "\n",
    "- `threshold`\n",
    "\n",
    "    The max allowed index distance between crossing-points before a new crossing-island is formed."
   ]
  },
  {
   "cell_type": "markdown",
   "metadata": {},
   "source": [
    "## Calculate the Floating Potential\n",
    "\n",
    "Below we'll compute the floating potential using the default fitting behavior (`fit_type=\"exponential\"`) and a linear fit (`fit_type=\"linear\"`)."
   ]
  },
  {
   "cell_type": "code",
   "execution_count": null,
   "metadata": {},
   "outputs": [],
   "source": [
    "# load data\n",
    "filename = \"Beckers2017_noisy.npy\"\n",
    "filepath = (Path.cwd() / \"..\" / \"..\" / \"langmuir_samples\" / filename).resolve()\n",
    "voltage, current = np.load(filepath)\n",
    "\n",
    "# voltage array needs to be monotonically increasing/decreasing\n",
    "isort = np.argsort(voltage)\n",
    "voltage = voltage[isort]\n",
    "current = current[isort]\n",
    "\n",
    "# get default fit results (exponential fit)\n",
    "results = sla.find_floating_potential(voltage, current, min_points=0.3)\n",
    "\n",
    "# get linear fit results\n",
    "results_lin = sla.find_floating_potential(voltage, current, fit_type=\"linear\")"
   ]
  },
  {
   "cell_type": "markdown",
   "metadata": {},
   "source": [
    "[find_floating_potential()]: ../../../api/plasmapy.analysis.swept_langmuir.floating_potential.find_floating_potential.rst#find-floating-potential\n",
    "[VFExtras]: ../../../api/plasmapy.analysis.swept_langmuir.floating_potential.VFExtras.rst#vfextras\n",
    "\n",
    "### Interpreting results\n",
    "\n",
    "The [find_floating_potential()] function returns a 2 element named tuple, where the first element is the calculated floating potential $V_f$ and the second element is a named tuple [VFExtras] containing additional parameters resulting from the calculation.\n",
    "\n",
    "- `results[0]` is the determined floating potential (same units as the pass `voltage` array)"
   ]
  },
  {
   "cell_type": "code",
   "execution_count": null,
   "metadata": {},
   "outputs": [],
   "source": [
    "vf = results[0]\n",
    "vf"
   ]
  },
  {
   "cell_type": "markdown",
   "metadata": {},
   "source": [
    "[VFExtras]: ../../../api/plasmapy.analysis.swept_langmuir.floating_potential.VFExtras.rst#vfextras\n",
    "\n",
    "- `results[1]` is an instance of [VFExtras] and contains additioanl information from the calculation"
   ]
  },
  {
   "cell_type": "code",
   "execution_count": null,
   "metadata": {},
   "outputs": [],
   "source": [
    "extras = results[1]\n",
    "extras"
   ]
  },
  {
   "cell_type": "markdown",
   "metadata": {},
   "source": [
    "- `extras[0]` = `extras.vf_err` = the associated uncertainty in the $V_F$ calculation (same units as `vf`)"
   ]
  },
  {
   "cell_type": "code",
   "execution_count": null,
   "metadata": {},
   "outputs": [],
   "source": [
    "(extras[0], extras.vf_err)"
   ]
  },
  {
   "cell_type": "markdown",
   "metadata": {},
   "source": [
    "- `extras[1]` = `extras.rsq` = the coefficient of determination (r-squared) value of the fit"
   ]
  },
  {
   "cell_type": "code",
   "execution_count": null,
   "metadata": {},
   "outputs": [],
   "source": [
    "(extras[1], extras.rsq)"
   ]
  },
  {
   "cell_type": "markdown",
   "metadata": {},
   "source": [
    "[FitFunction]: ../../../api_static/plasmapy.analysis.fit_functions.rst\n",
    "\n",
    "- `extras[2]` = `extras.fitted_func` = the resulting fitted function\n",
    "\n",
    "    - `extras.fitted_func` is a callable representation of the fitted function `I = results.func(V)`.\n",
    "    - `extras.fitted_func` is an instance of a sub-class of `AbstractFitFunction`. ([FitFunction classes][FitFunction])\n",
    "    - Since `extras.fitted_func` is a class instance, there are many other attributes available.  For example,\n",
    "        - `extras.fitted_func.params` is a named tuple of the fitted parameters\n",
    "        - `extras.fitted_func.param_errors` is a named tuple of the fitted parameter errors\n",
    "        - `extras.fitted_func.root_solve()` finds the roots of the fitted function. This is how $V_f$ is calculated."
   ]
  },
  {
   "cell_type": "code",
   "execution_count": null,
   "metadata": {},
   "outputs": [],
   "source": [
    "(\n",
    "    extras[2],\n",
    "    extras.fitted_func,\n",
    "    extras.fitted_func.params,\n",
    "    extras.fitted_func.params.a,\n",
    "    extras.fitted_func.param_errors,\n",
    "    extras.fitted_func.param_errors.a,\n",
    "    extras.fitted_func(vf),\n",
    ")"
   ]
  },
  {
   "cell_type": "markdown",
   "metadata": {},
   "source": [
    "- `extras[3]` = `extras.islands` = a list of slice objects representing all the identified crossing-islands"
   ]
  },
  {
   "cell_type": "code",
   "execution_count": null,
   "metadata": {},
   "outputs": [],
   "source": [
    "(\n",
    "    extras[3],\n",
    "    extras.islands,\n",
    "    voltage[extras.islands[0]],\n",
    ")"
   ]
  },
  {
   "cell_type": "markdown",
   "metadata": {},
   "source": [
    "- `extras[4]` = `extras.fitted_indices` = a slice object representing the indices used in the fit"
   ]
  },
  {
   "cell_type": "code",
   "execution_count": null,
   "metadata": {},
   "outputs": [],
   "source": [
    "(\n",
    "    extras[4],\n",
    "    extras.fitted_indices,\n",
    "    voltage[extras.fitted_indices],\n",
    ")"
   ]
  },
  {
   "cell_type": "markdown",
   "metadata": {},
   "source": [
    "### Plotting results"
   ]
  },
  {
   "cell_type": "code",
   "execution_count": null,
   "metadata": {
    "nbsphinx-thumbnail": {
     "tooltip": "Floating Potential"
    }
   },
   "outputs": [],
   "source": [
    "figwidth, figheight = plt.rcParams[\"figure.figsize\"]\n",
    "figheight = 2.0 * figheight\n",
    "fig, axs = plt.subplots(3, 1, figsize=[figwidth, figheight])\n",
    "\n",
    "# plot original data\n",
    "axs[0].set_xlabel(\"Bias Voltage (V)\", fontsize=12)\n",
    "axs[0].set_ylabel(\"Current (A)\", fontsize=12)\n",
    "\n",
    "axs[0].plot(voltage, current, zorder=10, label=\"Sweep Data\")\n",
    "axs[0].axhline(0.0, color=\"r\", linestyle=\"--\", label=\"I = 0\")\n",
    "axs[0].legend(fontsize=12)\n",
    "\n",
    "# zoom on fit\n",
    "for ii, label, rtn in zip([1, 2], [\"Exponential\", \"Linear\"], [results, results_lin]):\n",
    "    vf = rtn[0]\n",
    "    extras = rtn[1]\n",
    "\n",
    "    # calc island points\n",
    "    isl_pts = np.array([], dtype=np.int64)\n",
    "    for isl in extras.islands:\n",
    "        isl_pts = np.concatenate((isl_pts, np.r_[isl]))\n",
    "\n",
    "    # calc xrange for plot\n",
    "    xlim = [voltage[extras.fitted_indices].min(), voltage[extras.fitted_indices].max()]\n",
    "    vpad = 0.25 * (xlim[1] - xlim[0])\n",
    "    xlim = [xlim[0] - vpad, xlim[1] + vpad]\n",
    "\n",
    "    # calc data points for fit curve\n",
    "    mask1 = np.where(voltage >= xlim[0], True, False)\n",
    "    mask2 = np.where(voltage <= xlim[1], True, False)\n",
    "    mask = np.logical_and(mask1, mask2)\n",
    "    vfit = np.linspace(xlim[0], xlim[1], 201, endpoint=True)\n",
    "    ifit, ifit_err = extras.fitted_func(vfit, reterr=True)\n",
    "\n",
    "    axs[ii].set_xlabel(\"Bias Voltage (V)\", fontsize=12)\n",
    "    axs[ii].set_ylabel(\"Current (A)\", fontsize=12)\n",
    "    axs[ii].set_xlim(xlim)\n",
    "\n",
    "    axs[ii].plot(\n",
    "        voltage[mask],\n",
    "        current[mask],\n",
    "        marker=\"o\",\n",
    "        zorder=10,\n",
    "        label=\"Sweep Data\",\n",
    "    )\n",
    "    axs[ii].scatter(\n",
    "        voltage[extras.fitted_indices],\n",
    "        current[extras.fitted_indices],\n",
    "        linewidth=2,\n",
    "        s=6**2,\n",
    "        facecolors=\"deepskyblue\",\n",
    "        edgecolors=\"deepskyblue\",\n",
    "        zorder=11,\n",
    "        label=\"Points for Fit\",\n",
    "    )\n",
    "    axs[ii].scatter(\n",
    "        voltage[isl_pts],\n",
    "        current[isl_pts],\n",
    "        linewidth=2,\n",
    "        s=8**2,\n",
    "        facecolors=\"deepskyblue\",\n",
    "        edgecolors=\"black\",\n",
    "        zorder=12,\n",
    "        label=\"Island Points\",\n",
    "    )\n",
    "    axs[ii].autoscale(False)\n",
    "    axs[ii].plot(vfit, ifit, color=\"orange\", zorder=13, label=label + \" Fit\")\n",
    "    axs[ii].fill_between(\n",
    "        vfit,\n",
    "        ifit + ifit_err,\n",
    "        ifit - ifit_err,\n",
    "        color=\"orange\",\n",
    "        alpha=0.12,\n",
    "        zorder=0,\n",
    "        label=\"Fit Error\",\n",
    "    )\n",
    "    axs[ii].axhline(0.0, color=\"r\", linestyle=\"--\")\n",
    "    axs[ii].fill_between(\n",
    "        [vf - extras.vf_err, vf + extras.vf_err],\n",
    "        axs[1].get_ylim()[0],\n",
    "        axs[1].get_ylim()[1],\n",
    "        color=\"grey\",\n",
    "        alpha=0.1,\n",
    "    )\n",
    "    axs[ii].axvline(vf, color=\"grey\")\n",
    "    axs[ii].legend(fontsize=12)\n",
    "\n",
    "    # add text\n",
    "    rsq = extras.rsq\n",
    "    txt = f\"$V_f = {vf:.2f} \\\\pm {extras.vf_err:.2f}$ V\\n\"\n",
    "    txt += f\"$r^2 = {rsq:.3f}$\"\n",
    "    txt_loc = [vf, axs[ii].get_ylim()[1]]\n",
    "    txt_loc = axs[ii].transData.transform(txt_loc)\n",
    "    txt_loc = axs[ii].transAxes.inverted().transform(txt_loc)\n",
    "    txt_loc[0] -= 0.02\n",
    "    txt_loc[1] -= 0.26\n",
    "    axs[ii].text(\n",
    "        txt_loc[0],\n",
    "        txt_loc[1],\n",
    "        txt,\n",
    "        fontsize=\"large\",\n",
    "        transform=axs[ii].transAxes,\n",
    "        ha=\"right\",\n",
    "    )"
   ]
  }
 ],
 "metadata": {
  "kernelspec": {
   "display_name": "Python 3 (ipykernel)",
   "language": "python",
   "name": "python3"
  },
  "language_info": {
   "codemirror_mode": {
    "name": "ipython",
    "version": 3
   },
   "file_extension": ".py",
   "mimetype": "text/x-python",
   "name": "python",
   "nbconvert_exporter": "python",
<<<<<<< HEAD
   "pygments_lexer": "ipython3",
   "version": "3.9.6"
=======
   "pygments_lexer": "ipython3"
>>>>>>> cb2d542d
  }
 },
 "nbformat": 4,
 "nbformat_minor": 4
}<|MERGE_RESOLUTION|>--- conflicted
+++ resolved
@@ -8,11 +8,7 @@
     "\n",
     "# Swept Langmuir Analysis: Floating Potential\n",
     "\n",
-<<<<<<< HEAD
     "This notebook covers the use of the [find_floating_potential()] function and how it is used to determine the floating potential from a swept Langmuir trace.\n",
-=======
-    "This notebook covers the use of the [find_floating_potential()](../../../api/plasmapy.analysis.swept_langmuir.floating_potential.find_floating_potential.rst#find-floating-potential) function and how it is used to determine the floating potential from a swept Langmuir trace.\n",
->>>>>>> cb2d542d
     "\n",
     "The floating potential, $V_f$, is defined as the probe bias voltage at which there is no net collected current, $I=0$.  This occurs because the floating potential slows the collected electrons and accelerates the collected ions to a point where the electron- and ion-currents balance each other out."
    ]
@@ -423,12 +419,8 @@
    "mimetype": "text/x-python",
    "name": "python",
    "nbconvert_exporter": "python",
-<<<<<<< HEAD
    "pygments_lexer": "ipython3",
    "version": "3.9.6"
-=======
-   "pygments_lexer": "ipython3"
->>>>>>> cb2d542d
   }
  },
  "nbformat": 4,
