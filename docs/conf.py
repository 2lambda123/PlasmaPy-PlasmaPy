"""
The configuration file for building PlasmaPy's documentation.

For more information, please see the following links:

PlasmaPy documentation guide:
    https://docs.plasmapy.org/en/latest/contributing/doc_guide.html

Sphinx documentation:
    https://www.sphinx-doc.org

Sphinx configuration variables:
    https://www.sphinx-doc.org/en/master/usage/configuration.html

Sphinx extensions (built-in):
    https://www.sphinx-doc.org/en/master/usage/extensions/index.html
"""

#!/usr/bin/env python3

# If extensions (or modules to document with autodoc) are in another directory,
# add these directories to sys.path here. If the directory is relative to the
# documentation root, use os.path.abspath to make it absolute, like shown here.

import os
import sys
import warnings
from datetime import datetime, timezone

from sphinx.application import Sphinx

from plasmapy import __version__

# isort: off
sys.path.insert(0, os.path.abspath(".."))  # noqa: PTH100
sys.path.insert(0, os.path.abspath("."))  # noqa: PTH100
# isort: on

import _cff_to_rst
<<<<<<< HEAD
import _changelog_index
import pkg_resources  # deprecated; after removal, drop setuptools dependency for docs
from _global_substitutions import global_substitutions
from sphinx.application import Sphinx

# Generate author list from CITATION.cff

_cff_to_rst.main()

# Regenerate the changelog index file

_changelog_index.main()

from plasmapy import __version__ as release
=======
from _global_substitutions import global_substitutions
>>>>>>> e72d68da

# Project metadata

project = "PlasmaPy"
author = "PlasmaPy Community"
copyright = f"2015–{datetime.now(timezone.utc).year}, {author}"  # noqa: A001
language = "en"
release = __version__
version = __version__

if release.startswith("0"):
    warnings.warn(f"Incorrect version in documentation build ({release = })")

# Generate author list from CITATION.cff

_cff_to_rst.main()

# Sphinx configuration variables

extensions = [
    "hoverxref.extension",
    "IPython.sphinxext.ipython_console_highlighting",
    "nbsphinx",
    "notfound.extension",
    "plasmapy_sphinx",
    "sphinx.ext.autodoc",
    "sphinx.ext.duration",
    "sphinx.ext.extlinks",
    "sphinx.ext.graphviz",
    "sphinx.ext.intersphinx",
    "sphinx.ext.mathjax",
    "sphinx.ext.napoleon",
    "sphinx.ext.todo",
    "sphinx.ext.viewcode",
    "sphinx_changelog",
    "sphinx_codeautolink",
    "sphinx_copybutton",
    "sphinx_gallery.load_style",
    "sphinx_issues",
    "sphinx_reredirects",
    "sphinx_tabs.tabs",
    "sphinx_collapse",
    "sphinxcontrib.bibtex",
    "sphinxcontrib.globalsubs",
]

exclude_patterns = [
    "**.ipynb_checkpoints",
    "**Untitled*",
    ".DS_Store",
    ".nox",
    ".tox",
    "_build",
    "notebooks/langmuir_samples",
    "plasmapy_sphinx",
    "Thumbs.db",
]

default_role = "py:obj"
html_extra_path = ["robots.txt"]
html_favicon = "./_static/icon.ico"
modindex_common_prefix = ["plasmapy."]
pygments_style = "default"  # code highlighting to meet WCAG AA contrast standard
root_doc = "index"
source_suffix = ".rst"
templates_path = ["_templates"]
maximum_signature_line_length = 90

# Specify patterns to ignore when doing a nitpicky documentation build.
# These may include common expressions like "real number" as well as
# workarounds for nested inline literals as defined in docs/common_links.py

python_role = "py:.*"

nitpick_ignore_regex = [
    # Before adding patterns for type specifications in docstrings, note
    # that information on the *meaning* of a parameter should be
    # included in the parameter description instead.
    (python_role, "and"),
    (python_role, "array .*"),
    (python_role, "array_like"),
    (python_role, "callable"),
    # for defaults that are words, numbers, particle symbols like "p+"
    (python_role, r"default: [-\+]?\w+[-\+]?\.?\d*"),
    # for defaults that are lists, tuples, sets, dictionaries, and strings
    (python_role, r"default: ((\[.*\])|(\(.*\))|(\{.*\})|(\".*\")|(\'.*\'))"),
    # for defaults that are calls like Particle("p+") or items from a dictionary
    (python_role, r"default: \w+[\.\w]*[\(\[].*[\)\]]"),
    (python_role, "dictionary.*"),
    (python_role, "function"),
    (python_role, ".*integer.*"),
    (python_role, "iterable"),
    (python_role, "key"),
    (python_role, "keyword-only"),
    (python_role, ".* object"),
    (python_role, "optional"),
    (python_role, "or"),
    (python_role, "Real"),
    (python_role, ".*real number.*"),
    (python_role, ".*representation.*"),
    (python_role, "shape.*"),
    (python_role, r"u\..*"),
    (python_role, ".*Unit.*"),
    # pytest helpers
    (python_role, "_pytest.*"),
    (python_role, "Failed"),
    # charged_particle_radiography
    (python_role, "1"),
    (python_role, "2 ints"),
    (python_role, "a single int"),
    (python_role, "same"),
    (python_role, "Tuple of 1"),
    # thomson
    (python_role, "Ne"),
    (python_role, "Ni"),
    # utils
    (python_role, "docstring of"),
    (python_role, "validation specifications"),
    # for reStructuredText workarounds to allow nested inline literals
    (python_role, "git"),
    (python_role, "h5py"),
    (python_role, "IPython.sphinxext.ipython_console_highlighting"),
    (python_role, "lmfit"),
    (python_role, "mpmath"),
    (python_role, "nbsphinx"),
    (python_role, "numba"),
    (python_role, "xarray"),
    # plasmapy_sphinx
    (python_role, "automod.*"),
    (python_role, "Builder"),
    (python_role, "docutils.*"),
    (python_role, "Documenter"),
    (python_role, "Node"),
    (python_role, "level"),
    (python_role, ".*member.*"),
    (python_role, "OptionSpec"),
    (python_role, "py"),
    (python_role, "[Ss]phinx.*"),  # also for reStructuredText workarounds
    # The following patterns still need to be fixed.
    (python_role, "json.decoder.JSONDecoder"),
    (python_role, "plasmapy.analysis.swept_langmuir.find_floating_potential"),
    (python_role, "plasmapy.particles.particle_collections"),
    (python_role, "plasmapy.utils.decorators.lite_func"),
]

# The Sphinx configuration variables rst_prolog and rst_epilog contain
# text that gets prepended or appended to all reStructuredText sources.
# These variables can be used to make global definitions; however, long
# values of these variables can greatly slow down the documentation
# build, so use them in moderation!  Use docs/_global_substitutions.py
# to define substitutions.

rst_prolog = """
.. role:: py(code)
   :language: python
"""

# html output options

html_logo = "./_static/with-text-light-190px.png"
html_static_path = ["_static"]
html_theme = "sphinx_rtd_theme"
html_theme_options = {
    "logo_only": True,
    "includehidden": False,
}
htmlhelp_basename = "PlasmaPydoc"

# sphinx.ext.autodoc

autoclass_content = "both"
autodoc_typehints_format = "short"

# sphinxcontrib-bibtex

bibtex_bibfiles = ["bibliography.bib"]
bibtex_default_style = "plain"
bibtex_reference_style = "author_year"
bibtex_cite_id = "{key}"

# sphinx-codeautolink

codeautolink_concat_default = True

# intersphinx

intersphinx_mapping = {
    "astropy": ("https://docs.astropy.org/en/stable/", None),
    "lmfit": ("https://lmfit.github.io/lmfit-py/", None),
    "matplotlib": ("https://matplotlib.org/stable/", None),
    "numba": ("https://numba.readthedocs.io/en/stable/", None),
    "numpy": ("https://numpy.org/doc/stable/", None),
    "pandas": ("https://pandas.pydata.org/pandas-docs/stable/", None),
    "pytest": ("https://docs.pytest.org/en/stable/", None),
    "python": ("https://docs.python.org/3/", None),
    "readthedocs": ("https://docs.readthedocs.io/en/stable/", None),
    "scipy": ("https://docs.scipy.org/doc/scipy/", None),
    "sphinx": ("https://www.sphinx-doc.org/en/master/", None),
    "sphinx_automodapi": (
        "https://sphinx-automodapi.readthedocs.io/en/latest/",
        None,
    ),
}

# hoverxref

hoverxref_intersphinx = list(intersphinx_mapping.keys())

hoverxref_auto_ref = True
hoverxref_domains = ["py", "cite"]
hoverxref_mathjax = True
hoverxref_roles = ["confval", "term"]
hoverxref_sphinxtabs = True
hoverxref_tooltip_maxwidth = 600  # RTD main window is 696px

hoverxref_role_types = {
    # roles with cite domain
    "p": "tooltip",
    "t": "tooltip",
    # roles with py domain
    "attr": "tooltip",
    "class": "tooltip",
    "const": "tooltip",
    "data": "tooltip",
    "exc": "tooltip",
    "func": "tooltip",
    "meth": "tooltip",
    "mod": "tooltip",
    "obj": "tooltip",
    # roles with std domain
    "confval": "tooltip",
    "hoverxref": "tooltip",
    "ref": "tooltip",
    "term": "tooltip",
}

if building_on_readthedocs := os.environ.get("READTHEDOCS"):
    # Using the proxied API endpoint is a Read the Docs strategy to
    # avoid a cross-site request forgery block for docs using a custom
    # domain. See conf.py for sphinx-hoverxref.
    use_proxied_api_endpoint = os.environ.get("PROXIED_API_ENDPOINT")
    hoverxref_api_host = "/_" if use_proxied_api_endpoint else "https://readthedocs.org"

# sphinx-issues

issues_github_path = "PlasmaPy/PlasmaPy"

# sphinx.ext.todo

todo_include_todos = False

# sphinx_reredirects

redirects = {
    "contributing/install_dev": "../contributing/getting_ready.html",
    "development": "../contributing/",
    "development/changelog_guide": "../contributing/changelog_guide.html",
    "development/code_guide": "../contributing/code_guide.html",
    "development/doc_guide": "../contributing/doc_guide.html",
    "development/index": "../contributing/index.html",
    "development/install_dev": "../contributing/getting_ready.html",
    "development/release_guide": "../contributing/release_guide.html",
    "development/testing_guide": "../contributing/testing_guide.html",
    "whatsnew": "../changelog/",
    "whatsnew/0.1.0": "../changelog/0.1.0.html",
    "whatsnew/0.1.1": "../changelog/0.1.0.html",
    "whatsnew/0.2.0": "../changelog/0.1.0.html",
    "whatsnew/0.3.1": "../changelog/0.1.0.html",
    "whatsnew/0.4.0": "../changelog/0.1.0.html",
    "whatsnew/0.5.0": "../changelog/0.1.0.html",
    "whatsnew/0.6.0": "../changelog/0.1.0.html",
    "whatsnew/0.7.0": "../changelog/0.1.0.html",
    "whatsnew/0.8.1": "../changelog/0.1.0.html",
    "whatsnew/0.9.0": "../changelog/0.1.0.html",
    "whatsnew/0.9.1": "../changelog/0.1.0.html",
    "whatsnew/2023.1.0": "../changelog/2023.1.0.html",
    "whatsnew/index": "../changelog/index.html",
}

# Using sphinx.ext.extlinks lets us simplify the process of creating
# links to commonly used external sites. The key of the extlink becomes
# a new role, and the corresponding tuple contains the base url and the
# caption. For example, we can now do :orcid:`0000-0000-0000-0000` and
# have a link create to the corresponding ORCID page. New roles should
# be added to rst-roles in tox.ini to avoid being caught by
# flake8-rst-docstrings.

extlinks = {
    "orcid": ("https://orcid.org/%s", "%s"),
    "wikipedia": ("https://en.wikipedia.org/wiki/%s", "%s"),
}

# Settings for checking hyperlinks with `make linkcheck`. For a primer
# on regular expressions, see: https://docs.python.org/3/library/re.html

linkcheck_anchors = True
linkcheck_anchors_ignore = [
    "/room",
    r".+openastronomy.+",
    "L[0-9].+",
    "!forum/plasmapy",
]

# The default value of linkcheck_report_timeouts_as_broken will default
# to False for Sphinx 8.0, so the following line can be removed.
linkcheck_report_timeouts_as_broken = False

linkcheck_allowed_redirects = {
    r"https://doi\.org/.+": r"https://.+",  # DOI links are persistent
    r"https://.+\.org": r"https://.+\.org/en/.+",
    r"https://docs.+\.io": r"https://docs.+\.io/en/.+",
    r"https://docs.+\.com": r"https://docs.+\.com/en/.+",
    r"https://.+\.codes": r"https://.+\.codes/en/.+",
    r"https://docs.+\.dev": r"https://docs.+\.dev/en/.+",
    r"https://github\.com/sponsors/.+": r"https://github\.com/.+",
    # Allow :issue: role from sphinx-issues to point to GitHub discussions
    r"https://github\.com/.+/issues/.+": r"https://github\.com/.+/discussions/.+",
    r"https://en.wikipedia.org/wiki.+": "https://en.wikipedia.org/wiki.+",
    r"https://.+\.readthedocs\.io": r"https://.+\.readthedocs\.io/en/.+",
    r"https://www\.sphinx-doc\.org": r"https://www\.sphinx-doc\.org/en/.+",
    r"https://.+/github\.io": r"https://.+/github\.io/en/.+",
    r"https://.+": r".+(google|github).+[lL]ogin.+",  # some links require logins
    r"https://jinja\.palletsprojects\.com": r"https://jinja\.palletsprojects\.com/.+",
    r"https://pip\.pypa\.io": r"https://pip\.pypa\.io/en/.+",
    r"https://www\.python\.org/dev/peps/pep.+": r"https://peps\.python\.org/pep.+",
    r"https://matplotlib.org/stable/devel.*": r"https://matplotlib.org/devdocs/devel/.*",
}

# Hyperlinks for `make linkcheck` to ignore. This may include stable
# links (like DOIs), links prone to 403 errors, links requiring a login,
# or links that require you to verify that you are a human.

linkcheck_ignore = [
    r"https://agupubs\.onlinelibrary\.wiley\.com/doi/10\.1029/2012JA017856",
    r"https://doi\.org/10\.1007/978-3-319-22309-4",
    r"https://doi\.org/10\.1007/978-3-319-24121-0",
    r"https://doi\.org/10\.1007/978-3-319-67711-8.*",
    r"https://doi\.org/10\.1007/s11207-014-0526-6",
    r"https://doi\.org/10\.1007/s41116-019-0021-0",
    r"https://doi\.org/10\.1016/0032-0633\(94\)00197-Y",
    r"https://doi\.org/10\.1016/c2009-0-20048-1",
    r"https://doi\.org/10\.1016/c2013-0-12176-9",
    r"https://doi\.org/10\.1016/j\.physleta\.2004\.08\.021",
    r"https://doi\.org/10\.1029/1998ja900132",
    r"https://doi\.org/10\.1029/2011ja016674",
    r"https://doi\.org/10\.1029/2012ja017856",
    r"https://doi\.org/10\.1029/9503712",
    r"https://doi\.org/10\.1029/95ja03712",
    r"https://doi\.org/10\.1038/150405d0",
    r"https://doi\.org/10\.1063/1\.1706052",
    r"https://doi\.org/10\.1063/1\.2756751",
    r"https://doi\.org/10\.1063/1\.4775777",
    r"https://doi\.org/10\.1063/1\.4801022",
    r"https://doi\.org/10\.1063/1\.865901",
    r"https://doi\.org/10\.1063/1\.871810",
    r"https://doi\.org/10\.1086/523671",
    r"https://doi\.org/10\.1088/0004-637X/751/1/20",
    r"https://doi\.org/10\.1088/0368-3281/5/2/304",
    r"https://doi\.org/10\.1103/PhysRev\.89\.977",
    r"https://doi\.org/10\.1103/PhysRevE\.65\.036418",
    r"https://doi\.org/10\.1103/physrevlett\.111\.241101",
    r"https://doi\.org/10\.1146/annurev-astro-082708-101726",
    r"https://doi\.org/10\.1201/9781315275048",
    r"https://doi\.org/10\.1371/journal\.pbio\.1001745",
    r"https://doi\.org/10\.1371/journal\.pcbi\.1005510",
    r"https://doi\.org/10\.2172/5259641",
    r"https://doi\.org/10\.5281/zenodo\.3766933",
    r"https://doi\.org/10\.3847/1538-4357/accc32",
    r"https://doi\.org/10\.5281/zenodo\.1436011",
    r"https://doi\.org/10\.5281/zenodo\.1460977",
    r"https://doi\.org/10\.5281/zenodo\.3406803",
    r"https://doi\.org/10\.5281/zenodo\.4602818",
    r"https://doi\.org/10\.5281/zenodo\.7734998",
    r"https://doi\.org/10\.5281/zenodo\.8015753",
    r"https://github\.com/PlasmaPy/PlasmaPy/settings/secrets/actions",
    r"https://orcid\.org/0000-0001-5050-6606",
    r"https://orcid\.org/0000-0001-5270-7487",
    r"https://orcid\.org/0000-0001-5394-9445",
    r"https://orcid\.org/0000-0001-6079-8307",
    r"https://orcid\.org/0000-0001-6291-8843",
    r"https://orcid\.org/0000-0001-6628-8033",
    r"https://orcid\.org/0000-0001-6849-3612",
    r"https://orcid\.org/0000-0001-7381-1996",
    r"https://orcid\.org/0000-0001-7959-8495",
    r"https://orcid\.org/0000-0001-8358-0482",
    r"https://orcid\.org/0000-0001-8745-204X",
    r"https://orcid\.org/0000-0002-0486-1292",
    r"https://orcid\.org/0000-0002-0762-3708",
    r"https://orcid\.org/0000-0002-1073-6383",
    r"https://orcid\.org/0000-0002-1192-2057",
    r"https://orcid\.org/0000-0002-1365-1908",
    r"https://orcid\.org/0000-0002-1984-7303",
    r"https://orcid\.org/0000-0002-2160-7288",
    r"https://orcid\.org/0000-0002-3056-6334",
    r"https://orcid\.org/0000-0002-3713-6337",
    r"https://orcid\.org/0000-0002-4237-2211",
    r"https://orcid\.org/0000-0002-4914-6612",
    r"https://orcid\.org/0000-0002-5598-046X",
    r"https://orcid\.org/0000-0002-6468-5710",
    r"https://orcid\.org/0000-0002-7616-0946",
    r"https://orcid\.org/0000-0002-7757-5879",
    r"https://orcid\.org/0000-0002-8335-1441",
    r"https://orcid\.org/0000-0002-8644-8118",
    r"https://orcid\.org/0000-0002-8676-1710",
    r"https://orcid\.org/0000-0002-9258-4490",
    r"https://orcid\.org/0000-0003-0079-4114",
    r"https://orcid\.org/0000-0003-0223-7004",
    r"https://orcid\.org/0000-0003-0602-8381",
    r"https://orcid\.org/0000-0003-2892-6924",
    r"https://orcid\.org/0000-0003-3530-7910",
    r"https://orcid\.org/0000-0003-4217-4642",
    r"https://orcid\.org/0009-0009-9490-5284",
    r"https://hdl\.handle\.net/10037/29416",
    r"https://www\.iter\.org/",
    r"https://www\.sciencedirect\.com/book/9780123748775/.*",
]

# nbsphinx

nbsphinx_thumbnails = {
    "notebooks/*": "_static/graphic-circular.png",
    "notebooks/*/*": "_static/graphic-circular.png",
    "notebooks/diagnostics/langmuir_analysis": (
        "_static/notebook_images/langmuir_analysis.png"
    ),
    "notebooks/formulary/magnetosphere": (
        "_static/notebook_images/mms.png"
    ),  # public domain
    "notebooks/getting_started/units": (
        "_static/notebook_images/astropy_logo_notext.png"
    ),  # CC BY-SA
    "notebooks/formulary/solar_plasma_beta": "_static/notebook_images/coronal_loops.png",
    "notebooks/plasma/grids_cartesian": (
        "_static/notebook_images/uniform_grid_thumbnail.png"
    ),
    "notebooks/plasma/grids_nonuniform": (
        "_static/notebook_images/nonuniform_grid_thumbnail.png"
    ),
}

# adapted from
# https://github.com/spatialaudio/nbsphinx/blob/58b8034dd9d7349c1b4ac3e7a7d6baa87ab2a6a9/doc/conf.py

# This is processed by Jinja2 and inserted before each notebook
nbsphinx_prolog = r"""
{% set docname = 'docs/' + env.doc2path(env.docname, base=None) %}
{% set nb_base = 'tree' if env.config.revision else 'blob' %}
{% set nb_where = env.config.revision if env.config.revision else 'main' %}

.. raw:: html

    <div class="admonition note">
      <p style="margin-bottom:0px">
        This page was generated by
        <a href="https://nbsphinx.readthedocs.io/">nbsphinx</a> from
        <a class="reference external" href="https://github.com/PlasmaPy/PlasmaPy/{{ nb_base|e }}/{{ nb_where|e }}/{{ docname|e }}">{{ docname|e }}</a>.
        <br>
        Interactive online version:
        <a href="https://mybinder.org/v2/gh/PlasmaPy/PlasmaPy/{{ nb_where|e }}/?filepath={{ docname|e }}"><img alt="Binder badge" src="https://mybinder.org/badge_logo.svg" style="vertical-align:text-bottom"></a>.
      </p>
    </div>

.. raw:: latex

    \nbsphinxstartnotebook{\scriptsize\noindent\strut
    \textcolor{gray}{The following section was generated from
    \sphinxcode{\sphinxupquote{\strut {{ docname | escape_latex }}}} \dotfill}}
"""

# plasmapy_sphinx settings

autosummary_generate = True
automodapi_custom_groups = {
    "aliases": {
        "title": "Aliases",
        "description": (
            """
            PlasmaPy provides :term:`aliases` of the most common plasma
            functionality for user convenience. Aliases in PlasmaPy are
            denoted with a trailing underscore (e.g., ``alias_``). For
            further details, please refer to the :ref:`contributor
            guide's section on aliases <aliases>`.
            """
        ),
        "dunder": "__aliases__",
    },
    "lite-functions": {
        "title": "Lite-Functions",
        "description": (
            """
            :term:`Lite-functions` are optimized versions of existing
            `plasmapy` functions that are intended for applications where
            computational efficiency matters most. Lite-functions accept
            numbers and NumPy arrays that are implicitly assumed to be
            in SI units, and do not accept |Quantity| objects as inputs.
            For further details, please refer to the :ref:`contributor
            guide's section on lite-functions <lite-functions>`.

            .. caution::

               Lite-functions do not include the safeguards that are
               included in most `plasmapy.formulary` functions. When
               using lite-functions, it is vital to double-check your
               implementation!
            """
        ),
        "dunder": "__lite_funcs__",
    },
}

automodapi_group_order = (
    "modules",
    "classes",
    "exceptions",
    "warnings",
    "functions",
    "aliases",
    "lite-functions",
    "variables",
)


def setup(app: Sphinx) -> None:
    app.add_config_value("revision", "", rebuild=True)
    app.add_css_file("css/admonition_color_contrast.css")
    app.add_css_file("css/plasmapy.css", priority=600)<|MERGE_RESOLUTION|>--- conflicted
+++ resolved
@@ -37,11 +37,8 @@
 # isort: on
 
 import _cff_to_rst
-<<<<<<< HEAD
 import _changelog_index
-import pkg_resources  # deprecated; after removal, drop setuptools dependency for docs
 from _global_substitutions import global_substitutions
-from sphinx.application import Sphinx
 
 # Generate author list from CITATION.cff
 
@@ -50,11 +47,6 @@
 # Regenerate the changelog index file
 
 _changelog_index.main()
-
-from plasmapy import __version__ as release
-=======
-from _global_substitutions import global_substitutions
->>>>>>> e72d68da
 
 # Project metadata
 
