--- conflicted
+++ resolved
@@ -156,7 +156,6 @@
 
 default_role = "obj"
 
-<<<<<<< HEAD
 # Customizations for make linkcheck using regular expressions
 linkcheck_allowed_redirects = {
     r"https://.+\.(org|io|com)": r".+(org|io|com)/en/.+",  # to different doc branches
@@ -170,10 +169,9 @@
     "L[0-9].+",
     "!forum/plasmapy",
 ]
-=======
+
 # Use a code highlighting style that meets the WCAG AA contrast standard
 pygments_style = "xcode"
->>>>>>> bcfa2c28
 
 # -- Options for HTML output ----------------------------------------------
 
