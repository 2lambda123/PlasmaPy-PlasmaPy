# This file was autogenerated by uv via the following command:
#    uv pip compile pyproject.toml -p 3.12 -o requirements.txt --all-extras
alabaster==0.7.16
    # via sphinx
anyio==4.3.0
    # via jupyter-server
argon2-cffi==23.1.0
    # via jupyter-server
argon2-cffi-bindings==21.2.0
    # via argon2-cffi
arrow==1.3.0
    # via isoduration
asteval==0.9.32
    # via lmfit
astropy==6.0.0
astropy-iers-data==0.2024.3.4.0.30.17
    # via astropy
asttokens==2.4.1
    # via stack-data
attrs==23.2.0
    # via
    #   hypothesis
    #   jsonschema
    #   referencing
babel==2.14.0
    # via
    #   jupyterlab-server
    #   sphinx
beautifulsoup4==4.12.3
    # via
    #   nbconvert
    #   sphinx-codeautolink
bleach==6.1.0
    # via nbconvert
cachetools==5.3.3
    # via tox
certifi==2024.2.2
    # via requests
cffi==1.16.0
    # via argon2-cffi-bindings
cfgv==3.4.0
    # via pre-commit
chardet==5.2.0
    # via tox
charset-normalizer==3.3.2
    # via requests
click==8.1.7
    # via towncrier
colorama==0.4.6
    # via tox
comm==0.2.1
    # via
    #   ipykernel
    #   ipywidgets
contourpy==1.2.0
    # via matplotlib
cycler==0.12.1
    # via matplotlib
debugpy==1.8.1
    # via ipykernel
decorator==5.1.1
    # via ipython
defusedxml==0.7.1
    # via nbconvert
distlib==0.3.8
    # via virtualenv
docutils==0.20.1
    # via
    #   nbsphinx
    #   pybtex-docutils
    #   sphinx
    #   sphinx-rtd-theme
    #   sphinx-tabs
    #   sphinxcontrib-bibtex
execnet==2.0.2
    # via pytest-xdist
executing==2.0.1
    # via stack-data
fastjsonschema==2.19.1
    # via nbformat
filelock==3.13.1
    # via
    #   tox
    #   virtualenv
fonttools==4.49.0
    # via matplotlib
fqdn==1.5.1
    # via jsonschema
future==1.0.0
    # via uncertainties
h5py==3.10.0
hypothesis==6.98.17
identify==2.5.35
    # via pre-commit
idna==3.6
    # via
    #   anyio
    #   jsonschema
    #   requests
imagesize==1.4.1
    # via sphinx
incremental==22.10.0
    # via towncrier
iniconfig==2.0.0
    # via pytest
ipykernel==6.29.3
ipython==8.22.2
    # via
    #   ipykernel
    #   ipywidgets
ipywidgets==8.1.2
isoduration==20.11.0
    # via jsonschema
jedi==0.19.1
    # via ipython
jinja2==3.1.3
    # via
    #   jupyter-server
    #   jupyterlab-server
    #   nbconvert
    #   nbsphinx
    #   numpydoc
    #   sphinx
    #   towncrier
json5==0.9.20
    # via jupyterlab-server
jsonpointer==2.4
    # via jsonschema
jsonschema==4.21.1
    # via
    #   jupyter-events
    #   jupyterlab-server
    #   nbformat
jsonschema-specifications==2023.12.1
    # via jsonschema
jupyter-client==8.6.0
    # via
    #   ipykernel
    #   jupyter-server
    #   nbclient
    #   voila
jupyter-core==5.7.1
    # via
    #   ipykernel
    #   jupyter-client
    #   jupyter-server
    #   nbclient
    #   nbconvert
    #   nbformat
    #   voila
jupyter-events==0.9.0
    # via jupyter-server
jupyter-server==2.13.0
    # via
    #   jupyterlab-server
    #   voila
jupyter-server-terminals==0.5.2
    # via jupyter-server
jupyterlab-pygments==0.3.0
    # via nbconvert
jupyterlab-server==2.25.3
    # via voila
jupyterlab-widgets==3.0.10
    # via ipywidgets
kiwisolver==1.4.5
    # via matplotlib
latexcodec==2.0.1
    # via pybtex
llvmlite==0.42.0
    # via numba
lmfit==1.2.2
markupsafe==2.1.5
    # via
    #   jinja2
    #   nbconvert
matplotlib==3.8.3
matplotlib-inline==0.1.6
    # via
    #   ipykernel
    #   ipython
mistune==3.0.2
    # via nbconvert
mpmath==1.3.0
nbclient==0.7.4
    # via
    #   nbconvert
    #   voila
nbconvert==7.16.2
    # via
    #   jupyter-server
    #   nbsphinx
    #   voila
nbformat==5.9.2
    # via
    #   jupyter-server
    #   nbclient
    #   nbconvert
    #   nbsphinx
nbsphinx==0.9.3
nest-asyncio==1.6.0
    # via ipykernel
nodeenv==1.8.0
    # via pre-commit
numba==0.59.0
numpy==1.26.4
    # via
    #   astropy
    #   contourpy
    #   h5py
    #   lmfit
    #   matplotlib
    #   numba
    #   pandas
    #   pyerfa
    #   scipy
    #   xarray
numpydoc==1.6.0
overrides==7.7.0
    # via jupyter-server
packaging==23.2
    # via
    #   astropy
    #   ipykernel
    #   jupyter-server
    #   jupyterlab-server
    #   matplotlib
    #   nbconvert
    #   pyproject-api
    #   pytest
    #   sphinx
    #   tox
    #   xarray
pandas==2.2.1
    # via xarray
pandocfilters==1.5.1
    # via nbconvert
parso==0.8.3
    # via jedi
pexpect==4.9.0
    # via ipython
pillow==10.2.0
    # via
    #   matplotlib
    #   sphinx-gallery
platformdirs==4.2.0
    # via
    #   jupyter-core
    #   tox
    #   virtualenv
pluggy==1.4.0
    # via
    #   pytest
    #   tox
pre-commit==3.6.2
prometheus-client==0.20.0
    # via jupyter-server
prompt-toolkit==3.0.43
    # via ipython
psutil==5.9.8
    # via ipykernel
ptyprocess==0.7.0
    # via
    #   pexpect
    #   terminado
pure-eval==0.2.2
    # via stack-data
pybtex==0.24.0
    # via
    #   pybtex-docutils
    #   sphinxcontrib-bibtex
pybtex-docutils==1.0.3
    # via sphinxcontrib-bibtex
pycparser==2.21
    # via cffi
pyerfa==2.0.1.1
    # via astropy
pygments==2.17.2
    # via
    #   ipython
    #   nbconvert
    #   sphinx
    #   sphinx-tabs
pyparsing==3.1.1
    # via matplotlib
pyproject-api==1.6.1
    # via tox
pytest==8.0.2
    # via
    #   pytest-datadir
    #   pytest-regressions
    #   pytest-xdist
pytest-datadir==1.5.0
    # via pytest-regressions
pytest-regressions==2.5.0
<<<<<<< HEAD
    # via plasmapy (setup.py)
pytest-rerunfailures==13.0
=======
>>>>>>> 00ee2fb4
pytest-xdist==3.5.0
python-dateutil==2.9.0.post0
    # via
    #   arrow
    #   jupyter-client
    #   matplotlib
    #   pandas
python-json-logger==2.0.7
    # via jupyter-events
pytz==2024.1
    # via pandas
pyyaml==6.0.1
    # via
    #   astropy
    #   jupyter-events
    #   pre-commit
    #   pybtex
    #   pytest-regressions
pyzmq==25.1.2
    # via
    #   ipykernel
    #   jupyter-client
    #   jupyter-server
referencing==0.33.0
    # via
    #   jsonschema
    #   jsonschema-specifications
    #   jupyter-events
requests==2.31.0
    # via
    #   jupyterlab-server
    #   sphinx
rfc3339-validator==0.1.4
    # via
    #   jsonschema
    #   jupyter-events
rfc3986-validator==0.1.1
    # via
    #   jsonschema
    #   jupyter-events
rpds-py==0.18.0
    # via
    #   jsonschema
    #   referencing
scipy==1.12.0
    # via lmfit
send2trash==1.8.2
    # via jupyter-server
setuptools==69.1.1
    # via nodeenv
six==1.16.0
    # via
    #   asttokens
    #   bleach
    #   latexcodec
    #   pybtex
    #   python-dateutil
    #   rfc3339-validator
sniffio==1.3.1
    # via anyio
snowballstemmer==2.2.0
    # via sphinx
sortedcontainers==2.4.0
    # via hypothesis
soupsieve==2.5
    # via beautifulsoup4
sphinx==7.2.6
    # via
    #   nbsphinx
    #   numpydoc
    #   sphinx-changelog
    #   sphinx-codeautolink
    #   sphinx-collapse
    #   sphinx-copybutton
    #   sphinx-gallery
    #   sphinx-hoverxref
    #   sphinx-issues
    #   sphinx-notfound-page
    #   sphinx-reredirects
    #   sphinx-rtd-theme
    #   sphinx-tabs
    #   sphinxcontrib-bibtex
    #   sphinxcontrib-globalsubs
    #   sphinxcontrib-jquery
sphinx-changelog==1.5.0
sphinx-codeautolink==0.15.0
sphinx-collapse==0.1.3
sphinx-copybutton==0.5.2
sphinx-gallery==0.15.0
sphinx-hoverxref==1.3.0
sphinx-issues==4.0.0
sphinx-notfound-page==1.0.0
sphinx-reredirects==0.1.3
sphinx-rtd-theme==2.0.0
sphinx-tabs==3.4.5
sphinxcontrib-applehelp==1.0.8
    # via sphinx
sphinxcontrib-bibtex==2.6.2
sphinxcontrib-devhelp==1.0.6
    # via sphinx
sphinxcontrib-globalsubs==0.1.1
sphinxcontrib-htmlhelp==2.0.5
    # via sphinx
sphinxcontrib-jquery==4.1
    # via
    #   sphinx-hoverxref
    #   sphinx-rtd-theme
sphinxcontrib-jsmath==1.0.1
    # via sphinx
sphinxcontrib-qthelp==1.0.7
    # via sphinx
sphinxcontrib-serializinghtml==1.1.10
    # via sphinx
stack-data==0.6.3
    # via ipython
tabulate==0.9.0
    # via numpydoc
terminado==0.18.0
    # via
    #   jupyter-server
    #   jupyter-server-terminals
tinycss2==1.2.1
    # via nbconvert
tomli==2.0.1
tornado==6.4
    # via
    #   ipykernel
    #   jupyter-client
    #   jupyter-server
    #   terminado
towncrier==23.11.0
    # via sphinx-changelog
tox==4.13.0
tqdm==4.66.2
traitlets==5.14.1
    # via
    #   comm
    #   ipykernel
    #   ipython
    #   ipywidgets
    #   jupyter-client
    #   jupyter-core
    #   jupyter-events
    #   jupyter-server
    #   matplotlib-inline
    #   nbclient
    #   nbconvert
    #   nbformat
    #   nbsphinx
    #   voila
types-python-dateutil==2.8.19.20240106
    # via arrow
tzdata==2024.1
    # via pandas
uncertainties==3.1.7
    # via lmfit
unidecode==1.3.8
uri-template==1.3.0
    # via jsonschema
urllib3==2.2.1
    # via requests
virtualenv==20.25.1
    # via
    #   pre-commit
    #   tox
voila==0.5.5
wcwidth==0.2.13
    # via prompt-toolkit
webcolors==1.13
    # via jsonschema
webencodings==0.5.1
    # via
    #   bleach
    #   tinycss2
websocket-client==1.7.0
    # via jupyter-server
websockets==12.0
    # via voila
widgetsnbextension==4.0.10
    # via ipywidgets
wrapt==1.16.0
xarray==2024.2.0<|MERGE_RESOLUTION|>--- conflicted
+++ resolved
@@ -292,11 +292,7 @@
 pytest-datadir==1.5.0
     # via pytest-regressions
 pytest-regressions==2.5.0
-<<<<<<< HEAD
-    # via plasmapy (setup.py)
 pytest-rerunfailures==13.0
-=======
->>>>>>> 00ee2fb4
 pytest-xdist==3.5.0
 python-dateutil==2.9.0.post0
     # via
