name: CI

on:
  push:
    branches:
    - main
    - stable
    - v0.*.x
    tags:
    - v*
  pull_request:
  workflow_dispatch:

jobs:
  initial-tests:
    name: ${{ matrix.name }}
    runs-on: ${{ matrix.os }}
    strategy:
      fail-fast: false
      matrix:
        include:

<<<<<<< HEAD
        - name: Python 3.11
          os: ubuntu-latest
          python: '3.11'
          toxenv: py311
=======
        - name: Python 3.10, pinned dependencies
          os: ubuntu-latest
          python: '3.10'
          toxenv: py310-pins
>>>>>>> d66a0820

        - name: Linters
          os: ubuntu-latest
          python: '3.10'
          toxenv: linters

    steps:
    - name: Checkout code
      uses: actions/checkout@v3
      with:
        fetch-depth: 0
    - name: Set up Python
      uses: actions/setup-python@v4
      with:
        python-version: ${{ matrix.python }}
    - name: Install Python dependencies
      run: python -m pip install --progress-bar off --upgrade "tox<4" codecov
    - name: Run tests
      run: tox ${{ matrix.toxargs }} -e ${{ matrix.toxenv }} -- ${{ matrix.toxposargs }}
  comprehensive-tests:
    name: ${{ matrix.name }}
    runs-on: ${{ matrix.os }}
    needs: initial-tests
    strategy:
      fail-fast: false
      matrix:
        include:

        - name: Python 3.9 with minimal dependencies
          os: ubuntu-latest
          python: 3.9
          toxenv: py39-all-minimal

        - name: Python 3.9, all tests, code coverage
          os: ubuntu-latest
          python: 3.9
          toxenv: py39-all-cov

        - name: Python 3.9 (Windows)
          os: windows-latest
          python: 3.9
          toxenv: py39-all
          toxposargs: --durations=50

        - name: Python 3.9 (MacOS X)
          os: macos-latest
          python: 3.9
          toxenv: py39-all

        - name: Python 3.10, develop mode
          os: ubuntu-latest
          python: '3.10'
          toxenv: py310
          toxargs: --develop

        - name: Python 3.10 (Windows)
          os: windows-latest
          python: 3.10
          toxenv: py310

    steps:
    - name: Checkout code
      uses: actions/checkout@v3
      with:
        fetch-depth: 0
    - name: Set up Python
      uses: actions/setup-python@v4
      with:
        python-version: ${{ matrix.python }}
    - name: Install Python dependencies
      run: python -m pip install --progress-bar off --upgrade "tox<4" codecov
    - name: Install language-pack-fr and tzdata
      if: startsWith(matrix.name, 'Documentation')
      run: sudo apt-get install graphviz pandoc
    - name: Run tests
      run: tox ${{ matrix.toxargs }} -e ${{ matrix.toxenv }} -- ${{ matrix.toxposargs }}
    - name: Upload coverage to codecov
      if: ${{ contains(matrix.toxenv,'-cov') }}
      uses: codecov/codecov-action@v3
      with:
        file: ./coverage.xml

  documentation:
    name: Documentation, pinned dependencies
    runs-on: ubuntu-latest
    strategy:
      fail-fast: false
    steps:
    - name: Checkout code
      uses: actions/checkout@v3
      with:
        fetch-depth: 0
    - name: Set up Python
      uses: actions/setup-python@v4
      with:
        python-version: '3.10'
    - name: Install Python dependencies
      run: python -m pip install --progress-bar off --upgrade "tox<4"
    - name: Install language-pack-fr and tzdata
      run: sudo apt-get install graphviz pandoc
    - name: Run tests
<<<<<<< HEAD
      run: tox -e build_docs -- -q

  codespell:
    name: codespell
    runs-on: ubuntu-latest
    strategy:
      fail-fast: false
    steps:
    - name: Checkout code
      uses: actions/checkout@v3
      with:
        fetch-depth: 0
    - name: Set up Python
      uses: actions/setup-python@v4
      with:
        python-version: '3.11'
    - name: Install Python dependencies
      run: python -m pip install --progress-bar off --upgrade "tox<4"
    - name: Run tests
      run: tox -e codespell -q
=======
      run: tox -e build_docs_pins -- -q
>>>>>>> d66a0820

  import-plasmapy:
    name: Importing PlasmaPy
    runs-on: windows-latest
    strategy:
      fail-fast: false
    steps:
    - name: Checkout code
      uses: actions/checkout@v3
      with:
        fetch-depth: 0
    - name: Set up Python
      uses: actions/setup-python@v4
      with:
        python-version: 3.9
    - name: Install Python dependencies
      run: python -m pip install --progress-bar off --upgrade "tox<4"
    - name: Import PlasmaPy
      run: tox -e py39-minimal-pypi-import

  build-n-publish:
    name: Packaging
    runs-on: ubuntu-20.04
    needs:
    - initial-tests
    - comprehensive-tests
    - documentation
    - import-plasmapy
    steps:
    - uses: actions/checkout@v3
    - name: Get history and tags for SCM versioning to work
      run: |
        git fetch --prune --unshallow
        git fetch --depth=1 origin +refs/tags/*:refs/tags/*
<<<<<<< HEAD
    - name: Set up Python 3.11
      uses: actions/setup-python@v4
      with:
        python-version: '3.11'
=======
    - name: Set up Python 3.9
      uses: actions/setup-python@v4
      with:
        python-version: 3.9
>>>>>>> d66a0820
    - name: Install requirements
      run: |
        pip install --progress-bar off setuptools numpy wheel setuptools_scm twine build pip
    - name: Build a source tarball
      run: python -m build --sdist --outdir dist/
    - name: Build a binary wheel
      run: python -m build --wheel --outdir dist/
    - name: Twine check
      run: twine check dist/*
    - name: Install PlasmaPy in all variants
      run: |
        pip install --progress-bar off .[dev]
        pip install --progress-bar off -e .[dev]<|MERGE_RESOLUTION|>--- conflicted
+++ resolved
@@ -20,17 +20,15 @@
       matrix:
         include:
 
-<<<<<<< HEAD
         - name: Python 3.11
           os: ubuntu-latest
           python: '3.11'
           toxenv: py311
-=======
+
         - name: Python 3.10, pinned dependencies
           os: ubuntu-latest
           python: '3.10'
           toxenv: py310-pins
->>>>>>> d66a0820
 
         - name: Linters
           os: ubuntu-latest
@@ -131,31 +129,8 @@
       run: python -m pip install --progress-bar off --upgrade "tox<4"
     - name: Install language-pack-fr and tzdata
       run: sudo apt-get install graphviz pandoc
-    - name: Run tests
-<<<<<<< HEAD
-      run: tox -e build_docs -- -q
-
-  codespell:
-    name: codespell
-    runs-on: ubuntu-latest
-    strategy:
-      fail-fast: false
-    steps:
-    - name: Checkout code
-      uses: actions/checkout@v3
-      with:
-        fetch-depth: 0
-    - name: Set up Python
-      uses: actions/setup-python@v4
-      with:
-        python-version: '3.11'
-    - name: Install Python dependencies
-      run: python -m pip install --progress-bar off --upgrade "tox<4"
-    - name: Run tests
-      run: tox -e codespell -q
-=======
+    - name: Build docs
       run: tox -e build_docs_pins -- -q
->>>>>>> d66a0820
 
   import-plasmapy:
     name: Importing PlasmaPy
@@ -190,17 +165,10 @@
       run: |
         git fetch --prune --unshallow
         git fetch --depth=1 origin +refs/tags/*:refs/tags/*
-<<<<<<< HEAD
     - name: Set up Python 3.11
       uses: actions/setup-python@v4
       with:
         python-version: '3.11'
-=======
-    - name: Set up Python 3.9
-      uses: actions/setup-python@v4
-      with:
-        python-version: 3.9
->>>>>>> d66a0820
     - name: Install requirements
       run: |
         pip install --progress-bar off setuptools numpy wheel setuptools_scm twine build pip
