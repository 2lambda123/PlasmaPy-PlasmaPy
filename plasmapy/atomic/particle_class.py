"""The Particle class."""

import numpy as np
import warnings
from typing import (Union, Set, Tuple, List, Optional)
import collections
import plasmapy.utils.roman as roman
import numbers

import astropy.units as u
import astropy.constants as const

from ..utils import (
    AtomicError,
    AtomicWarning,
    InvalidParticleError,
    InvalidElementError,
    InvalidIsotopeError,
    InvalidIonError,
    ChargeError,
    MissingAtomicDataError,
    MissingAtomicDataWarning,
)

from .parsing import (
    _dealias_particle_aliases,
    _parse_and_check_atomic_input,
    _invalid_particle_errmsg,
)

from .elements import _Elements, _PeriodicTable
from .isotopes import _Isotopes

from .special_particles import (
    _Particles,
    ParticleZoo,
    _special_ion_masses,
    _antiparticles,
)

__all__ = [
    "Particle",
]

_classification_categories = {
    'lepton',
    'antilepton',
    'fermion',
    'boson',
    'antibaryon',
    'baryon',
    'neutrino',
    'antineutrino',
    'matter',
    'antimatter',
    'stable',
    'unstable',
    'charged',
    'uncharged',
}

_periodic_table_categories = {
    'nonmetal',
    'metal',
    'alkali metal',
    'alkaline earth metal',
    'metalloid',
    'transition metal',
    'post-transition metal',
    'halogen',
    'noble gas',
    'actinide',
    'lanthanide',
}

_atomic_property_categories = {
    'element',
    'isotope',
    'ion',
}

_specific_particle_categories = {
    'electron',
    'positron',
    'proton',
    'neutron',
}

_valid_categories = (
    _periodic_table_categories
    | _classification_categories
    | _atomic_property_categories
    | _specific_particle_categories
)


def _category_errmsg(particle, category: str) -> str:
    """
    Return an error message when an attribute raises an
    `~plasmapy.utils.InvalidElementError`,
    `~plasmapy.utils.InvalidIonError`, or
    `~plasmapy.utils.InvalidIsotopeError`.
    """
    article = 'an' if category[0] in 'aeiouAEIOU' else 'a'
    errmsg = (
        f"The particle {particle} is not {article} {category}, "
        f"so this attribute is not available.")
    return errmsg


class Particle:
    """
    A class for an individual particle or antiparticle.

    Parameters
    ----------
    argument : `str`, `int`, or `~plasmapy.atomic.Particle`
        A string representing a particle, element, isotope, or ion; an
        integer representing the atomic number of an element; or a
        `Particle` instance.

    mass_numb : `int`, optional
        The mass number of an isotope or nuclide.

    Z : `int`, optional
        The integer charge of the particle.

    Raises
    ------
    `TypeError`
        For when any of the arguments or keywords is not of the required
        type.

    `~plasmapy.utils.InvalidParticleError`
        Raised when the particle input does not correspond to a valid
        particle or is contradictory.

    `~plasmapy.utils.InvalidElementError`
        For when an attribute is being accessed that requires
        information about an element, but the particle is not an
        element, isotope, or ion.

    `~plasmapy.utils.InvalidIsotopeError`
        For when an attribute is being accessed that requires
        information about an isotope or nuclide, but the particle is not
        an isotope (or an ion of an isotope).

    `~plasmapy.utils.ChargeError`
        For when either the `~plasmapy.atomic.Particle.charge` or
        `~plasmapy.atomic.Particle.integer_charge` attributes is
        being accessed but the charge information for the particle is
        not available.

    `~plasmapy.utils.AtomicError`
        Raised for attempts at converting a
        `~plasmapy.atomic.Particle` object to a `bool`.

    Examples
    --------
    Particles may be defined using a wide variety of aliases:

    >>> proton = Particle('p+')
    >>> electron = Particle('e-')
    >>> neutron = Particle('neutron')
    >>> deuteron = Particle('D', Z=1)
    >>> alpha = Particle('He', mass_numb=4, Z=2)
    >>> positron = Particle('positron')
    >>> hydrogen = Particle(1)  # atomic number

    The `~plasmapy.atomic.Particle.particle` attribute returns the
    particle's symbol in the standard form.

    >>> positron.particle
    'e+'

<<<<<<< HEAD
    The `element`, `isotope`, and `ionic_symbol` attributes return the
=======
    The `~plasmapy.atomic.Particle.atomic_symbol`,
    `~plasmapy.atomic.Particle.isotope_symbol`, and
    `~plasmapy.atomic.Particle.ionic_symbol` attributes return the
>>>>>>> bc178a41
    symbols for each of these different types of particles.

    >>> proton.element
    'H'
    >>> alpha.isotope
    'He-4'
    >>> deuteron.ionic_symbol
    'D 1+'

    The `~plasmapy.atomic.Particle.ionic_symbol` attribute works for
    neutral atoms if charge information is available.

    >>> deuterium = Particle("D", Z=0)
    >>> deuterium.ionic_symbol
    'D 0+'

    If the particle doesn't belong to one of those categories, then
    these attributes return `None`.

    >>> positron.element is None
    True

    The attributes of a `~plasmapy.atomic.Particle` instance may be used
    to test whether or not a particle is an element, isotope, or ion.

    >>> True if positron.element else False
    False
    >>> True if deuterium.isotope else False
    True
    >>> True if Particle('alpha').is_ion else False
    True

    Many of the attributes return physical properties of a particle.

    >>> electron.integer_charge
    -1
    >>> proton.spin
    0.5
    >>> alpha.atomic_number
    2
    >>> deuteron.mass_number
    2
    >>> deuteron.binding_energy.to('MeV')
    <Quantity 2.22456652 MeV>
    >>> alpha.charge
    <Quantity 3.20435324e-19 C>
    >>> neutron.half_life
    <Quantity 881.5 s>
    >>> Particle('C-14').half_life.to(u.year)
    <Quantity 5730. yr>
    >>> deuteron.electron_number
    0
    >>> alpha.neutron_number
    2

    If a `~plasmapy.atomic.Particle` instance represents an elementary
    particle, then the unary ``~`` (invert) operator may be used to
    return the particle's antiparticle.

    >>> ~electron
    Particle("e+")
    >>> ~proton
    Particle("p-")
    >>> ~positron
    Particle("e-")

    A `~plasmapy.atomic.Particle` instance may be used as the first
    argument to `~plasmapy.atomic.Particle`.

    >>> iron = Particle('Fe')
    >>> iron == Particle(iron)
    True
    >>> Particle(iron, mass_numb=56, Z=6)
    Particle("Fe-56 6+")

    If the previously constructed `~plasmapy.atomic.Particle` instance
    represents an element, then the ``Z`` and ``mass_numb`` arguments
    may be used to specify an ion or isotope.

    >>> iron = Particle('Fe')
    >>> Particle(iron, Z=1)
    Particle("Fe 1+")
    >>> Particle(iron, mass_numb=56)
    Particle("Fe-56")

    The `~plasmapy.atomic.particle_class.Particle.categories` attribute
    and `~plasmapy.atomic.particle_class.Particle.is_category` method
    may be used to find and test particle membership in categories.

    Valid particle categories include: ``'actinide'``, ``'alkali
    metal'``, ``'alkaline earth metal'``, ``'antibaryon'``,
    ``'antilepton'``, ``'antimatter'``, ``'antineutrino'``,
    ``'baryon'``, ``'boson'``, ``'charged'``, ``'electron'``,
    ``'element'``, ``'fermion'``, ``'halogen'``, ``'ion'``,
    ``'isotope'``, ``'lanthanide'``, ``'lepton'``, ``'matter'``,
    ``'metal'``, ``'metalloid'``, ``'neutrino'``, ``'neutron'``,
    ``'noble gas'``, ``'nonmetal'``, ``'positron'``,
    ``'post-transition metal'``, ``'proton'``, ``'stable'``,
    ``'transition metal'``, ``'uncharged'``, and ``'unstable'``.

    """

    def __init__(self, argument: Union[str, numbers.Integral], mass_numb: numbers.Integral = None, Z: numbers.Integral = None):
        """
        Instantiate a `~plasmapy.atomic.Particle` object and set private
        attributes.
        """

        if not isinstance(argument, (numbers.Integral, np.integer, str, Particle)):
            raise TypeError(
                "The first positional argument when creating a Particle "
                "object must be either an integer, string, or another"
                "Particle object.")

        # If argument is a Particle instance, then we will construct a
        # new Particle instance for the same Particle (essentially a
        # copy).

        if isinstance(argument, Particle):
            argument = argument.particle

        if mass_numb is not None and not isinstance(mass_numb, numbers.Integral):
            raise TypeError("mass_numb is not an integer")

        if Z is not None and not isinstance(Z, numbers.Integral):
            raise TypeError("Z is not an integer.")

        self._attributes = collections.defaultdict(lambda: None)
        attributes = self._attributes

        # Use this set to keep track of particle categories such as
        # 'lepton' for use with the is_category method later on.

        self._categories = set()
        categories = self._categories

        # If the argument corresponds to one of the case-sensitive or
        # case-insensitive aliases for particles, return the standard
        # symbol. Otherwise, return the original argument.

        particle = _dealias_particle_aliases(argument)

        if particle in _Particles.keys():  # special particles

            attributes['particle'] = particle

            for attribute in _Particles[particle].keys():
                attributes[attribute] = _Particles[particle][attribute]

            particle_taxonomy = ParticleZoo._taxonomy_dict
            all_categories = particle_taxonomy.keys()

            for category in all_categories:
                if particle in particle_taxonomy[category]:
                    categories.add(category)

            if attributes['name'] in _specific_particle_categories:
                categories.add(attributes['name'])

            if particle == 'p+':
                categories.update({'element', 'isotope', 'ion'})

            if mass_numb is not None or Z is not None:
                if particle == 'p+' and (mass_numb == 1 or Z == 1):
                    warnings.warn("Redundant mass number or charge information.", AtomicWarning)
                else:
                    raise InvalidParticleError(
                        "The keywords 'mass_numb' and 'Z' cannot be used when "
                        "creating Particle objects for special particles. To "
                        f"create a Particle object for {attributes['name']}s, "
                        f"use:  Particle({repr(attributes['particle'])})")

        else:  # elements, isotopes, and ions (besides protons)
            try:
                nomenclature = _parse_and_check_atomic_input(argument, mass_numb=mass_numb, Z=Z)
            except Exception as exc:
                errmsg = _invalid_particle_errmsg(argument, mass_numb=mass_numb, Z=Z)
                raise InvalidParticleError(errmsg) from exc

            for key in nomenclature.keys():
                attributes[key] = nomenclature[key]

            element = attributes['element']
            isotope = attributes['isotope']
            ion = attributes['ion']

            if element:
                categories.add('element')
            if isotope:
                categories.add('isotope')
            if self.element and self._attributes['integer charge']:
                categories.add('ion')

            # Element properties

            Element = _Elements[element]

            attributes['atomic number'] = Element['atomic number']
            attributes['element name'] = Element['element name']

            # Set the lepton number to zero for elements, isotopes, and
            # ions.  The lepton number will probably come up primarily
            # during nuclear reactions.

            attributes['lepton number'] = 0

            if isotope:

                Isotope = _Isotopes[isotope]

                attributes['baryon number'] = Isotope['mass number']
                attributes['isotope mass'] = Isotope.get('mass', None)
                attributes['isotopic abundance'] = Isotope.get('abundance', 0.0)

                if Isotope['stable']:
                    attributes['half-life'] = np.inf * u.s
                else:
                    attributes['half-life'] = Isotope.get('half-life', None)

            if element and not isotope:
                attributes['standard atomic weight'] = Element.get('atomic mass', None)

            if ion in _special_ion_masses.keys():
                attributes['mass'] = _special_ion_masses[ion]

            attributes['periodic table'] = _PeriodicTable(
                group=Element['group'],
                period=Element['period'],
                block=Element['block'],
                category=Element['category'],
            )

            categories.add(Element['category'])

        if attributes['integer charge'] == 1:
            attributes['charge'] = const.e.si
        elif attributes['integer charge'] is not None:
            attributes['charge'] = attributes['integer charge'] * const.e.si

        if attributes['integer charge']:
            categories.add('charged')
        elif attributes['integer charge'] == 0:
            categories.add('uncharged')

        if attributes['half-life'] is not None:
            if attributes['half-life'] == np.inf * u.s:
                categories.add('stable')
            else:
                categories.add('unstable')

        self.__name__ = self.__repr__()

    def __repr__(self) -> str:
        """
        Return a call string that would recreate this object.

        Examples
        --------
        >>> lead = Particle('lead')
        >>> repr(lead)
        'Particle("Pb")'

        """
        return f'Particle("{self.particle}")'

    def __str__(self) -> str:
        """Return the particle's symbol."""
        return self.particle

    def __eq__(self, other) -> bool:
        """
        Determine if two objects correspond to the same particle.

        This method will return `True` if ``other`` is an identical
        `~plasmapy.atomic.Particle` instance or a `str` representing the
        same particle, and return `False` if ``other`` is a different
        `~plasmapy.atomic.Particle` or a `str` representing a different
        particle.

        If ``other`` is not a `str` or `~plasmapy.atomic.Particle`
        instance, then this method will raise a `TypeError`.  If
        ``other.particle`` equals ``self.particle`` but the attributes
        differ, then this method will raise a
        `~plasmapy.utils.AtomicError`.

        Examples
        --------
        >>> electron = Particle('e-')
        >>> positron = Particle('e+')
        >>> electron == positron
        False
        >>> electron == 'e-'
        True

        """
        if isinstance(other, str):
            try:
                other_particle = Particle(other)
                return self.particle == other_particle.particle
            except InvalidParticleError as exc:
                raise InvalidParticleError(
                    f"{other} is not a particle and cannot be "
                    f"compared to {self}.") from exc

        if not isinstance(other, self.__class__):
            raise TypeError(
                f"The equality of a Particle object with a {type(other)} is undefined.")

        no_particle_attr = 'particle' not in dir(self) or 'particle' not in dir(other)
        no_attributes_attr = '_attributes' not in dir(self) or '_attributes' not in dir(other)

        if no_particle_attr or no_attributes_attr:  # coveralls: ignore
            raise TypeError(f"The equality of {self} with {other} is undefined.")

        same_particle = self.particle == other.particle

        # The following two loops are a hack to enable comparisons
        # between defaultdicts.  By accessing all of the defined keys in
        # each of the defaultdicts, this makes sure that
        # self._attributes and other._attributes have the same keys.

        # TODO: create function in utils to account for equality between
        # defaultdicts, and implement it here

        for attribute in self._attributes.keys():
            other._attributes[attribute]

        for attribute in other._attributes.keys():
            self._attributes[attribute]

        same_attributes = self._attributes == other._attributes

        if same_particle and not same_attributes:  # coveralls: ignore
            raise AtomicError(
                f"{self} and {other} should be the same Particle, but "
                f"have differing attributes.\n\n"
                f"The attributes of {self} are:\n\n{self._attributes}\n\n"
                f"The attributes of {other} are:\n\n{other._attributes}\n")

        return same_particle

    def __ne__(self, other) -> bool:
        """
        Test whether or not two objects are different particles.

        This method will return `False` if `other` is an identical
        `~plasmapy.atomic.Particle` instance or a `str` representing the
        same particle, and return `True` if ``other`` is a different
        `~plasmapy.atomic.Particle` or a `str` representing a different
        particle.

        If ``other`` is not a `str` or `~plasmapy.atomic.Particle`
        instance, then this method will raise a `TypeError`.  If
        ``other.particle`` equals ``self.particle`` but the attributes
        differ, then this method will raise a
        `~plasmapy.utils.AtomicError`.

        """
        return not self.__eq__(other)

    def __bool__(self):
        """
        Raise an `~plasmapy.utils.AtomicError` because Particle objects
        do not have a truth value.
        """
        raise AtomicError("The truthiness of a Particle object is not defined.")

    def __invert__(self):
        """
        Return the corresponding antiparticle, or raise an
        `~plasmapy.utils.AtomicError` if the particle is not an
        elementary particle.
        """
        return self.antiparticle

    @property
    def particle(self) -> Optional[str]:
        """
        Return the particle's symbol.

        Examples
        --------
        >>> electron = Particle('electron')
        >>> electron.particle
        'e-'

        """
        return self._attributes['particle']

    @property
    def antiparticle(self):
        """
        Return the corresponding antiparticle, or raise an
        `~plasmapy.utils.AtomicError` if the particle is not an
        elementary particle.

        This attribute may be accessed by using the unary operator ``~``
        acting on a `~plasma.atomic.Particle` instance.

        Examples
        --------
        >>> electron = Particle('e-')
        >>> electron.antiparticle
        Particle("e+")

        >>> antineutron = Particle('antineutron')
        >>> ~antineutron
        Particle("n")

        """
        if self.particle in _antiparticles.keys():
            return Particle(_antiparticles[self.particle])
        else:
            raise AtomicError(
                "The unary operator can only be used for elementary "
                "particles and antiparticles.")

    @property
    def element(self) -> Optional[str]:
        """
        Return the atomic symbol if the particle corresponds to an
        element, and `None` otherwise.

        Examples
        --------
        >>> alpha = Particle('alpha')
        >>> alpha.element
        'He'

        """
        return self._attributes['element']

    @property
    def isotope(self) -> Optional[str]:
        """
        Return the isotope symbol if the particle corresponds to an
        isotope, and `None` otherwise.

        Examples
        --------
        >>> alpha = Particle('alpha')
        >>> alpha.isotope
        'He-4'

        """
        return self._attributes['isotope']

    @property
    def ionic_symbol(self) -> Optional[str]:
        """
        Return the ionic symbol if the particle corresponds to an ion or
        neutral atom, and `None` otherwise.

        Examples
        --------
        >>> deuteron = Particle('deuteron')
        >>> deuteron.ionic_symbol
        'D 1+'
        >>> hydrogen_atom = Particle('H', Z=0)
        >>> hydrogen_atom.ionic_symbol
        'H 0+'

        """
        return self._attributes['ion']

    @property
    def roman_symbol(self) -> Optional[str]:
        """
        Return the spectral name of the particle (i.e. the ionic symbol
        in Roman numeral notation).  If the particle is not an ion or
        neutral atom, return `None`. The roman numeral represents one
        plus the integer charge. Raise `ChargeError` if no charge has
        been specified and `~plasmapy.utils.roman.roman.OutOfRangeError`
        if the charge is negative.

        Examples
        --------
        >>> proton = Particle('proton')
        >>> proton.roman_symbol
        'H-1 II'
        >>> hydrogen_atom = Particle('H', Z=0)
        >>> hydrogen_atom.roman_symbol
        'H I'

        """
        if not self._attributes['element']:
            return None
        if self._attributes['integer charge'] is None:
            raise ChargeError(f"The charge of particle {self} has not been specified.")
        if self._attributes['integer charge'] < 0:
            raise roman.OutOfRangeError('Cannot convert negative charges to Roman.')

        symbol = self.isotope if self.isotope else self.element
        integer_charge = self._attributes['integer charge']
        roman_charge = roman.to_roman(integer_charge + 1)
        return f"{symbol} {roman_charge}"

    @property
    def element_name(self) -> str:
        """
        Return the name of the element corresponding to this
        particle, or raise an `~plasmapy.utils.InvalidElementError` if
        the particle does not correspond to an element.

        Examples
        --------
        >>> tritium = Particle('T')
        >>> tritium.element_name
        'hydrogen'

        """
        if not self.element:
            raise InvalidElementError(_category_errmsg(self, 'element'))
        return self._attributes['element name']

    @property
    def isotope_name(self) -> str:
        """
        Return the name of the element along with the isotope
        symbol if the particle corresponds to an isotope, and
        `None` otherwise.

        If the particle is not a valid element, then this
        attribute will raise an `~plasmapy.utils.InvalidElementError`.
        If it is not an isotope, then this attribute will raise an
        `~plasmapy.utils.InvalidIsotopeError`.

        Examples
        --------
        >>> deuterium = Particle("D")
        >>> deuterium.isotope_name
        'deuterium'
        >>> iron_isotope = Particle("Fe-56", Z=16)
        >>> iron_isotope.isotope_name
        'iron-56'

        """
        if not self.element:
            raise InvalidElementError(_category_errmsg(self.particle, 'element'))
        elif not self.isotope:
            raise InvalidIsotopeError(_category_errmsg(self, 'isotope'))

        if self.isotope == "D":
            isotope_name = "deuterium"
        elif self.isotope == "T":
            isotope_name = "tritium"
        else:
            isotope_name = f"{self.element_name}-{self.mass_number}"

        return isotope_name

    @property
    def integer_charge(self) -> numbers.Integral:
        """
        Return the particle's integer charge.

        This attribute will raise a `~plasmapy.utils.ChargeError` if the
        charge has not been specified.

        Examples
        --------
        >>> muon = Particle('mu-')
        >>> muon.integer_charge
        -1

        """
        if self._attributes['integer charge'] is None:
            raise ChargeError(f"The charge of particle {self} has not been specified.")
        return self._attributes['integer charge']

    @property
    def charge(self) -> u.Quantity:
        """
        Return the particle's electron charge in coulombs.

        This attribute will raise a `~plasmapy.utils.ChargeError` if the
        charge has not been specified.

        Examples
        --------
        >>> electron = Particle('e-')
        >>> electron.charge
        <Quantity -1.60217662e-19 C>

        """
        if self._attributes['charge'] is None:
            raise ChargeError(f"The charge of particle {self} has not been specified.")
        if self._attributes['integer charge'] == 1:
            return const.e.si

        return self._attributes['charge']

    @property
    def standard_atomic_weight(self) -> u.Quantity:
        """
        Return an element's standard atomic weight in kg.

        If the particle is isotope or ion or not an element, this
        attribute will raise an `~plasmapy.utils.InvalidElementError`.

        If the element does not have a defined stsandard atomic weight,
        this attribute will raise a
        `~plasmapy.utils.MissingAtomicDataError`.

        Examples
        --------
        >>> oxygen = Particle('O')
        >>> oxygen.standard_atomic_weight
        <Quantity 2.65669641e-26 kg>

        """
        if self.isotope or self.is_ion or not self.element:
            raise InvalidElementError(_category_errmsg(self, 'element'))
        if self._attributes['standard atomic weight'] is None:  # coveralls: ignore
            raise MissingAtomicDataError(
                f"The standard atomic weight of {self} is unavailable.")
        return self._attributes['standard atomic weight'].to(u.kg)

    @property
    def nuclide_mass(self) -> u.Quantity:
        """
        Return the mass of the bare nucleus of an isotope or a neutron.

        This attribute will raise a
        `~plasmapy.utils.InvalidIsotopeError` if the particle is not an
        isotope or neutron, or a
        `~plasmapy.utils.MissingAtomicDataError` if the isotope mass is
        not available.

        Examples
        --------
        >>> deuterium = Particle('D')
        >>> deuterium.nuclide_mass
        <Quantity 3.34358372e-27 kg>

        """

        if self.isotope == 'H-1':
            return const.m_p
        elif self.isotope == 'D':
            return _special_ion_masses['D 1+']
        elif self.isotope == 'T':
            return _special_ion_masses['T 1+']
        elif self.particle == 'n':
            return const.m_n

        if not self.isotope:
            raise InvalidIsotopeError(_category_errmsg(self, 'isotope'))

        base_mass = self._attributes['isotope mass']

        if base_mass is None:  # coveralls: ignore
            raise MissingAtomicDataError(f"The mass of a {self.isotope} nuclide is not available.")

        _nuclide_mass = self._attributes['isotope mass'] - self.atomic_number * const.m_e

        return _nuclide_mass.to(u.kg)

    @property
    def mass(self) -> u.Quantity:
        """
        Return the mass of the particle in kilograms.

        If the particle is an element and not an isotope or ion, then
        this attribute will return the standard atomic weight, if
        available.

        If the particle is an isotope but not an ion, then this
        attribute will return the isotopic mass, including bound
        electrons.

        If the particle is an ion, then this attribute will return the
        mass of the element or isotope (as just described) minus the
        product of the integer charge and the electron mass.

        For special particles, this attribute will return the standard
        value for the particle's mass.

        If the mass is unavailable (e.g., for neutrinos or elements with
        no standard atomic weight), then this attribute will raise a
        `~plasmapy.utils.MissingAtomicDataError`.

        Examples
        --------
        >>> Particle('He').mass
        <Quantity 6.64647688e-27 kg>
        >>> Particle('He+').mass
        <Quantity 6.64556594e-27 kg>
        >>> Particle('He-4 +1').mass
        <Quantity 6.64556803e-27 kg>
        >>> Particle('alpha').mass
        <Quantity 6.64465709e-27 kg>

        """

        if self._attributes['mass'] is not None:
            return self._attributes['mass'].to(u.kg)

        if self.is_ion:

            if self.isotope:
                base_mass = self._attributes['isotope mass']
            else:
                base_mass = self._attributes['standard atomic weight']

            if base_mass is None:
                raise MissingAtomicDataError(
                    f"The mass of ion '{self.ionic_symbol}' is not available."
                )

            mass = base_mass - self.integer_charge * const.m_e

            return mass.to(u.kg)

        if self.element:

            if self.isotope:
                mass = self._attributes['isotope mass']
            else:
                mass = self._attributes['standard atomic weight']

            if mass is not None:
                return mass.to(u.kg)

        raise MissingAtomicDataError(f"The mass of {self} is not available.")

    @property
    def atomic_number(self) -> numbers.Integral:
        """
        Return the number of protons in an element, isotope, or ion.

        If the particle is not an element, then this attribute will
        raise an `~plasmapy.utils.InvalidElementError`.

        Examples
        --------
        >>> proton = Particle('p+')
        >>> proton.atomic_number
        1
        >>> curium = Particle('Cm')
        >>> curium.atomic_number
        96

        """
        if not self.element:
            raise InvalidElementError(_category_errmsg(self, 'element'))
        return self._attributes['atomic number']

    @property
    def mass_number(self) -> numbers.Integral:
        """
        Return the number of nucleons in an isotope.

        This attribute will return the number of protons plus the number
        of neutrons in an isotope or nuclide.

        If the particle is not an isotope, then this attribute will
        raise an `~plasmapy.utils.InvalidIsotopeError`.

        Examples
        --------
        >>> alpha = Particle('helium-4 2+')
        >>> alpha.mass_number
        4

        """
        if not self.isotope:
            raise InvalidIsotopeError(_category_errmsg(self, 'isotope'))
        return self._attributes['mass number']

    @property
    def neutron_number(self) -> numbers.Integral:
        """
        Return the number of neutrons in an isotope or nucleon.

        This attribute will return the number of neutrons in an isotope,
        or ``1`` for a neutron.

        If this particle is not an isotope or neutron, then this
        attribute will raise an `~plasmapy.utils.InvalidIsotopeError`.

        Examples
        --------
        >>> alpha = Particle('He-4++')
        >>> alpha.neutron_number
        2
        >>> Particle('n').neutron_number
        1

        """
        if self.particle == 'n':
            return 1
        elif self.isotope:
            return self.mass_number - self.atomic_number
        else:  # coveralls: ignore
            raise InvalidIsotopeError(_category_errmsg(self, 'isotope'))

    @property
    def electron_number(self) -> numbers.Integral:
        """
        Return the number of electrons in an ion.

        This attribute will return the number of bound electrons in an
        ion, or ``1`` for an electron.

        If this particle is not an ion or electron, then this attribute
        will raise an `~plasmapy.utils.InvalidIonError`.

        Examples
        --------
        >>> Particle('Li 0+').electron_number
        3
        >>> Particle('e-').electron_number
        1

        """
        if self.particle == 'e-':
            return 1
        elif self.ionic_symbol:
            return self.atomic_number - self.integer_charge
        else:  # coveralls: ignore
            raise InvalidIonError(_category_errmsg(self, 'ion'))

    @property
    def isotopic_abundance(self) -> u.Quantity:
        """
        Return the isotopic abundance of an isotope.

        If the isotopic abundance is not available, this attribute will
        raise a `~plasmapy.utils.MissingAtomicDataError`.  If the
        particle is not an isotope or is an ion of an isotope, then this
        attribute will raise an `~plasmapy.utils.InvalidIsotopeError`.

        Examples
        --------
        >>> D = Particle('deuterium')
        >>> D.isotopic_abundance
        0.000115

        """
        from .atomic import common_isotopes

        if not self.isotope or self.is_ion:  # coveralls: ignore
            raise InvalidIsotopeError(_category_errmsg(self.particle, 'isotope'))

        abundance = self._attributes.get('isotopic abundance', 0.0)

        if not common_isotopes(self.element):
            warnings.warn(
                f'No isotopes of {self.element} have an isotopic abundance. '
                f'The isotopic abundance of {self.isotope} is being returned as 0.0',
                AtomicWarning)

        return abundance

    @property
    def baryon_number(self) -> numbers.Integral:
        """
        Return the number of baryons in a particle.

        This attribute will return the number of protons and neutrons
        minus the number of antiprotons and antineutrons. The baryon
        number is equivalent to the mass number for isotopes.

        If the baryon number is unavailable, then this attribute will
        raise a `~plasmapy.utils.MissingAtomicDataError`.

        Examples
        --------
        >>> alpha = Particle('alpha')
        >>> alpha.baryon_number
        4

        """
        if self._attributes['baryon number'] is None:  # coveralls: ignore
            raise MissingAtomicDataError(
                f"The baryon number for '{self.particle}' is not available.")
        return self._attributes['baryon number']

    @property
    def lepton_number(self) -> numbers.Integral:
        """
        Return ``1`` for leptons, ``-1`` for antileptons, and ``0``
        otherwise.

        This attribute returns the number of leptons minus the number of
        antileptons, excluding bound electrons in an atom or ion.

        If the lepton number is unavailable, then this attribute will
        raise a `~plasmapy.utils.MissingAtomicDataError`.

        Examples
        --------
        >>> Particle('e-').lepton_number
        1
        >>> Particle('mu+').lepton_number
        -1
        >>> Particle('He-4 0+').lepton_number
        0

        """
        if self._attributes['lepton number'] is None:  # coveralls: ignore
            raise MissingAtomicDataError(
                f"The lepton number for {self.particle} is not available.")
        return self._attributes['lepton number']

    @property
    def binding_energy(self) -> u.Quantity:
        """
        Return the nuclear binding energy in joules.

        This attribute will raise an
        `~plasmapy.utils.InvalidIsotopeError` if the particle is not a
        nucleon or isotope.

        Examples
        --------
        >>> alpha = Particle('alpha')
        >>> alpha.binding_energy
        <Quantity 4.53346938e-12 J>
        >>> Particle('T').binding_energy.to('MeV')
        <Quantity 8.48179621 MeV>

        """

        if self._attributes['baryon number'] == 1:
            return 0 * u.J

        if not self.isotope:
            raise InvalidIsotopeError(
                f"The nuclear binding energy may only be calculated for nucleons and isotopes.")

        number_of_protons = self.atomic_number
        number_of_neutrons = self.mass_number - self.atomic_number

        mass_of_protons = number_of_protons * const.m_p
        mass_of_neutrons = number_of_neutrons * const.m_n

        mass_of_nucleons = mass_of_protons + mass_of_neutrons

        mass_defect = mass_of_nucleons - self.nuclide_mass
        nuclear_binding_energy = mass_defect * const.c ** 2

        return nuclear_binding_energy.to(u.J)

    @property
    def half_life(self) -> Union[u.Quantity, str]:
        """
        Return the particle's half-life in seconds, or a `str`
        with half-life information.

        Particles that do not have sufficiently well-constrained
        half-lives will return a `str` containing the information
        that is available about the half-life and issue a
        `~plasmapy.utils.MissingAtomicDataWarning`.

        Examples
        --------
        >>> neutron = Particle('n')
        >>> neutron.half_life
        <Quantity 881.5 s>

        """
        if self.element and not self.isotope:
            raise InvalidIsotopeError(_category_errmsg(self.particle, 'isotope'))

        if isinstance(self._attributes['half-life'], str):
            warnings.warn(
                f"The half-life for {self.particle} is not known precisely; "
                "returning string with estimated value.", MissingAtomicDataWarning)

        if self._attributes['half-life'] is None:
            raise MissingAtomicDataError(f"The half-life of '{self.particle}' is not available.")
        return self._attributes['half-life']

    @property
    def spin(self) -> Union[numbers.Integral, numbers.Real]:
        """
        Return the spin of the particle.

        If the spin is unavailable, then a
        `~plasmapy.utils.MissingAtomicDataError` will be raised.

        Examples
        --------
        >>> positron = Particle('e+')
        >>> positron.spin
        0.5

        """
        if self._attributes['spin'] is None:
            raise MissingAtomicDataError(f"The spin of particle '{self.particle}' is unavailable.")

        return self._attributes['spin']

    @property
    def periodic_table(self) -> collections.namedtuple:
        """
        Return a `~collections.namedtuple` to access category, period,
        group, and block information about an element.

        If the particle is not an element, isotope, or ion, then this
        attribute will raise an `~plasmapy.utils.InvalidElementError`.

        Examples
        --------
        >>> gold = Particle('Au')
        >>> gold.periodic_table.category
        'transition metal'
        >>> gold.periodic_table.period
        6
        >>> gold.periodic_table.group
        11
        >>> gold.periodic_table.block
        'd'

        """
        if self.element:
            return self._attributes['periodic table']
        else:  # coveralls: ignore
            raise InvalidElementError(_category_errmsg(self.particle, 'element'))

    @property
    def categories(self) -> Set[str]:
        """Return the particle's categories.

        Examples
        --------
        >>> gold = Particle('Au')
        >>> 'transition metal' in gold.categories
        True
        >>> 'antilepton' in gold.categories
        False

        """
        return self._categories

    def is_category(self,
                    *category_tuple,
                    require: Union[str, Set, Tuple, List] = set(),
                    any_of: Union[str, Set, Tuple, List] = set(),
                    exclude: Union[str, Set, Tuple, List] = set(),
                    ) -> bool:
        """
        Determine if the particle meets categorization criteria.

        Return `True` if the particle is in all of the inputted
        categories, and `False` the particle is not.

        Required categories may be entered as positional arguments,
        including as a `list`, `set`, or `tuple` of required categories.
        These may also be included using the `require` keyword argument.
        This method will return `False` if the particle is not in all of
        the required categories.

        If categories are inputted using the ``any_of`` keyword
        argument, then this method will return `False` if the particle
        is not of any of the categories in ``any_of``.

        If the ``exclude`` keyword is set, then this method will return
        `False` if the particle is in any of the excluded categories,
        whether or not the particle matches the other criteria.

        Examples
        --------
        >>> Particle('e-').is_category('lepton')
        True
        >>> Particle('p+').is_category('baryon', exclude='charged')
        False
        >>> Particle('n').is_category({'matter', 'baryon'}, exclude={'charged'})
        True
        >>> Particle('mu+').is_category('antilepton', exclude='baryon')
        True

        """

        def become_set(arg: Union[str, Set, Tuple, List]) -> Set[str]:
            """Change the argument into a `set`."""
            if len(arg) == 0:
                return set()
            if isinstance(arg, set):
                return arg
            if isinstance(arg, str):
                return {arg}
            if isinstance(arg[0], (tuple, list, set)):
                return set(arg[0])
            else:
                return set(arg)

        if category_tuple != () and require != set():  # coveralls: ignore
            raise AtomicError(
                "No positional arguments are allowed if the `require` keyword "
                "is set in is_category.")

        require = become_set(category_tuple) if category_tuple else become_set(require)

        exclude = become_set(exclude)
        any_of = become_set(any_of)

        if not require and not exclude and not any_of:
            return _valid_categories

        invalid_categories = (require | exclude | any_of) - _valid_categories

        duplicate_categories = require & exclude | exclude & any_of | require & any_of

        categories_and_adjectives = [
            (invalid_categories, 'invalid'),
            (duplicate_categories, 'duplicated'),
        ]

        for problem_categories, adjective in categories_and_adjectives:
            if problem_categories:
                raise AtomicError(
                    f"The following categories in {self.__repr__()}"
                    f".is_category are {adjective}: {problem_categories}")

        if exclude and exclude & self._categories:
            return False

        if any_of and not any_of & self._categories:
            return False

        return require <= self._categories

    @property
    def is_electron(self) -> bool:
        """
        Return `True` if the particle is an electron, and `False`
        otherwise.

        Examples
        --------
        >>> Particle('e-').is_electron
        True
        >>> Particle('e+').is_electron
        False

        """
        return self == "e-"

    @property
    def is_ion(self) -> bool:
        """
        Return `True` if the particle is an ion, and `False`
        otherwise.

        Examples
        --------
        >>> Particle('D+').is_ion
        True
        >>> Particle('H-1 0+').is_ion
        False
        >>> Particle('e+').is_ion
        False

        """
        return self.is_category('ion')

    def ionize(self, n: numbers.Integral = 1, inplace: bool = False):
        """
        Create a new `~plasmapy.atomic.Particle` instance corresponding
        to the current `~plasmapy.atomic.Particle` after being ionized
        ``n`` times.

        If ``inplace`` is `False` (default), then return the ionized
        `~plasmapy.atomic.Particle`.

        If ``inplace`` is `True`, then replace the current
        `~plasmapy.atomic.Particle` with the newly ionized
        `~plasmapy.atomic.Particle`.

        Parameters
        ----------
        n : positive integer
            The number of bound electrons to remove from the
            `~plasmapy.atomic.Particle` object.  Defaults to ``1``.

        inplace : bool, optional
            If `True`, then replace the current
            `~plasmapy.atomic.Particle` instance with the newly ionized
            `~plasmapy.atomic.Particle`.

        Returns
        -------
        particle : ~plasmapy.atomic.Particle
            A new `~plasmapy.atomic.Particle` object that has been
            ionized ``n`` times relative to the original
            `~plasmapy.atomic.Particle`.  If ``inplace`` is `False`,
            instead return `None`.

        Raises
        ------
        ~plasmapy.atomic.InvalidElementError
            If the `~plasampy.atomic.Particle` is not an element.

        ~plasmapy.atomic.ChargeError
            If no charge information for the `~plasmapy.atomic.Particle`
            object is specified.

        ~plasmapy.atomic.InvalidIonError
            If there are less than ``n`` remaining bound electrons.

        ValueError
            If ``n`` is not positive.

        Examples
        --------
        >>> Particle("Fe 6+").ionize()
        Particle("Fe 7+")
        >>> helium_particle = Particle("He-4 0+")
        >>> helium_particle.ionize(n=2, inplace=True)
        >>> helium_particle
        Particle("He-4 2+")

        """
        if not self.element:
            raise InvalidElementError(
                f"Cannot ionize {self.particle} because it is not a "
                f"neutral atom or ion.")
        if not self.is_category(any_of={"charged", "uncharged"}):
            raise ChargeError(
                f"Cannot ionize {self.particle} because its charge "
                f"is not specified.")
        if self.integer_charge == self.atomic_number:
            raise InvalidIonError(
                f"The particle {self.particle} is already fully "
                f"ionized and cannot be ionized further.")
        if not isinstance(n, numbers.Integral):
            raise TypeError("n must be a positive integer.")
        if n <= 0:
            raise ValueError("n must be a positive number.")

        base_particle = self.isotope if self.isotope else self.element
        new_integer_charge = self.integer_charge + n

        if inplace:
            self.__init__(base_particle, Z=new_integer_charge)
        else:
            return Particle(base_particle, Z=new_integer_charge)

    def recombine(self, n: numbers.Integral = 1, inplace=False):
        """
        Create a new `~plasmapy.atomic.Particle` instance corresponding
        to the current `~plasmapy.atomic.Particle` after undergoing
        recombination ``n`` times.

        If ``inplace`` is `False` (default), then return the
        `~plasmapy.atomic.Particle` that just underwent recombination.

        If ``inplace`` is `True`, then replace the current
        `~plasmapy.atomic.Particle` with the `~plasmapy.atomic.Particle`
        that just underwent recombination.

        Parameters
        ----------
        n : positive integer
            The number of electrons to recombine into the
            `~plasmapy.atomic.Particle` object.

        inplace : bool, optional
            If `True`, then replace the current
            `~plasmapy.atomic.Particle` instance with the
            `~plasmapy.atomic.Particle` that just underwent
            recombination.

        Returns
        -------
        particle : ~plasmapy.atomic.Particle
            A new `~plasmapy.atomic.Particle` object that has undergone
            recombination ``n`` times relative to the original
            `~plasmapy.atomic.Particle`.  If `inplace` is `False`,
            instead return `None`.

        Raises
        ------
        ~plasmapy.atomic.InvalidElementError
            If the `~plasampy.atomic.Particle` is not an element.

        ~plasmapy.atomic.ChargeError
            If no charge information for the `~plasmapy.atomic.Particle`
            object is specified.

        ValueError
            If ``n`` is not positive.

        Examples
        --------
        >>> Particle("Fe 6+").recombine()
        Particle("Fe 5+")
        >>> helium_particle = Particle("He-4 2+")
        >>> helium_particle.recombine(n=2, inplace=True)
        >>> helium_particle
        Particle("He-4 0+")

        """

        if not self.element:
            raise InvalidElementError(
                f"{self.particle} cannot undergo recombination because "
                f"it is not a neutral atom or ion.")
        if not self.is_category(any_of={"charged", "uncharged"}):
            raise ChargeError(
                f"{self.particle} cannot undergo recombination because "
                f"its charge is not specified.")
        if not isinstance(n, numbers.Integral):
            raise TypeError("n must be a positive integer.")
        if n <= 0:
            raise ValueError("n must be a positive number.")

        base_particle = self.isotope if self.isotope else self.element
        new_integer_charge = self.integer_charge - n

        if inplace:
            self.__init__(base_particle, Z=new_integer_charge)
        else:
            return Particle(base_particle, Z=new_integer_charge)<|MERGE_RESOLUTION|>--- conflicted
+++ resolved
@@ -173,13 +173,7 @@
     >>> positron.particle
     'e+'
 
-<<<<<<< HEAD
     The `element`, `isotope`, and `ionic_symbol` attributes return the
-=======
-    The `~plasmapy.atomic.Particle.atomic_symbol`,
-    `~plasmapy.atomic.Particle.isotope_symbol`, and
-    `~plasmapy.atomic.Particle.ionic_symbol` attributes return the
->>>>>>> bc178a41
     symbols for each of these different types of particles.
 
     >>> proton.element
