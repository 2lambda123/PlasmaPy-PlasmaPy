"""
Module for defining functionality that marks and handle Lite-Function
creation.
"""
__all__ = ["bind_lite_func"]

import functools
import inspect

from numba.extending import is_jitted
from typing import Callable, Dict
from warnings import warn

from plasmapy.utils.exceptions import PlasmaPyWarning

<<<<<<< HEAD
# TODO:  when pt1 is merged in the registry will disappear but is currently needed
#        for the autodoc to work...the registry needs to remain or the autodoc
#        updated to not use it...the issue is the autosummary needs the registry
#        to search out the description needed for the table
_litefunc_registry = {}

=======
>>>>>>> cd9cfacb

class _LiteFuncDict(dict):
    """
    Dictionary of Lite-Function functionality bound to the parent
    function.  The dictionary key is a string indicating the name
    the functionality was bound with and the dictionary value is a
    string containing the fully qualified path of the original
    functionality.
    """

    # This is only to give __bound_lite_func__ a docstring.


def bind_lite_func(lite_func, attrs: Dict[str, Callable] = None):
    """
    Decorator to bind a lightweight "lite" version of a formulary
    function to the full formulary function, as well as any supporting
    attributes.

    Parameters
    ----------
    lite_func: Callable
        The lightweight function to be bound as the ``lite`` attribute
        to the function being decorated.

    attrs: Dict[str, Callable]
        A dictionary where the key is a string defining the bound name
        and the associated value is the functionality to be bound.

    Examples
    --------

    .. code-block:: python

        def foo_lite(x)
            return x

        def bar():
            print("Supporting function.")

        @bind_lite_func(foo_lite, attrs=[("bar", bar),])
        def foo(x):
            if not isinstance(x, float):
                raise TypeError("Argument x can only be a float.")
            return x

        >>> foo(5)  # doctest: +SKIP
        5
        >>> foo.lite(5)  # doctest: +SKIP
        5
        >>> foo.bar()  # doctest: +SKIP
        Supporting function.

    Notes
    -----

    In addition to binding the functionality defined by the inputs, a
    ``__bound_lite_func__`` dunder is bound.  This dunder is a
    dictionary where a key is a string representing the bound name of
    the bound  functionality and the associate value is a string
    representing the fully qualified path of the original bound
    functionality.
    """
    if attrs is None:
        attrs = {}
    elif not isinstance(attrs, dict):
        raise TypeError(
            f"Argument 'attrs' is a type '{type(attrs)}', expected a dictionary."
        )
    elif "lite" in attrs:
        raise ValueError(
            "Argument 'attr' can NOT define key 'lite', this is reserved for"
            " the 'lite_func' argument."
        )

    if inspect.isbuiltin(lite_func) or not (
        is_jitted(lite_func) or inspect.isfunction(lite_func)
    ):
        raise ValueError("The given lite-function is not a user-defined function.")

    def decorator(f):
        @functools.wraps(f)
        def wrapper(*args, **kwargs):
            return f(*args, **kwargs)

        __bound_lite_func__ = _LiteFuncDict()

        attrs["lite"] = lite_func
        for bound_name, attr in attrs.items():
            # skip objects that are not allowed
            # - only allow functions
            if not (inspect.isfunction(attr) or is_jitted(attr)):
                warn(
                    f"Can not bind obj '{attr}' to function '{wrapper.__name__}'."
                    f"  Only functions are allowed to be bound. Skipping.",
                    PlasmaPyWarning,
                )
                continue

            # build origin name
            if hasattr(attr, "__module__"):
                modname = attr.__module__
            else:  # coverage: ignore
                # assume attr is defined in the module the function being
                # decorated is defined in
                modname = wrapper.__module__
            origin = f"{modname}.{attr.__name__}"
            __bound_lite_func__[bound_name] = origin

            # bind
            setattr(wrapper, bound_name, attr)

        setattr(wrapper, "__bound_lite_func__", __bound_lite_func__)

        return wrapper

    return decorator<|MERGE_RESOLUTION|>--- conflicted
+++ resolved
@@ -13,15 +13,6 @@
 
 from plasmapy.utils.exceptions import PlasmaPyWarning
 
-<<<<<<< HEAD
-# TODO:  when pt1 is merged in the registry will disappear but is currently needed
-#        for the autodoc to work...the registry needs to remain or the autodoc
-#        updated to not use it...the issue is the autosummary needs the registry
-#        to search out the description needed for the table
-_litefunc_registry = {}
-
-=======
->>>>>>> cd9cfacb
 
 class _LiteFuncDict(dict):
     """
