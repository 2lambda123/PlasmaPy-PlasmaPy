"""
Decorator for checking input/output arguments of functions.
"""
<<<<<<< HEAD
__all__ = ["check_values", "check_units", "check_relativistic",
=======
__all__ = ["check_values", "check_units", "check_quantity", "check_relativistic",
>>>>>>> da5953be
           "CheckBase", "CheckUnits", "CheckValues"]

import collections
import functools
import inspect
import numpy as np
import warnings

from astropy import units as u
from astropy.constants import c
<<<<<<< HEAD
=======
from astropy.units import UnitsWarning
>>>>>>> da5953be
from functools import reduce
from plasmapy.utils.decorators import preserve_signature
from plasmapy.utils.exceptions import (PlasmaPyWarning,
                                       RelativityWarning,
                                       RelativityError)
<<<<<<< HEAD
from typing import (Any, Dict, List, Tuple, Union)
=======
from textwrap import dedent
from typing import (Any, Dict, List, Tuple, Union)

try:
    from astropy.units.equivalencies import Equivalency
except ImportError:
    # TODO: remove once we have dependency Astropy >= 3.2.1
    # astropy defined the Equivalency class in v3.2.1
    class Equivalency:
        pass


class CheckBase:
    """
    Base class for 'Check' decorator classes.

    Parameters
    ----------
    checks_on_return
        specified checks on the return of the wrapped function

    **checks
        specified checks on the input arguments of the wrapped function
    """
    def __init__(self, checks_on_return=None, **checks):
        self._checks = checks
        if checks_on_return is not None:
            self._checks['checks_on_return'] = checks_on_return

    @property
    def checks(self):
        """
        Requested checks on the decorated function's input arguments
        and/or return.
        """
        return self._checks


class CheckValues(CheckBase):
    """
    A decorator class to 'check' -- limit/control -- the values of input and return
    arguments to a function or method.

    Parameters
    ----------
    checks_on_return: Dict[str, bool]
        Specifications for value checks on the return of the function being wrapped.
        (see `check values`_ for valid specifications)

    **checks: Dict[str, Dict[str, bool]]
        Specifications for value checks on the input arguments of the function
        being wrapped.  Each keyword argument in `checks` is the name of a function
        argument to be checked and the keyword value contains the value check
        specifications.

        .. _`check values`:

        The value check specifications are defined within a dictionary containing
        the keys defined below.  If the dictionary is empty or omitting keys,
        then the default value will be assumed for the missing keys.

        ================ ======= ================================================
        Key              Type    Description
        ================ ======= ================================================
        can_be_negative  `bool`  [DEFAULT `True`] values can be negative
        can_be_complex   `bool`  [DEFAULT `False`] values can be complex numbers
        can_be_inf       `bool`  [DEFAULT `True`] values can be :data:`~numpy.inf`
        can_be_nan       `bool`  [DEFAULT `True`] values can be :data:`~numpy.nan`
        none_shall_pass  `bool`  [DEFAULT `False`] values can be a python `None`
        ================ ======= ================================================

    Notes
    -----
    * Checking of function arguments `*args` and `**kwargs` is not supported.

    Examples
    --------
    .. code-block:: python

        from plasmapy.utils.decorators.checks import CheckValues

        @CheckValues(arg1={'can_be_negative': False, 'can_be_nan': False},
                     arg2={'can_be_inf': False},
                     checks_on_return={'none_shall_pass': True)
        def foo(arg1, arg2):
            return None

        # on a method
        class Foo:
            @CheckValues(arg1={'can_be_negative': False, 'can_be_nan': False},
                         arg2={'can_be_inf': False},
                         checks_on_return={'none_shall_pass': True)
            def bar(self, arg1, arg2):
                return None
    """
    #: Default values for the possible 'check' keys.
    # To add a new check to the class, the following needs to be done:
    #   1. Add a key & default value to the `__check_defaults` dictionary
    #   2. Add a corresponding if-statement to method `_check_value`
    #
    __check_defaults = {
        'can_be_negative': True,
        'can_be_complex': False,
        'can_be_inf': True,
        'can_be_nan': True,
        'none_shall_pass': False,
    }

    def __init__(
            self,
            checks_on_return: Dict[str, bool] = None,
            **checks: Dict[str, bool]):

        super().__init__(checks_on_return=checks_on_return, **checks)

    def __call__(self, f):
        """
        Parameters
        ----------
        f
            Function to be wrapped

        Returns
        -------
        function
            wrapped function of `f`
        """
        self.f = f
        wrapped_sign = inspect.signature(f)

        @preserve_signature
        @functools.wraps(f)
        def wrapper(*args, **kwargs):
            # map args and kwargs to function parameters
            bound_args = wrapped_sign.bind(*args, **kwargs)
            bound_args.apply_defaults()

            # get checks
            checks = self._get_value_checks(bound_args)

            # check input arguments
            for arg_name in checks:
                # skip check of output/return
                if arg_name == 'checks_on_return':
                    continue

                # check argument
                self._check_value(bound_args.arguments[arg_name],
                                  arg_name,
                                  checks[arg_name])

            # call function
            _return = f(**bound_args.arguments)

            # check function return
            if 'checks_on_return' in checks:
                self._check_value(_return, 'checks_on_return',
                                  checks['checks_on_return'])

            return _return
        return wrapper

    def _get_value_checks(
            self,
            bound_args: inspect.BoundArguments
    ) -> Dict[str, Dict[str, bool]]:
        """
        Review :attr:`checks` and function bound arguments to build a complete 'checks'
        dictionary.  If a check key is omitted from the argument checks, then a default
        value is assumed (see `check values`_).

        Parameters
        ----------
        bound_args: :class:`inspect.BoundArguments`
            arguments passed into the function being wrapped

            .. code-block:: python

                bound_args = inspect.signature(f).bind(*args, **kwargs)

        Returns
        -------
        Dict[str, Dict[str, bool]]
            A complete 'checks' dictionary for checking function input arguments
            and return.
        """
        # initialize validation dictionary
        out_checks = {}

        # Iterate through function bound arguments + return and build `out_checks:
        #
        # artificially add "return" to parameters
        things_to_check = bound_args.signature.parameters.copy()
        things_to_check['checks_on_return'] = \
            inspect.Parameter('checks_on_return',
                              inspect.Parameter.POSITIONAL_ONLY,
                              annotation=bound_args.signature.return_annotation)
        for param in things_to_check.values():
            # variable arguments are NOT checked
            # e.g. in foo(x, y, *args, d=None, **kwargs) variable arguments
            #      *args and **kwargs will NOT be checked
            #
            if param.kind in (inspect.Parameter.VAR_KEYWORD,
                              inspect.Parameter.VAR_POSITIONAL):
                continue

            # grab the checks dictionary for the desired parameter
            try:
                param_in_checks = self.checks[param.name]
            except KeyError:
                # checks for parameter not specified
                continue

            # build `out_checks`
            # read checks and/or apply defaults values
            out_checks[param.name] = {}
            for v_name, v_default in self.__check_defaults.items():
                try:
                    out_checks[param.name][v_name] = \
                        param_in_checks.get(v_name, v_default)
                except AttributeError:
                    # for the case that checks are defined for an argument,
                    # but is NOT a dictionary
                    # (e.g. CheckValues(x=u.cm) ... this scenario could happen
                    # during subclassing)
                    out_checks[param.name][v_name] = v_default

        # Does `self.checks` indicate arguments not used by f?
        missing_params = [
            param
            for param in set(self.checks.keys()) - set(out_checks.keys())
        ]
        if len(missing_params) > 0:
            params_str = ", ".join(missing_params)
            warnings.warn(PlasmaPyWarning(
                f"Expected to value check parameters {params_str} but they "
                f"are missing from the call to {self.f.__name__}"))

        return out_checks

    def _check_value(self, arg, arg_name: str, arg_checks: Dict[str, bool]):
        """
        Perform checks `arg_checks` on function argument `arg`.

        Parameters
        ----------
        arg
            The argument to be checked

        arg_name: str
            The name of the argument to be checked

        arg_checks: Dict[str, bool]
            The requested checks for the argument

        Raises
        ------
        ValueError
            raised if a check fails

        """
        if arg_name == 'checks_on_return':
            valueerror_msg = f"The return value "
        else:
            valueerror_msg = f"The argument '{arg_name}' "
        valueerror_msg += f"to function {self.f.__name__}() can not contain"

        # check values
        # * 'none_shall_pass' always needs to be checked first
        ckeys = list(self.__check_defaults.keys())
        ckeys.remove('none_shall_pass')
        ckeys = ('none_shall_pass',) + tuple(ckeys)
        for ckey in ckeys:
            if ckey == 'none_shall_pass':
                if arg is None and arg_checks[ckey]:
                    break
                elif arg is None:
                    raise ValueError(f"{valueerror_msg} Nones.")

            elif ckey == 'can_be_negative':
                if not arg_checks[ckey]:
                    # Allow NaNs through without raising a warning
                    with np.errstate(invalid='ignore'):
                        isneg = np.any(arg < 0)
                    if isneg:
                        raise ValueError(f"{valueerror_msg} negative numbers.")

            elif ckey == 'can_be_complex':
                if not arg_checks[ckey] and np.any(np.iscomplexobj(arg)):
                    raise ValueError(f"{valueerror_msg} complex numbers.")

            elif ckey == 'can_be_inf':
                if not arg_checks[ckey] and np.any(np.isinf(arg)):
                    raise ValueError(f"{valueerror_msg} infs.")

            elif ckey == 'can_be_nan':
                if not arg_checks['can_be_nan'] and np.any(np.isnan(arg)):
                    raise ValueError(f"{valueerror_msg} NaNs.")


class CheckUnits(CheckBase):
    """
    A decorator class to 'check' -- limit/control -- the units of input and return
    arguments to a function or method.

    Parameters
    ----------
    checks_on_return: list of astropy :mod:`~astropy.units` or dict of unit specifications
        Specifications for unit checks on the return of the function being wrapped.
        (see `check units`_ for valid specifications)

    **checks: list of astropy :mod:`~astropy.units` or dict of unit specifications
        Specifications for unit checks on the input arguments of the function
        being wrapped.  Each keyword argument in `checks` is the name of a function
        argument to be checked and the keyword value contains the unit check
        specifications.

        .. _`check units`:

        Unit checks can be defined by passing one of the astropy
        :mod:`~astropy.units`, a list of astropy units, or a dictionary containing
        the keys defined below.  Units can also be defined with function
        annotations, but must be consistent with decorator `**checks` arguments if
        used concurrently. If a key is omitted, then the default value will be assumed.

        ====================== ======= ================================================
        Key                    Type    Description
        ====================== ======= ================================================
        units                          list of desired astropy :mod:`~astropy.units`
        equivalencies                  | [DEFAULT `None`] A list of equivalent pairs to
                                         try if
                                       | the units are not directly convertible.
                                       | (see :mod:`~astropy.units.equivalencies`,
                                         and/or `astropy equivalencies`_)
        pass_equivalent_units  `bool`  | [DEFAULT `False`] allow equivalent units
                                       | to pass
        ====================== ======= ================================================

    Notes
    -----
    * Checking of function arguments `*args` and `**kwargs` is not supported.
    * Decorator does NOT perform any unit conversions.
    * If it is desired that `None` values do not raise errors or warnings, then
      include `None` in the list of units or as a default value for the function
      argument.
    * If units are not specified in `checks`, then the decorator will attempt
      to identify desired units by examining the function annotations.

    Examples
    --------
    Define units with decorator parameters::

        import astropy.units as u
        from plasmapy.utils.decorators import CheckUnits

        @CheckUnits(arg1={'units': u.cm},
                    arg2=u.cm,
                    checks_on_return=[u.cm, u.km])
        def foo(arg1, arg2):
            return arg1 + arg2

        # or on a method
        class Foo:
            @CheckUnits(arg1={'units': u.cm},
                        arg2=u.cm,
                        checks_on_return=[u.cm, u.km])
            def bar(self, arg1, arg2):
                return arg1 + arg2

    Define units with function annotations::

        import astropy.units as u
        from plasmapy.utils.decorators import CheckUnits

        @CheckUnits()
        def foo(arg1: u.cm, arg2: u.cm) -> u.cm:
            return arg1 + arg2

        # or on a method
        class Foo:
            @CheckUnits()
            def bar(self, arg1: u.cm, arg2: u.cm) -> u.cm:
                return arg1 + arg2

    Allow `None` values to pass, on input and output::

        import astropy.units as u
        from plasmapy.utils.decorators import CheckUnits

        @CheckUnits(checks_on_return=[u.cm, None])
        def foo(arg1: u.cm = None):
            return arg1

    Allow return values to have equivalent units::

        import astropy.units as u
        from plasmapy.utils.decorators import CheckUnits

        @CheckUnits(arg1={'units': u.cm},
                    checks_on_return={'units': u.km,
                                      'pass_equivalent_units': True})
        def foo(arg1):
            return arg1

    Allow equivalent units to pass with specified equivalencies::

        import astropy.units as u
        from plasmapy.utils.decorators import CheckUnits

        @CheckUnits(arg1={'units': u.K,
                          'equivalencies': u.temperature_energy(),
                          'pass_equivalent_units': True})
        def foo(arg1):
            return arg1

    .. _astropy equivalencies:
        https://docs.astropy.org/en/stable/units/equivalencies.html
    """
    #: Default values for the possible 'check' keys.
    # To add a new check the the class, the following needs to be done:
    #   1. Add a key & default value to the `__check_defaults` dictionary
    #   2. Add a corresponding conditioning statement to `_get_unit_checks`
    #   3. Add a corresponding behavior to `_check_unit`
    #
    __check_defaults = {
        'units': None,
        'equivalencies': None,
        'pass_equivalent_units': False,
        'none_shall_pass': False,
    }

    def __init__(
            self,
            checks_on_return: Union[u.Unit,
                                    List[u.Unit],
                                    Dict[str, Any]] = None,
            **checks: Union[u.Unit, List[u.Unit], Dict[str, Any]]):

        super().__init__(checks_on_return=checks_on_return, **checks)

    def __call__(self, f):
        """
        Parameters
        ----------
        f
            Function to be wrapped

        Returns
        -------
        function
            wrapped function of `f`
        """
        self.f = f
        wrapped_sign = inspect.signature(f)

        @preserve_signature
        @functools.wraps(f)
        def wrapper(*args, **kwargs):
            # combine args and kwargs into dictionary
            bound_args = wrapped_sign.bind(*args, **kwargs)
            bound_args.apply_defaults()

            # get checks
            checks = self._get_unit_checks(bound_args)

            # check (input) argument units
            for arg_name in checks:
                # skip check of output/return
                if arg_name == 'checks_on_return':
                    continue

                # check argument
                self._check_unit(bound_args.arguments[arg_name],
                                 arg_name,
                                 checks[arg_name])

            # call function
            _return = f(**bound_args.arguments)

            # check output
            if 'checks_on_return' in checks:
                self._check_unit(_return, 'checks_on_return',
                                 checks['checks_on_return'])

            return _return
        return wrapper

    def _get_unit_checks(
            self,
            bound_args: inspect.BoundArguments
    ) -> Dict[str, Dict[str, Any]]:
        """
        Review :attr:`checks` and function bound arguments to build a complete 'checks'
        dictionary.  If a check key is omitted from the argument checks, then a default
        value is assumed (see `check units`_)

        Parameters
        ----------
        bound_args: :class:`inspect.BoundArguments`
            arguments passed into the function being wrapped

            .. code-block:: python

                bound_args = inspect.signature(f).bind(*args, **kwargs)

        Returns
        -------
        Dict[str, Dict[str, Any]]
            A complete 'checks' dictionary for checking function input arguments
            and return.
        """
        # initialize validation dictionary
        out_checks = {}

        # Iterate through function bound arguments + return and build `out_checks`:
        #
        # artificially add "return" to parameters
        things_to_check = bound_args.signature.parameters.copy()
        things_to_check['checks_on_return'] = \
            inspect.Parameter('checks_on_return',
                              inspect.Parameter.POSITIONAL_ONLY,
                              annotation=bound_args.signature.return_annotation)
        for param in things_to_check.values():
            # variable arguments are NOT checked
            # e.g. in foo(x, y, *args, d=None, **kwargs) variable arguments
            #      *args and **kwargs will NOT be checked
            #
            if param.kind in (inspect.Parameter.VAR_KEYWORD,
                              inspect.Parameter.VAR_POSITIONAL):
                continue

            # grab the checks dictionary for the desired parameter
            try:
                param_checks = self.checks[param.name]
            except KeyError:
                param_checks = None

            # -- Determine target units `_units` --
            # target units can be defined in one of three ways (in
            # preferential order):
            #   1. direct keyword pass-through
            #      i.e. CheckUnits(x=u.cm)
            #           CheckUnits(x=[u.cm, u.s])
            #   2. keyword pass-through via dictionary definition
            #      i.e. CheckUnits(x={'units': u.cm})
            #           CheckUnits(x={'units': [u.cm, u.s]})
            #   3. function annotations
            #
            # * if option (3) is used simultaneously with option (1) or (2), then
            #   checks defined by (3) must be consistent with checks from (1) or (2)
            #   to avoid raising an error.
            # * if None is included in the units list, then None values are allowed
            #
            _none_shall_pass = False
            _units = None
            _units_are_from_anno = False
            if param_checks is not None:
                # checks for argument were defined with decorator
                try:
                    _units = param_checks['units']
                except TypeError:
                    # if checks is NOT None and is NOT a dictionary, then assume
                    # only units were specified
                    #   e.g. CheckUnits(x=u.cm)
                    #
                    _units = param_checks
                except KeyError:
                    # if checks does NOT have 'units' but is still a dictionary,
                    # then other check conditions may have been specified and the
                    # user is relying on function annotations to define desired
                    # units
                    _units = None

            # If no units have been specified by decorator checks, then look for
            # function annotations.
            #
            # Reconcile units specified by decorator checks and function annotations
            _units_anno = None
            if param.annotation is not inspect.Parameter.empty:
                # unit annotations defined
                _units_anno = param.annotation

            if _units is None and _units_anno is None and param_checks is None:
                # no checks specified and no unit annotations defined
                continue
            elif _units is None and _units_anno is None:
                # checks specified, but NO unit checks
                msg = f"No astropy.units specified for "
                if param.name == 'checks_on_return':
                    msg += f"return value "
                else:
                    msg += f"argument {param.name} "
                msg += f"of function {self.f.__name__}()."
                raise ValueError(msg)
            elif _units is None:
                _units = _units_anno
                _units_are_from_anno = True
                _units_anno = None

            # Ensure `_units` is an iterable
            if not isinstance(_units, collections.abc.Iterable):
                _units = [_units]
            if not isinstance(_units_anno, collections.abc.Iterable):
                _units_anno = [_units_anno]

            # Is None allowed?
            if None in _units or param.default is None:
                _none_shall_pass = True

            # Remove Nones
            if None in _units:
                _units = [t for t in _units if t is not None]
            if None in _units_anno:
                _units_anno = [t for t in _units_anno if t is not None]

            # ensure all _units are astropy.units.Unit or physical types &
            # define 'units' for unit checks &
            # define 'none_shall_pass' check
            _units = self._condition_target_units(_units,
                                                  from_annotations=_units_are_from_anno)
            _units_anno = self._condition_target_units(_units_anno,
                                                       from_annotations=True)
            if not all(_u in _units for _u in _units_anno):
                raise ValueError(
                    f"For argument '{param.name}', "
                    f"annotation units ({_units_anno}) are not included in the units "
                    f"specified by decorator arguments ({_units}).  Use either "
                    f"decorator arguments or function annotations to defined unit "
                    f"types, or make sure annotation specifications match decorator "
                    f"argument specifications."
                )
            if len(_units) == 0 and len(_units_anno) == 0 and param_checks is None:
                # annotations did not specify units
                continue
            elif len(_units) == 0 and len(_units_anno) == 0:
                # checks specified, but NO unit checks
                msg = f"No astropy.units specified for "
                if param.name == 'checks_on_return':
                    msg += f"return value "
                else:
                    msg += f"argument {param.name} "
                msg += f"of function {self.f.__name__}()."
                raise ValueError(msg)

            out_checks[param.name] = {'units': _units,
                                      'none_shall_pass': _none_shall_pass}

            # -- Determine target equivalencies --
            # Unit equivalences can be defined by:
            # 1. keyword pass-through via dictionary definition
            #    e.g. CheckUnits(x={'units': u.C,
            #                       'equivalencies': u.temperature})
            #
            # initialize equivalencies
            try:
                _equivs = param_checks['equivalencies']
            except (KeyError, TypeError):
                _equivs = self.__check_defaults['equivalencies']

            # ensure equivalences are properly formatted
            if _equivs is None or _equivs == [None]:
                _equivs = None
            elif isinstance(_equivs, Equivalency):
                pass
            elif isinstance(_equivs, (list, tuple)):

                # flatten list to non-list elements
                if isinstance(_equivs, tuple):
                    _equivs = [_equivs]
                else:
                    _equivs = self._flatten_equivalencies_list(_equivs)

                # ensure passed equivalencies list is structured properly
                #   [(), ...]
                #   or [Equivalency(), ...]
                #
                # * All equivalencies must be a list of 2, 3, or 4 element tuples
                #   structured like...
                #     (from_unit, to_unit, forward_func, backward_func)
                #
                if all(isinstance(el, Equivalency) for el in _equivs):
                    _equivs = reduce(lambda x, y: x + y, _equivs)
                else:
                    _equivs = self._normalize_equivalencies(_equivs)

            out_checks[param.name]['equivalencies'] = _equivs

            # -- Determine if equivalent units pass --
            try:
                peu = param_checks.get(
                    'pass_equivalent_units',
                    self.__check_defaults['pass_equivalent_units']
                )
            except (AttributeError, TypeError):
                peu = self.__check_defaults['pass_equivalent_units']

            out_checks[param.name]['pass_equivalent_units'] = peu

        # Does `self.checks` indicate arguments not used by f?
        missing_params = [
            param
            for param in set(self.checks.keys()) - set(out_checks.keys())
        ]
        if len(missing_params) > 0:
            params_str = ", ".join(missing_params)
            warnings.warn(PlasmaPyWarning(
                f"Expected to unit check parameters {params_str} but they "
                f"are missing from the call to {self.f.__name__}"))

        return out_checks

    def _check_unit(self, arg, arg_name: str, arg_checks: Dict[str, Any]):
        """
        Perform unit checks `arg_checks` on function argument `arg`.

        Parameters
        ----------
        arg
            The argument to be checked

        arg_name: str
            The name of the argument to be checked

        arg_checks: Dict[str, Any]
            The requested checks for the argument

        Raises
        ------
        ValueError
            If `arg` is `None` when `arg_checks['none_shall_pass']=False`

        TypeError
            If `arg` does not have `units`

        :class:`astropy.units.UnitTypeError`
            If the units of `arg` do not satisfy conditions of `arg_checks`
        """
        arg, unit, equiv, err = \
            self._check_unit_core(arg, arg_name, arg_checks)
        if err is not None:
            raise err

    def _check_unit_core(
            self, arg, arg_name: str, arg_checks: Dict[str, Any]
    ) -> Tuple[Union[None, u.Quantity],
               Union[None, u.Unit],
               Union[None, List[Any]],
               Union[None, Exception]]:
        """
        Determines if `arg` passes unit checks `arg_checks` and if the units of
        `arg` is equivalent to any units specified in `arg_checks`.

        Parameters
        ----------
        arg
            The argument to be checked

        arg_name: str
            The name of the argument to be checked

        arg_checks: Dict[str, Any]
            The requested checks for the argument

        Returns
        -------
        (`arg`, `unit`, `equivalencies`, `error`)
            * `arg` is the original input argument `arg` or `None` if unit
              checks fail
            * `unit` is the identified astropy :mod:`~astropy.units` that `arg`
              can be converted to or `None` if none exist
            * `equivalencies` is the astropy :mod:`~astropy.units.equivalencies`
              used for the unit conversion or `None`
            * `error` is the `Exception` associated with the failed unit checks
              or `None` for successful unit checks
        """
        # initialize str for error messages
        if arg_name == 'checks_on_return':
            err_msg = f"The return value "
        else:
            err_msg = f"The argument '{arg_name}' "
        err_msg += f"to function {self.f.__name__}()"

        # initialize ValueError message
        valueerror_msg = f"{err_msg} can not contain"

        # initialize TypeError message
        typeerror_msg = f"{err_msg} should be an astropy Quantity with "
        if len(arg_checks['units']) == 1:
            typeerror_msg += f"the following unit: {arg_checks['units'][0]}"
        else:
            typeerror_msg += "one of the following units: "
            for unit in arg_checks['units']:
                typeerror_msg += str(unit)
                if unit != arg_checks['units'][-1]:
                    typeerror_msg += ", "
        if arg_checks['none_shall_pass']:
            typeerror_msg += "or None "

        # pass Nones if allowed
        if arg is None:
            if arg_checks['none_shall_pass']:
                return arg, None, None, None
            else:
                return None, None, None, ValueError(f"{valueerror_msg} Nones")

        # check units
        in_acceptable_units = []
        equiv = arg_checks['equivalencies']
        for unit in arg_checks['units']:
            try:
                in_acceptable_units.append(
                    arg.unit.is_equivalent(unit, equivalencies=equiv)
                )
            except AttributeError:
                if hasattr(arg, 'unit'):
                    err_specifier = "a 'unit' attribute without an 'is_equivalent' method"
                else:
                    err_specifier = "no 'unit' attribute"

                msg = (f"{err_msg} has {err_specifier}. "
                       f"Use an astropy Quantity instead.")
                return None, None, None, TypeError(msg)

        # How many acceptable units?
        nacceptable = np.count_nonzero(in_acceptable_units)
        unit = None
        equiv = None
        err = None
        if nacceptable == 0:
            # NO equivalent units
            arg = None
            err = u.UnitTypeError(typeerror_msg)
        else:
            # is there an exact match?
            units_arr = np.array(arg_checks['units'])
            units_equal_mask = np.equal(units_arr, arg.unit)
            units_mask = np.logical_and(units_equal_mask, in_acceptable_units)
            if np.count_nonzero(units_mask) == 1:
                # matched exactly to a desired unit
                unit = units_arr[units_mask][0]
                equiv = arg_checks['equivalencies']
            elif nacceptable == 1:
                # there is a match to 1 equivalent unit
                unit = units_arr[in_acceptable_units][0]
                equiv = arg_checks['equivalencies']
                if not arg_checks['pass_equivalent_units']:
                    err = u.UnitTypeError(typeerror_msg)
            elif arg_checks['pass_equivalent_units']:
                # there is a match to more than one equivalent units
                pass
            else:
                # there is a match to more than 1 equivalent units
                arg = None
                err = u.UnitTypeError(typeerror_msg)
        return arg, unit, equiv, err

    @staticmethod
    def _condition_target_units(targets: List, from_annotations: bool = False):
        """
        From a list of target units (either as a string or astropy
        :class:`~astropy.units.Unit` objects), return a list of conditioned
        :class:`~astropy.units.Unit` objects.

        Parameters
        ----------
        targets: list of target units
            list of units (either as a string or :class:`~astropy.units.Unit`)
            to be conditioned into astropy :class:`~astropy.units.Unit` objects

        from_annotations: bool
            (Default `False`) Indicates if `targets` originated from function/method
            annotations versus decorator input arguments.

        Returns
        -------
        list:
            list of `targets` converted into astropy
            :class:`~astropy.units.Unit` objects

        Raises
        ------
        TypeError
            If `target` is not a valid type for :class:`~astropy.units.Unit` when
            `from_annotations == True`,

        ValueError
            If a `target` is a valid unit type but not a valid value for
            :class:`~astropy.units.Unit`.
        """
        # Note: this method does not allow for astropy physical types. This is
        #       done because we expect all use cases of CheckUnits to define the
        #       exact units desired.
        #
        allowed_units = []
        for target in targets:
            try:
                target_unit = u.Unit(target)
                allowed_units.append(target_unit)
            except TypeError as err:
                # not a unit type
                if not from_annotations:
                    raise err

                continue

        return allowed_units

    @staticmethod
    def _normalize_equivalencies(equivalencies):
        """
        Normalizes equivalencies to ensure each is in a 4-tuple form::

            (from_unit, to_unit, forward_func, backward_func)

        `forward_func` maps `from_unit` into `to_unit` and `backward_func` does
        the reverse.

        Parameters
        ----------
        equivalencies: list of equivalent pairs
            list of astropy :mod:`~astropy.units.equivalencies` to be normalized

        Raises
        ------
        ValueError
            if an equivalency can not be interpreted

        Notes
        -----
        * the code here was copied and modified from
          :func:`astropy.units.core._normalize_equivalencies` from AstroPy
          version 3.2.3
        * this will work on both the old style list equivalencies (pre AstroPy v3.2.1)
          and the modern equivalencies defined with the
          :class:`~astropy.units.equivalencies.Equivalency` class
        """
        if equivalencies is None:
            return []

        normalized = []

        for i, equiv in enumerate(equivalencies):
            if len(equiv) == 2:
                from_unit, to_unit = equiv
                a = b = lambda x: x
            elif len(equiv) == 3:
                from_unit, to_unit, a = equiv
                b = a
            elif len(equiv) == 4:
                from_unit, to_unit, a, b = equiv
            else:
                raise ValueError(
                    f"Invalid equivalence entry {i}: {equiv!r}")

            if not (from_unit is u.Unit(from_unit) and
                    (to_unit is None or to_unit is u.Unit(to_unit)) and
                    callable(a) and
                    callable(b)):
                raise ValueError(
                    f"Invalid equivalence entry {i}: {equiv!r}")
            normalized.append((from_unit, to_unit, a, b))

        return normalized

    def _flatten_equivalencies_list(self, elist):
        """
        Given a list of equivalencies, flatten out any sub-element lists


        Parameters
        ----------
        elist: list
            list of astropy :mod:`~astropy.units.equivalencies` to be flattened

        Returns
        -------
        list
            a flattened list of astropy :mod:`~astropy.units.equivalencies`

        """
        new_list = []
        for el in elist:
            if not isinstance(el, list):
                new_list.append(el)
            else:
                new_list.extend(self._flatten_equivalencies_list(el))

        return new_list


def check_units(func=None,
                checks_on_return: Dict[str, Any] = None,
                **checks: Dict[str, Any]):
    """
    A decorator to 'check' -- limit/control -- the units of input and return
    arguments to a function or method.

    Parameters
    ----------
    func:
        The function to be decorated

    checks_on_return: list of astropy :mod:`~astropy.units` or dict of unit specifications
        Specifications for unit checks on the return of the function being wrapped.
        (see `check units`_ for valid specifications)

    **checks: list of astropy :mod:`~astropy.units` or dict of unit specifications
        Specifications for unit checks on the input arguments of the function
        being wrapped.  Each keyword argument in `checks` is the name of a function
        argument to be checked and the keyword value contains the unit check
        specifications.

        .. _`check units`:

        Unit checks can be defined by passing one of the astropy
        :mod:`~astropy.units`, a list of astropy units, or a dictionary containing
        the keys defined below.  Units can also be defined with function
        annotations, but must be consistent with decorator `**checks` arguments if
        used concurrently. If a key is omitted, then the default value will be assumed.

        ====================== ======= ================================================
        Key                    Type    Description
        ====================== ======= ================================================
        units                          list of desired astropy :mod:`~astropy.units`
        equivalencies                  | [DEFAULT `None`] A list of equivalent pairs to
                                         try if
                                       | the units are not directly convertible.
                                       | (see :mod:`~astropy.units.equivalencies`,
                                         and/or `astropy equivalencies`_)
        pass_equivalent_units  `bool`  | [DEFAULT `False`] allow equivalent units
                                       | to pass
        ====================== ======= ================================================

    Notes
    -----
    * Checking of function arguments `*args` and `**kwargs` is not supported.
    * Decorator does NOT perform any unit conversions, look to
      :func:`~plasmapy.utils.decorators.validate_quantities` if that functionality is
      desired.
    * If it is desired that `None` values do not raise errors or warnings, then
      include `None` in the list of units or as a default value for the function
      argument.
    * If units are not specified in `checks`, then the decorator will attempt
      to identify desired units by examining the function annotations.
    * Full functionality is defined by the class :class:`CheckUnits`.

    Examples
    --------
    Define units with decorator parameters::

        import astropy.units as u
        from plasmapy.utils.decorators import check_units

        @check_units(arg1={'units': u.cm},
                     arg2=u.cm,
                     checks_on_return=[u.cm, u.km])
        def foo(arg1, arg2):
            return arg1 + arg2

        # or on a method
        class Foo:
            @check_units(arg1={'units': u.cm},
                         arg2=u.cm,
                         checks_on_return=[u.cm, u.km])
            def bar(self, arg1, arg2):
                return arg1 + arg2

    Define units with function annotations::

        import astropy.units as u
        from plasmapy.utils.decorators import check_units

        @check_units
        def foo(arg1: u.cm, arg2: u.cm) -> u.cm:
            return arg1 + arg2

        # or on a method
        class Foo:
            @check_units
            def bar(self, arg1: u.cm, arg2: u.cm) -> u.cm:
                return arg1 + arg2

    Allow `None` values to pass::

        import astropy.units as u
        from plasmapy.utils.decorators import check_units

        @check_units(checks_on_return=[u.cm, None])
        def foo(arg1: u.cm = None):
            return arg1

    Allow return values to have equivalent units::

        import astropy.units as u
        from plasmapy.utils.decorators import check_units

        @check_units(arg1={'units': u.cm},
                     checks_on_return={'units': u.km,
                                       'pass_equivalent_units': True})
        def foo(arg1):
            return arg1

    Allow equivalent units to pass with specified equivalencies::

        import astropy.units as u
        from plasmapy.utils.decorators import check_units

        @check_units(arg1={'units': u.K,
                           'equivalencies': u.temperature(),
                           'pass_equivalent_units': True})
        def foo(arg1):
            return arg1

    .. _astropy equivalencies:
        https://docs.astropy.org/en/stable/units/equivalencies.html
    """
    if checks_on_return is not None:
        checks['checks_on_return'] = checks_on_return

    if func is not None:
        # `check_units` called as a function
        return CheckUnits(**checks)(func)
    else:
        # `check_units` called as a decorator "sugar-syntax"
        return CheckUnits(**checks)


def check_values(func=None,
                 checks_on_return: Dict[str, bool] = None,
                 **checks: Dict[str, bool]):
    """
    A decorator to 'check' -- limit/control -- the values of input and return
    arguments to a function or method.

    Parameters
    ----------

    func:
        The function to be decorated

    checks_on_return: Dict[str, bool]
        Specifications for value checks on the return of the function being wrapped.
        (see `check values`_ for valid specifications)

    **checks: Dict[str, Dict[str, bool]]
        Specifications for value checks on the input arguments of the function
        being wrapped.  Each keyword argument in `checks` is the name of a function
        argument to be checked and the keyword value contains the value check
        specifications.

        .. _`check values`:

        The value check specifications are defined within a dictionary containing
        the keys defined below.  If the dictionary is empty or omitting keys,
        then the default value will be assumed for the missing keys.

        ================ ======= ================================================
        Key              Type    Description
        ================ ======= ================================================
        can_be_negative  `bool`  [DEFAULT `True`] values can be negative
        can_be_complex   `bool`  [DEFAULT `False`] values can be complex numbers
        can_be_inf       `bool`  [DEFAULT `True`] values can be :data:`~numpy.inf`
        can_be_nan       `bool`  [DEFAULT `True`] values can be :data:`~numpy.nan`
        none_shall_pass  `bool`  [DEFAULT `False`] values can be a python `None`
        ================ ======= ================================================

    Notes
    -----
    * Checking of function arguments `*args` and `**kwargs` is not supported.
    * Full functionality is defined by the class :class:`CheckValues`.

    Examples
    --------
    .. code-block:: python

        from plasmapy.utils.decorators import check_values

        @check_values(arg1={'can_be_negative': False, 'can_be_nan': False},
                      arg2={'can_be_inf': False},
                      checks_on_return={'none_shall_pass': True)
        def foo(arg1, arg2):
            return None

        # on a method
        class Foo:
            @check_values(arg1={'can_be_negative': False, 'can_be_nan': False},
                          arg2={'can_be_inf': False},
                          checks_on_return={'none_shall_pass': True)
            def bar(self, arg1, arg2):
                return None
    """
    if checks_on_return is not None:
        checks['checks_on_return'] = checks_on_return

    if func is not None:
        # `check_values` called as a function
        return CheckValues(**checks)(func)
    else:
        # `check_values` called as a decorator "sugar-syntax"
        return CheckValues(**checks)
>>>>>>> da5953be

try:
    from astropy.units.equivalencies import Equivalency
except ImportError:
    # TODO: remove once we have dependency Astropy >= 3.2.1
    # astropy defined the Equivalency class in v3.2.1
    class Equivalency:
        pass


class CheckBase:
    """
    Base class for 'Check' decorator classes.

    Parameters
    ----------
    checks_on_return
        specified checks on the return of the wrapped function

    **checks
        specified checks on the input arguments of the wrapped function
    """
    def __init__(self, checks_on_return=None, **checks):
        self._checks = checks
        if checks_on_return is not None:
            self._checks['checks_on_return'] = checks_on_return

    @property
    def checks(self):
        """
        Requested checks on the decorated function's input arguments
        and/or return.
        """
        return self._checks


class CheckValues(CheckBase):
    """
    A decorator class to 'check' -- limit/control -- the values of input and return
    arguments to a function or method.

    Parameters
    ----------
    checks_on_return: Dict[str, bool]
        Specifications for value checks on the return of the function being wrapped.
        (see `check values`_ for valid specifications)

    **checks: Dict[str, Dict[str, bool]]
        Specifications for value checks on the input arguments of the function
        being wrapped.  Each keyword argument in `checks` is the name of a function
        argument to be checked and the keyword value contains the value check
        specifications.

        .. _`check values`:

        The value check specifications are defined within a dictionary containing
        the keys defined below.  If the dictionary is empty or omitting keys,
        then the default value will be assumed for the missing keys.

        ================ ======= ================================================
        Key              Type    Description
        ================ ======= ================================================
        can_be_negative  `bool`  [DEFAULT `True`] values can be negative
        can_be_complex   `bool`  [DEFAULT `False`] values can be complex numbers
        can_be_inf       `bool`  [DEFAULT `True`] values can be :data:`~numpy.inf`
        can_be_nan       `bool`  [DEFAULT `True`] values can be :data:`~numpy.nan`
        none_shall_pass  `bool`  [DEFAULT `False`] values can be a python `None`
        ================ ======= ================================================

    Notes
    -----
    * Checking of function arguments `*args` and `**kwargs` is not supported.

    Examples
    --------
    .. code-block:: python

        from plasmapy.utils.decorators.checks import CheckValues

        @CheckValues(arg1={'can_be_negative': False, 'can_be_nan': False},
                     arg2={'can_be_inf': False},
                     checks_on_return={'none_shall_pass': True)
        def foo(arg1, arg2):
            return None

        # on a method
        class Foo:
            arg1={'can_be_negative': False, 'can_be_nan': False},
                         arg2={'can_be_inf': False},
                         checks_on_return={'none_shall_pass': True)
            def bar(self, arg1, arg2):
                return None
    """
    #: Default values for the possible 'check' keys.
    # To add a new check to the class, the following needs to be done:
    #   1. Add a key & default value to the `__check_defaults` dictionary
    #   2. Add a corresponding if-statement to method `_check_value`
    #
    __check_defaults = {
        'can_be_negative': True,
        'can_be_complex': False,
        'can_be_inf': True,
        'can_be_nan': True,
        'none_shall_pass': False,
    }

    def __init__(
            self,
            checks_on_return: Dict[str, bool] = None,
            **checks: Dict[str, bool]):

        super().__init__(checks_on_return=checks_on_return, **checks)

    def __call__(self, f):
        """
        Parameters
        ----------
        f
            Function to be wrapped

        Returns
        -------
        function
            wrapped function of `f`
        """
        self.f = f
        wrapped_sign = inspect.signature(f)

        @preserve_signature
        @functools.wraps(f)
        def wrapper(*args, **kwargs):
            # map args and kwargs to function parameters
            bound_args = wrapped_sign.bind(*args, **kwargs)
            bound_args.apply_defaults()

            # get checks
            checks = self._get_value_checks(bound_args)

            # check input arguments
            for arg_name in checks:
                # skip check of output/return
                if arg_name == 'checks_on_return':
                    continue

                # check argument
                self._check_value(bound_args.arguments[arg_name],
                                  arg_name,
                                  checks[arg_name])

            # call function
            _return = f(**bound_args.arguments)

            # check function return
            if 'checks_on_return' in checks:
                self._check_value(_return, 'checks_on_return',
                                  checks['checks_on_return'])

            return _return
        return wrapper

    def _get_value_checks(
            self,
            bound_args: inspect.BoundArguments
    ) -> Dict[str, Dict[str, bool]]:
        """
        Review :attr:`checks` and function bound arguments to build a complete 'checks'
        dictionary.  If a check key is omitted from the argument checks, then a default
        value is assumed (see `check values`_).

        Parameters
        ----------
        bound_args: :class:`inspect.BoundArguments`
            arguments passed into the function being wrapped

            .. code-block:: python

                bound_args = inspect.signature(f).bind(*args, **kwargs)

        Returns
        -------
        Dict[str, Dict[str, bool]]
            A complete 'checks' dictionary for checking function input arguments
            and return.
        """
        # initialize validation dictionary
        out_checks = {}

        # Iterate through function bound arguments + return and build `out_checks:
        #
        # artificially add "return" to parameters
        things_to_check = bound_args.signature.parameters.copy()
        things_to_check['checks_on_return'] = \
            inspect.Parameter('checks_on_return',
                              inspect.Parameter.POSITIONAL_ONLY,
                              annotation=bound_args.signature.return_annotation)
        for param in things_to_check.values():
            # variable arguments are NOT checked
            # e.g. in foo(x, y, *args, d=None, **kwargs) variable arguments
            #      *args and **kwargs will NOT be checked
            #
            if param.kind in (inspect.Parameter.VAR_KEYWORD,
                              inspect.Parameter.VAR_POSITIONAL):
                continue

            # grab the checks dictionary for the desired parameter
            try:
                param_in_checks = self.checks[param.name]
            except KeyError:
                # checks for parameter not specified
                continue

            # build `out_checks`
            # read checks and/or apply defaults values
            out_checks[param.name] = {}
            for v_name, v_default in self.__check_defaults.items():
                try:
                    out_checks[param.name][v_name] = \
                        param_in_checks.get(v_name, v_default)
                except AttributeError:
                    # for the case that checks are defined for an argument,
                    # but is NOT a dictionary
                    # (e.g. CheckValues(x=u.cm) ... this scenario could happen
                    # during subclassing)
                    out_checks[param.name][v_name] = v_default

        # Does `self.checks` indicate arguments not used by f?
        missing_params = [
            param
            for param in set(self.checks.keys()) - set(out_checks.keys())
        ]
        if len(missing_params) > 0:
            params_str = ", ".join(missing_params)
            warnings.warn(PlasmaPyWarning(
                f"Expected to value check parameters {params_str} but they "
                f"are missing from the call to {self.f.__name__}"))

        return out_checks

    def _check_value(self, arg, arg_name: str, arg_checks: Dict[str, bool]):
        """
        Perform checks `arg_checks` on function argument `arg`.

        Parameters
        ----------
        arg
            The argument to be checked

        arg_name: str
            The name of the argument to be checked

        arg_checks: Dict[str, bool]
            The requested checks for the argument

        Raises
        ------
        ValueError
            raised if a check fails

        """
        if arg_name == 'checks_on_return':
            valueerror_msg = f"The return value "
        else:
            valueerror_msg = f"The argument '{arg_name}' "
        valueerror_msg += f"to function {self.f.__name__}() can not contain"

        # check values
        # * 'none_shall_pass' always needs to be checked first
        ckeys = list(self.__check_defaults.keys())
        ckeys.remove('none_shall_pass')
        ckeys = ('none_shall_pass',) + tuple(ckeys)
        for ckey in ckeys:
            if ckey == 'none_shall_pass':
                if arg is None and arg_checks[ckey]:
                    break
                elif arg is None:
                    raise ValueError(f"{valueerror_msg} Nones.")

            elif ckey == 'can_be_negative':
                if not arg_checks[ckey]:
                    # Allow NaNs through without raising a warning
                    with np.errstate(invalid='ignore'):
                        isneg = np.any(arg < 0)
                    if isneg:
                        raise ValueError(f"{valueerror_msg} negative numbers.")

            elif ckey == 'can_be_complex':
                if not arg_checks[ckey] and np.any(np.iscomplexobj(arg)):
                    raise ValueError(f"{valueerror_msg} complex numbers.")

            elif ckey == 'can_be_inf':
                if not arg_checks[ckey] and np.any(np.isinf(arg)):
                    raise ValueError(f"{valueerror_msg} infs.")

            elif ckey == 'can_be_nan':
                if not arg_checks['can_be_nan'] and np.any(np.isnan(arg)):
                    raise ValueError(f"{valueerror_msg} NaNs.")


class CheckUnits(CheckBase):
    """
    A decorator class to 'check' -- limit/control -- the units of input and return
    arguments to a function or method.

    Parameters
    ----------
    checks_on_return: list of astropy :mod:`~astropy.units` or dict of unit specifications
        Specifications for unit checks on the return of the function being wrapped.
        (see `check units`_ for valid specifications)

    **checks: list of astropy :mod:`~astropy.units` or dict of unit specifications
        Specifications for unit checks on the input arguments of the function
        being wrapped.  Each keyword argument in `checks` is the name of a function
        argument to be checked and the keyword value contains the unit check
        specifications.

        .. _`check units`:

        Unit checks can be defined by passing one of the astropy
        :mod:`~astropy.units`, a list of astropy units, or a dictionary containing
        the keys defined below.  Units can also be defined with function
        annotations, but must be consistent with decorator `**checks` arguments if
        used concurrently. If a key is omitted, then the default value will be assumed.

        ====================== ======= ================================================
        Key                    Type    Description
        ====================== ======= ================================================
        units                          list of desired astropy :mod:`~astropy.units`
        equivalencies                  | [DEFAULT `None`] A list of equivalent pairs to
                                         try if
                                       | the units are not directly convertible.
                                       | (see :mod:`~astropy.units.equivalencies`,
                                         and/or `astropy equivalencies`_)
        pass_equivalent_units  `bool`  | [DEFAULT `False`] allow equivalent units
                                       | to pass
        ====================== ======= ================================================

    Notes
    -----
    * Checking of function arguments `*args` and `**kwargs` is not supported.
    * Decorator does NOT perform any unit conversions.
    * If it is desired that `None` values do not raise errors or warnings, then
      include `None` in the list of units or as a default value for the function
      argument.
    * If units are not specified in `checks`, then the decorator will attempt
      to identify desired units by examining the function annotations.

    Examples
    --------
    Define units with decorator parameters::

        import astropy.units as u
        from plasmapy.utils.decorators import CheckUnits

        @CheckUnits(arg1={'units': u.cm},
                    arg2=u.cm,
                    checks_on_return=[u.cm, u.km])
        def foo(arg1, arg2):
            return arg1 + arg2

        # or on a method
        class Foo:
            @CheckUnits(arg1={'units': u.cm},
                        arg2=u.cm,
                        checks_on_return=[u.cm, u.km])
            def bar(self, arg1, arg2):
                return arg1 + arg2

    Define units with function annotations::

        import astropy.units as u
        from plasmapy.utils.decorators import CheckUnits

        @CheckUnits()
        def foo(arg1: u.cm, arg2: u.cm) -> u.cm:
            return arg1 + arg2

        # or on a method
        class Foo:
            @CheckUnits()
            def bar(self, arg1: u.cm, arg2: u.cm) -> u.cm:
                return arg1 + arg2

    Allow `None` values to pass, on input and output::

        import astropy.units as u
        from plasmapy.utils.decorators import CheckUnits

        @CheckUnits(checks_on_return=[u.cm, None])
        def foo(arg1: u.cm = None):
            return arg1

    Allow return values to have equivalent units::

        import astropy.units as u
        from plasmapy.utils.decorators import CheckUnits

        @CheckUnits(arg1={'units': u.cm},
                    checks_on_return={'units': u.km,
                                      'pass_equivalent_units': True})
        def foo(arg1):
            return arg1

    Allow equivalent units to pass with specified equivalencies::

        import astropy.units as u
        from plasmapy.utils.decorators import CheckUnits

        @CheckUnits(arg1={'units': u.K,
                          'equivalencies': u.temperature_energy(),
                          'pass_equivalent_units': True})
        def foo(arg1):
            return arg1

    .. _astropy equivalencies:
        https://docs.astropy.org/en/stable/units/equivalencies.html
    """
    #: Default values for the possible 'check' keys.
    # To add a new check the the class, the following needs to be done:
    #   1. Add a key & default value to the `__check_defaults` dictionary
    #   2. Add a corresponding conditioning statement to `_get_unit_checks`
    #   3. Add a corresponding behavior to `_check_unit`
    #
    __check_defaults = {
        'units': None,
        'equivalencies': None,
        'pass_equivalent_units': False,
        'none_shall_pass': False,
    }

    def __init__(
            self,
            checks_on_return: Union[u.Unit,
                                    List[u.Unit],
                                    Dict[str, Any]] = None,
            **checks: Union[u.Unit, List[u.Unit], Dict[str, Any]]):

        super().__init__(checks_on_return=checks_on_return, **checks)

    def __call__(self, f):
        """
        Parameters
        ----------
        f
            Function to be wrapped

        Returns
        -------
        function
            wrapped function of `f`
        """
        self.f = f
        wrapped_sign = inspect.signature(f)

        @preserve_signature
        @functools.wraps(f)
        def wrapper(*args, **kwargs):
            # combine args and kwargs into dictionary
            bound_args = wrapped_sign.bind(*args, **kwargs)
            bound_args.apply_defaults()

            # get checks
            checks = self._get_unit_checks(bound_args)

            # check (input) argument units
            for arg_name in checks:
                # skip check of output/return
                if arg_name == 'checks_on_return':
                    continue

                # check argument
                self._check_unit(bound_args.arguments[arg_name],
                                 arg_name,
                                 checks[arg_name])

            # call function
            _return = f(**bound_args.arguments)

            # check output
            if 'checks_on_return' in checks:
                self._check_unit(_return, 'checks_on_return',
                                 checks['checks_on_return'])

            return _return
        return wrapper

    def _get_unit_checks(
            self,
            bound_args: inspect.BoundArguments
    ) -> Dict[str, Dict[str, Any]]:
        """
        Review :attr:`checks` and function bound arguments to build a complete 'checks'
        dictionary.  If a check key is omitted from the argument checks, then a default
        value is assumed (see `check units`_)

        Parameters
        ----------
        bound_args: :class:`inspect.BoundArguments`
            arguments passed into the function being wrapped

            .. code-block:: python

                bound_args = inspect.signature(f).bind(*args, **kwargs)

        Returns
        -------
        Dict[str, Dict[str, Any]]
            A complete 'checks' dictionary for checking function input arguments
            and return.
        """
        # initialize validation dictionary
        out_checks = {}

        # Iterate through function bound arguments + return and build `out_checks`:
        #
        # artificially add "return" to parameters
        things_to_check = bound_args.signature.parameters.copy()
        things_to_check['checks_on_return'] = \
            inspect.Parameter('checks_on_return',
                              inspect.Parameter.POSITIONAL_ONLY,
                              annotation=bound_args.signature.return_annotation)
        for param in things_to_check.values():
            # variable arguments are NOT checked
            # e.g. in foo(x, y, *args, d=None, **kwargs) variable arguments
            #      *args and **kwargs will NOT be checked
            #
            if param.kind in (inspect.Parameter.VAR_KEYWORD,
                              inspect.Parameter.VAR_POSITIONAL):
                continue

            # grab the checks dictionary for the desired parameter
            try:
                param_checks = self.checks[param.name]
            except KeyError:
                param_checks = None

            # -- Determine target units `_units` --
            # target units can be defined in one of three ways (in
            # preferential order):
            #   1. direct keyword pass-through
            #      i.e. CheckUnits(x=u.cm)
            #           CheckUnits(x=[u.cm, u.s])
            #   2. keyword pass-through via dictionary definition
            #      i.e. CheckUnits(x={'units': u.cm})
            #           CheckUnits(x={'units': [u.cm, u.s]})
            #   3. function annotations
            #
            # * if option (3) is used simultaneously with option (1) or (2), then
            #   checks defined by (3) must be consistent with checks from (1) or (2)
            #   to avoid raising an error.
            # * if None is included in the units list, then None values are allowed
            #
            _none_shall_pass = False
            _units = None
            _units_are_from_anno = False
            if param_checks is not None:
                # checks for argument were defined with decorator
                try:
                    _units = param_checks['units']
                except TypeError:
                    # if checks is NOT None and is NOT a dictionary, then assume
                    # only units were specified
                    #   e.g. CheckUnits(x=u.cm)
                    #
                    _units = param_checks
                except KeyError:
                    # if checks does NOT have 'units' but is still a dictionary,
                    # then other check conditions may have been specified and the
                    # user is relying on function annotations to define desired
                    # units
                    _units = None

            # If no units have been specified by decorator checks, then look for
            # function annotations.
            #
            # Reconcile units specified by decorator checks and function annotations
            _units_anno = None
            if param.annotation is not inspect.Parameter.empty:
                # unit annotations defined
                _units_anno = param.annotation

            if _units is None and _units_anno is None and param_checks is None:
                # no checks specified and no unit annotations defined
                continue
            elif _units is None and _units_anno is None:
                # checks specified, but NO unit checks
                msg = f"No astropy.units specified for "
                if param.name == 'checks_on_return':
                    msg += f"return value "
                else:
                    msg += f"argument {param.name} "
                msg += f"of function {self.f.__name__}()."
                raise ValueError(msg)
            elif _units is None:
                _units = _units_anno
                _units_are_from_anno = True
                _units_anno = None

            # Ensure `_units` is an iterable
            if not isinstance(_units, collections.abc.Iterable):
                _units = [_units]
            if not isinstance(_units_anno, collections.abc.Iterable):
                _units_anno = [_units_anno]

            # Is None allowed?
            if None in _units or param.default is None:
                _none_shall_pass = True

            # Remove Nones
            if None in _units:
                _units = [t for t in _units if t is not None]
            if None in _units_anno:
                _units_anno = [t for t in _units_anno if t is not None]

            # ensure all _units are astropy.units.Unit or physical types &
            # define 'units' for unit checks &
            # define 'none_shall_pass' check
            _units = self._condition_target_units(_units,
                                                  from_annotations=_units_are_from_anno)
            _units_anno = self._condition_target_units(_units_anno,
                                                       from_annotations=True)
            if not all(_u in _units for _u in _units_anno):
                raise ValueError(
                    f"For argument '{param.name}', "
                    f"annotation units ({_units_anno}) are not included in the units "
                    f"specified by decorator arguments ({_units}).  Use either "
                    f"decorator arguments or function annotations to defined unit "
                    f"types, or make sure annotation specifications match decorator "
                    f"argument specifications."
                )
            if len(_units) == 0 and len(_units_anno) == 0 and param_checks is None:
                # annotations did not specify units
                continue
            elif len(_units) == 0 and len(_units_anno) == 0:
                # checks specified, but NO unit checks
                msg = f"No astropy.units specified for "
                if param.name == 'checks_on_return':
                    msg += f"return value "
                else:
                    msg += f"argument {param.name} "
                msg += f"of function {self.f.__name__}()."
                raise ValueError(msg)

            out_checks[param.name] = {'units': _units,
                                      'none_shall_pass': _none_shall_pass}

            # -- Determine target equivalencies --
            # Unit equivalences can be defined by:
            # 1. keyword pass-through via dictionary definition
            #    e.g. CheckUnits(x={'units': u.C,
            #                       'equivalencies': u.temperature})
            #
            # initialize equivalencies
            try:
                _equivs = param_checks['equivalencies']
            except (KeyError, TypeError):
                _equivs = self.__check_defaults['equivalencies']

            # ensure equivalences are properly formatted
            if _equivs is None or _equivs == [None]:
                _equivs = None
            elif isinstance(_equivs, Equivalency):
                pass
            elif isinstance(_equivs, (list, tuple)):

                # flatten list to non-list elements
                if isinstance(_equivs, tuple):
                    _equivs = [_equivs]
                else:
                    _equivs = self._flatten_equivalencies_list(_equivs)

                # ensure passed equivalencies list is structured properly
                #   [(), ...]
                #   or [Equivalency(), ...]
                #
                # * All equivalencies must be a list of 2, 3, or 4 element tuples
                #   structured like...
                #     (from_unit, to_unit, forward_func, backward_func)
                #
                if all(isinstance(el, Equivalency) for el in _equivs):
                    _equivs = reduce(lambda x, y: x + y, _equivs)
                else:
                    _equivs = self._normalize_equivalencies(_equivs)

            out_checks[param.name]['equivalencies'] = _equivs

            # -- Determine if equivalent units pass --
            try:
                peu = param_checks.get(
                    'pass_equivalent_units',
                    self.__check_defaults['pass_equivalent_units']
                )
            except (AttributeError, TypeError):
                peu = self.__check_defaults['pass_equivalent_units']

            out_checks[param.name]['pass_equivalent_units'] = peu

        # Does `self.checks` indicate arguments not used by f?
        missing_params = [
            param
            for param in set(self.checks.keys()) - set(out_checks.keys())
        ]
        if len(missing_params) > 0:
            params_str = ", ".join(missing_params)
            warnings.warn(PlasmaPyWarning(
                f"Expected to unit check parameters {params_str} but they "
                f"are missing from the call to {self.f.__name__}"))

        return out_checks

    def _check_unit(self, arg, arg_name: str, arg_checks: Dict[str, Any]):
        """
        Perform unit checks `arg_checks` on function argument `arg`.

        Parameters
        ----------
        arg
            The argument to be checked

        arg_name: str
            The name of the argument to be checked

        arg_checks: Dict[str, Any]
            The requested checks for the argument

        Raises
        ------
        ValueError
            If `arg` is `None` when `arg_checks['none_shall_pass']=False`

        TypeError
            If `arg` does not have `units`

        :class:`astropy.units.UnitTypeError`
            If the units of `arg` do not satisfy conditions of `arg_checks`
        """
        arg, unit, equiv, err = \
            self._check_unit_core(arg, arg_name, arg_checks)
        if err is not None:
            raise err

    def _check_unit_core(
            self, arg, arg_name: str, arg_checks: Dict[str, Any]
    ) -> Tuple[Union[None, u.Quantity],
               Union[None, u.Unit],
               Union[None, List[Any]],
               Union[None, Exception]]:
        """
        Determines if `arg` passes unit checks `arg_checks` and if the units of
        `arg` is equivalent to any units specified in `arg_checks`.

        Parameters
        ----------
        arg
            The argument to be checked

        arg_name: str
            The name of the argument to be checked

        arg_checks: Dict[str, Any]
            The requested checks for the argument

        Returns
        -------
        (`arg`, `unit`, `equivalencies`, `error`)
            * `arg` is the original input argument `arg` or `None` if unit
              checks fail
            * `unit` is the identified astropy :mod:`~astropy.units` that `arg`
              can be converted to or `None` if none exist
            * `equivalencies` is the astropy :mod:`~astropy.units.equivalencies`
              used for the unit conversion or `None`
            * `error` is the `Exception` associated with the failed unit checks
              or `None` for successful unit checks
        """
        # initialize str for error messages
        if arg_name == 'checks_on_return':
            err_msg = f"The return value "
        else:
            err_msg = f"The argument '{arg_name}' "
        err_msg += f"to function {self.f.__name__}()"

        # initialize ValueError message
        valueerror_msg = f"{err_msg} can not contain"

        # initialize TypeError message
        typeerror_msg = f"{err_msg} should be an astropy Quantity with "
        if len(arg_checks['units']) == 1:
            typeerror_msg += f"the following unit: {arg_checks['units'][0]}"
        else:
            typeerror_msg += "one of the following units: "
            for unit in arg_checks['units']:
                typeerror_msg += str(unit)
                if unit != arg_checks['units'][-1]:
                    typeerror_msg += ", "
        if arg_checks['none_shall_pass']:
            typeerror_msg += "or None "

        # pass Nones if allowed
        if arg is None:
            if arg_checks['none_shall_pass']:
                return arg, None, None, None
            else:
                return None, None, None, ValueError(f"{valueerror_msg} Nones")

        # check units
        in_acceptable_units = []
        equiv = arg_checks['equivalencies']
        for unit in arg_checks['units']:
            try:
                in_acceptable_units.append(
                    arg.unit.is_equivalent(unit, equivalencies=equiv)
                )
            except AttributeError:
                if hasattr(arg, 'unit'):
                    err_specifier = "a 'unit' attribute without an 'is_equivalent' method"
                else:
                    err_specifier = "no 'unit' attribute"

                msg = (f"{err_msg} has {err_specifier}. "
                       f"Use an astropy Quantity instead.")
                return None, None, None, TypeError(msg)

        # How many acceptable units?
        nacceptable = np.count_nonzero(in_acceptable_units)
        unit = None
        equiv = None
        err = None
        if nacceptable == 0:
            # NO equivalent units
            arg = None
            err = u.UnitTypeError(typeerror_msg)
        else:
            # is there an exact match?
            units_arr = np.array(arg_checks['units'])
            units_equal_mask = np.equal(units_arr, arg.unit)
            units_mask = np.logical_and(units_equal_mask, in_acceptable_units)
            if np.count_nonzero(units_mask) == 1:
                # matched exactly to a desired unit
                unit = units_arr[units_mask][0]
                equiv = arg_checks['equivalencies']
            elif nacceptable == 1:
                # there is a match to 1 equivalent unit
                unit = units_arr[in_acceptable_units][0]
                equiv = arg_checks['equivalencies']
                if not arg_checks['pass_equivalent_units']:
                    err = u.UnitTypeError(typeerror_msg)
            elif arg_checks['pass_equivalent_units']:
                # there is a match to more than one equivalent units
                pass
            else:
                # there is a match to more than 1 equivalent units
                arg = None
                err = u.UnitTypeError(typeerror_msg)
        return arg, unit, equiv, err

    @staticmethod
    def _condition_target_units(targets: List, from_annotations: bool = False):
        """
        From a list of target units (either as a string or astropy
        :class:`~astropy.units.Unit` objects), return a list of conditioned
        :class:`~astropy.units.Unit` objects.

        Parameters
        ----------
        targets: list of target units
            list of units (either as a string or :class:`~astropy.units.Unit`)
            to be conditioned into astropy :class:`~astropy.units.Unit` objects

        from_annotations: bool
            (Default `False`) Indicates if `targets` originated from function/method
            annotations versus decorator input arguments.

        Returns
        -------
        list:
            list of `targets` converted into astropy
            :class:`~astropy.units.Unit` objects

        Raises
        ------
        TypeError
            If `target` is not a valid type for :class:`~astropy.units.Unit` when
            `from_annotations == True`,

        ValueError
            If a `target` is a valid unit type but not a valid value for
            :class:`~astropy.units.Unit`.
        """
        # Note: this method does not allow for astropy physical types. This is
        #       done because we expect all use cases of CheckUnits to define the
        #       exact units desired.
        #
        allowed_units = []
        for target in targets:
            try:
                target_unit = u.Unit(target)
                allowed_units.append(target_unit)
            except TypeError as err:
                # not a unit type
                if not from_annotations:
                    raise err

                continue

        return allowed_units

    @staticmethod
    def _normalize_equivalencies(equivalencies):
        """
        Normalizes equivalencies to ensure each is in a 4-tuple form::

            (from_unit, to_unit, forward_func, backward_func)

        `forward_func` maps `from_unit` into `to_unit` and `backward_func` does
        the reverse.

        Parameters
        ----------
        equivalencies: list of equivalent pairs
            list of astropy :mod:`~astropy.units.equivalencies` to be normalized

        Raises
        ------
        ValueError
            if an equivalency can not be interpreted

        Notes
        -----
        * the code here was copied and modified from
          :func:`astropy.units.core._normalize_equivalencies` from AstroPy
          version 3.2.3
        * this will work on both the old style list equivalencies (pre AstroPy v3.2.1)
          and the modern equivalencies defined with the
          :class:`~astropy.units.equivalencies.Equivalency` class
        """
        if equivalencies is None:
            return []

        normalized = []

        for i, equiv in enumerate(equivalencies):
            if len(equiv) == 2:
                from_unit, to_unit = equiv
                a = b = lambda x: x
            elif len(equiv) == 3:
                from_unit, to_unit, a = equiv
                b = a
            elif len(equiv) == 4:
                from_unit, to_unit, a, b = equiv
            else:
                raise ValueError(
                    f"Invalid equivalence entry {i}: {equiv!r}")

            if not (from_unit is u.Unit(from_unit) and
                    (to_unit is None or to_unit is u.Unit(to_unit)) and
                    callable(a) and
                    callable(b)):
                raise ValueError(
                    f"Invalid equivalence entry {i}: {equiv!r}")
            normalized.append((from_unit, to_unit, a, b))

        return normalized

    def _flatten_equivalencies_list(self, elist):
        """
        Given a list of equivalencies, flatten out any sub-element lists


        Parameters
        ----------
        elist: list
            list of astropy :mod:`~astropy.units.equivalencies` to be flattened

        Returns
        -------
        list
            a flattened list of astropy :mod:`~astropy.units.equivalencies`

        """
        new_list = []
        for el in elist:
            if not isinstance(el, list):
                new_list.append(el)
            else:
                new_list.extend(self._flatten_equivalencies_list(el))

        return new_list


def check_units(func=None,
                checks_on_return: Dict[str, Any] = None,
                **checks: Dict[str, Any]):
    """
    A decorator to 'check' -- limit/control -- the units of input and return
    arguments to a function or method.

    Parameters
    ----------
    func:
        The function to be decorated

    checks_on_return: list of astropy :mod:`~astropy.units` or dict of unit specifications
        Specifications for unit checks on the return of the function being wrapped.
        (see `check units`_ for valid specifications)

    **checks: list of astropy :mod:`~astropy.units` or dict of unit specifications
        Specifications for unit checks on the input arguments of the function
        being wrapped.  Each keyword argument in `checks` is the name of a function
        argument to be checked and the keyword value contains the unit check
        specifications.

        .. _`check units`:

        Unit checks can be defined by passing one of the astropy
        :mod:`~astropy.units`, a list of astropy units, or a dictionary containing
        the keys defined below.  Units can also be defined with function
        annotations, but must be consistent with decorator `**checks` arguments if
        used concurrently. If a key is omitted, then the default value will be assumed.

        ====================== ======= ================================================
        Key                    Type    Description
        ====================== ======= ================================================
        units                          list of desired astropy :mod:`~astropy.units`
        equivalencies                  | [DEFAULT `None`] A list of equivalent pairs to
                                         try if
                                       | the units are not directly convertible.
                                       | (see :mod:`~astropy.units.equivalencies`,
                                         and/or `astropy equivalencies`_)
        pass_equivalent_units  `bool`  | [DEFAULT `False`] allow equivalent units
                                       | to pass
        ====================== ======= ================================================

    Notes
    -----
    * Checking of function arguments `*args` and `**kwargs` is not supported.
    * Decorator does NOT perform any unit conversions, look to
      :func:`~plasmapy.utils.decorators.validate_quantities` if that functionality is
      desired.
    * If it is desired that `None` values do not raise errors or warnings, then
      include `None` in the list of units or as a default value for the function
      argument.
    * If units are not specified in `checks`, then the decorator will attempt
      to identify desired units by examining the function annotations.
    * Full functionality is defined by the class :class:`CheckUnits`.

    Examples
    --------
    Define units with decorator parameters::

        import astropy.units as u
        from plasmapy.utils.decorators import check_units

        @check_units(arg1={'units': u.cm},
                     arg2=u.cm,
                     checks_on_return=[u.cm, u.km])
        def foo(arg1, arg2):
            return arg1 + arg2

        # or on a method
        class Foo:
            @check_units(arg1={'units': u.cm},
                         arg2=u.cm,
                         checks_on_return=[u.cm, u.km])
            def bar(self, arg1, arg2):
                return arg1 + arg2

    Define units with function annotations::

        import astropy.units as u
        from plasmapy.utils.decorators import check_units

        @check_units
        def foo(arg1: u.cm, arg2: u.cm) -> u.cm:
            return arg1 + arg2

        # or on a method
        class Foo:
            @check_units
            def bar(self, arg1: u.cm, arg2: u.cm) -> u.cm:
                return arg1 + arg2

    Allow `None` values to pass::

        import astropy.units as u
        from plasmapy.utils.decorators import check_units

        @check_units(checks_on_return=[u.cm, None])
        def foo(arg1: u.cm = None):
            return arg1

    Allow return values to have equivalent units::

        import astropy.units as u
        from plasmapy.utils.decorators import check_units

        @check_units(arg1={'units': u.cm},
                     checks_on_return={'units': u.km,
                                       'pass_equivalent_units': True})
        def foo(arg1):
            return arg1

    Allow equivalent units to pass with specified equivalencies::

        import astropy.units as u
        from plasmapy.utils.decorators import check_units

        @check_units(arg1={'units': u.K,
                           'equivalencies': u.temperature(),
                           'pass_equivalent_units': True})
        def foo(arg1):
            return arg1

    .. _astropy equivalencies:
        https://docs.astropy.org/en/stable/units/equivalencies.html
    """
    if checks_on_return is not None:
        checks['checks_on_return'] = checks_on_return

    if func is not None:
        return CheckUnits(**checks)(func)
    else:
        return CheckUnits(**checks)


def check_values(func=None,
                 checks_on_return: Dict[str, bool] = None,
                 **checks: Dict[str, bool]):
    """
    A decorator to 'check' -- limit/control -- the values of input and return
    arguments to a function or method.

    Parameters
    ----------

    func:
        The function to be decorated

<<<<<<< HEAD
    checks_on_return: Dict[str, bool]
        Specifications for value checks on the return of the function being wrapped.
        (see `check values`_ for valid specifications)
=======
    if len(units) == 1:
        typeerror_message += f"the following units: {str(units[0])}"
    else:
        typeerror_message += "one of the following units: "
        for unit in units:
            typeerror_message += str(unit)
            if unit != units[-1]:
                typeerror_message += ", "
    if none_shall_pass:
        typeerror_message += " or None "

    if isinstance(arg, (u.Unit, u.CompositeUnit, u.IrreducibleUnit)):
        raise TypeError(typeerror_message)

    # Make sure arg is a quantity with correct units

    unit_casting_warning = dedent(
            f"""No units are specified for {argname} = {arg} in {funcname}. Assuming units of {str(units[0])}.
                To silence this warning, explicitly pass in an Astropy Quantity (from astropy.units)
                (see http://docs.astropy.org/en/stable/units/)""")

    # TODO include explicit note on how to pass in Astropy Quantity

    valueerror_message = (
        f"The argument {argname} to function {funcname} cannot contain"
    )

    if arg is None and none_shall_pass:
        return arg
    elif arg is None:
        raise ValueError(f"{valueerror_message} Nones.")
    if not isinstance(arg, (u.Quantity)):
        if len(units) != 1:
            raise TypeError(typeerror_message)
        else:
            try:
                arg = arg * units[0]
            except (u.UnitsError, ValueError):
                raise TypeError(typeerror_message)
            else:
                warnings.warn(UnitsWarning(unit_casting_warning))
    if not isinstance(arg, u.Quantity):
        raise u.UnitsError("{} is still not a Quantity after checks!".format(arg))
>>>>>>> da5953be

    **checks: Dict[str, Dict[str, bool]]
        Specifications for value checks on the input arguments of the function
        being wrapped.  Each keyword argument in `checks` is the name of a function
        argument to be checked and the keyword value contains the value check
        specifications.

        .. _`check values`:

        The value check specifications are defined within a dictionary containing
        the keys defined below.  If the dictionary is empty or omitting keys,
        then the default value will be assumed for the missing keys.

        ================ ======= ================================================
        Key              Type    Description
        ================ ======= ================================================
        can_be_negative  `bool`  [DEFAULT `True`] values can be negative
        can_be_complex   `bool`  [DEFAULT `False`] values can be complex numbers
        can_be_inf       `bool`  [DEFAULT `True`] values can be :data:`~numpy.inf`
        can_be_nan       `bool`  [DEFAULT `True`] values can be :data:`~numpy.nan`
        none_shall_pass  `bool`  [DEFAULT `False`] values can be a python `None`
        ================ ======= ================================================

    Notes
    -----
    * Checking of function arguments `*args` and `**kwargs` is not supported.
    * Full functionality is defined by the class :class:`CheckValues`.

    Examples
    --------
    .. code-block:: python

        from plasmapy.utils.decorators import check_values

        @check_values(arg1={'can_be_negative': False, 'can_be_nan': False},
                      arg2={'can_be_inf': False},
                      checks_on_return={'none_shall_pass': True)
        def foo(arg1, arg2):
            return None

        # on a method
        class Foo:
            @check_values(arg1={'can_be_negative': False, 'can_be_nan': False},
                          arg2={'can_be_inf': False},
                          checks_on_return={'none_shall_pass': True)
            def bar(self, arg1, arg2):
                return None
    """
    if checks_on_return is not None:
        checks['checks_on_return'] = checks_on_return

    if func is not None:
        return CheckValues(**checks)(func)
    else:
        return CheckValues(**checks)


def check_relativistic(func=None, betafrac=0.05):
    r"""
    Warns or raises an exception when the output of the decorated
    function is greater than `betafrac` times the speed of light.

    Parameters
    ----------
    func : `function`, optional
        The function to decorate.

    betafrac : float, optional
        The minimum fraction of the speed of light that will raise a
        `~plasmapy.utils.RelativityWarning`. Defaults to 5%.

    Returns
    -------
    function
        Decorated function.

    Raises
    ------
    TypeError
        If `V` is not a `~astropy.units.Quantity`.

    ~astropy.units.UnitConversionError
        If `V` is not in units of velocity.

    ValueError
        If `V` contains any `~numpy.nan` values.

    ~plasmapy.utils.RelativityError
        If `V` is greater than or equal to the speed of light.

    Warns
    -----
    ~plasmapy.utils.RelativityWarning
        If `V` is greater than or equal to `betafrac` times the speed of light,
        but less than the speed of light.

    Examples
    --------
    >>> from astropy import units as u
    >>> @check_relativistic
    ... def speed():
    ...     return 1 * u.m / u.s

    Passing in a custom `betafrac`:

    >>> @check_relativistic(betafrac=0.01)
    ... def speed():
    ...     return 1 * u.m / u.s

    """
    def decorator(f):

        @preserve_signature
        @functools.wraps(f)
        def wrapper(*args, **kwargs):
            return_ = f(*args, **kwargs)
            _check_relativistic(return_, f.__name__, betafrac=betafrac)
            return return_

        return wrapper
    if func:
        return decorator(func)
    return decorator


def _check_relativistic(V, funcname, betafrac=0.05):
    r"""
    Warn or raise error for relativistic or superrelativistic
    velocities.

    Parameters
    ----------
    V : ~astropy.units.Quantity
        A velocity.

    funcname : str
        The name of the original function to be printed in the error
        messages.

    betafrac : float, optional
        The minimum fraction of the speed of light that will generate
        a warning. Defaults to 5%.

    Raises
    ------
    TypeError
        If `V` is not a `~astropy.units.Quantity`.

    ~astropy.units.UnitConversionError
        If `V` is not in units of velocity.

    ValueError
        If `V` contains any `~numpy.nan` values.

    RelativityError
        If `V` is greater than or equal to the speed of light.

    Warns
    -----
    ~plasmapy.utils.RelativityWarning
        If `V` is greater than or equal to the specified fraction of the
        speed of light.

    Examples
    --------
    >>> from astropy import units as u
    >>> _check_relativistic(1*u.m/u.s, 'function_calling_this')

    """

    # TODO: Replace `funcname` with func.__name__?

    errmsg = ("V must be a Quantity with units of velocity in"
              "_check_relativistic")

    if not isinstance(V, u.Quantity):
        raise TypeError(errmsg)

    try:
        V_over_c = (V / c).to_value(u.dimensionless_unscaled)
    except Exception:
        raise u.UnitConversionError(errmsg)

    beta = np.max(np.abs((V_over_c)))

    if beta == np.inf:
        raise RelativityError(f"{funcname} is yielding an infinite velocity.")
    elif beta >= 1:
        raise RelativityError(
            f"{funcname} is yielding a velocity that is {str(round(beta, 3))} "
            f"times the speed of light.")
    elif beta >= betafrac:
        warnings.warn(
            f"{funcname} is yielding a velocity that is "
            f"{str(round(beta * 100, 3))}% of the speed of "
            f"light. Relativistic effects may be important.",
            RelativityWarning)<|MERGE_RESOLUTION|>--- conflicted
+++ resolved
@@ -1,11 +1,7 @@
 """
 Decorator for checking input/output arguments of functions.
 """
-<<<<<<< HEAD
 __all__ = ["check_values", "check_units", "check_relativistic",
-=======
-__all__ = ["check_values", "check_units", "check_quantity", "check_relativistic",
->>>>>>> da5953be
            "CheckBase", "CheckUnits", "CheckValues"]
 
 import collections
@@ -16,19 +12,11 @@
 
 from astropy import units as u
 from astropy.constants import c
-<<<<<<< HEAD
-=======
-from astropy.units import UnitsWarning
->>>>>>> da5953be
 from functools import reduce
 from plasmapy.utils.decorators import preserve_signature
 from plasmapy.utils.exceptions import (PlasmaPyWarning,
                                        RelativityWarning,
                                        RelativityError)
-<<<<<<< HEAD
-from typing import (Any, Dict, List, Tuple, Union)
-=======
-from textwrap import dedent
 from typing import (Any, Dict, List, Tuple, Union)
 
 try:
@@ -1228,1247 +1216,6 @@
     else:
         # `check_values` called as a decorator "sugar-syntax"
         return CheckValues(**checks)
->>>>>>> da5953be
-
-try:
-    from astropy.units.equivalencies import Equivalency
-except ImportError:
-    # TODO: remove once we have dependency Astropy >= 3.2.1
-    # astropy defined the Equivalency class in v3.2.1
-    class Equivalency:
-        pass
-
-
-class CheckBase:
-    """
-    Base class for 'Check' decorator classes.
-
-    Parameters
-    ----------
-    checks_on_return
-        specified checks on the return of the wrapped function
-
-    **checks
-        specified checks on the input arguments of the wrapped function
-    """
-    def __init__(self, checks_on_return=None, **checks):
-        self._checks = checks
-        if checks_on_return is not None:
-            self._checks['checks_on_return'] = checks_on_return
-
-    @property
-    def checks(self):
-        """
-        Requested checks on the decorated function's input arguments
-        and/or return.
-        """
-        return self._checks
-
-
-class CheckValues(CheckBase):
-    """
-    A decorator class to 'check' -- limit/control -- the values of input and return
-    arguments to a function or method.
-
-    Parameters
-    ----------
-    checks_on_return: Dict[str, bool]
-        Specifications for value checks on the return of the function being wrapped.
-        (see `check values`_ for valid specifications)
-
-    **checks: Dict[str, Dict[str, bool]]
-        Specifications for value checks on the input arguments of the function
-        being wrapped.  Each keyword argument in `checks` is the name of a function
-        argument to be checked and the keyword value contains the value check
-        specifications.
-
-        .. _`check values`:
-
-        The value check specifications are defined within a dictionary containing
-        the keys defined below.  If the dictionary is empty or omitting keys,
-        then the default value will be assumed for the missing keys.
-
-        ================ ======= ================================================
-        Key              Type    Description
-        ================ ======= ================================================
-        can_be_negative  `bool`  [DEFAULT `True`] values can be negative
-        can_be_complex   `bool`  [DEFAULT `False`] values can be complex numbers
-        can_be_inf       `bool`  [DEFAULT `True`] values can be :data:`~numpy.inf`
-        can_be_nan       `bool`  [DEFAULT `True`] values can be :data:`~numpy.nan`
-        none_shall_pass  `bool`  [DEFAULT `False`] values can be a python `None`
-        ================ ======= ================================================
-
-    Notes
-    -----
-    * Checking of function arguments `*args` and `**kwargs` is not supported.
-
-    Examples
-    --------
-    .. code-block:: python
-
-        from plasmapy.utils.decorators.checks import CheckValues
-
-        @CheckValues(arg1={'can_be_negative': False, 'can_be_nan': False},
-                     arg2={'can_be_inf': False},
-                     checks_on_return={'none_shall_pass': True)
-        def foo(arg1, arg2):
-            return None
-
-        # on a method
-        class Foo:
-            arg1={'can_be_negative': False, 'can_be_nan': False},
-                         arg2={'can_be_inf': False},
-                         checks_on_return={'none_shall_pass': True)
-            def bar(self, arg1, arg2):
-                return None
-    """
-    #: Default values for the possible 'check' keys.
-    # To add a new check to the class, the following needs to be done:
-    #   1. Add a key & default value to the `__check_defaults` dictionary
-    #   2. Add a corresponding if-statement to method `_check_value`
-    #
-    __check_defaults = {
-        'can_be_negative': True,
-        'can_be_complex': False,
-        'can_be_inf': True,
-        'can_be_nan': True,
-        'none_shall_pass': False,
-    }
-
-    def __init__(
-            self,
-            checks_on_return: Dict[str, bool] = None,
-            **checks: Dict[str, bool]):
-
-        super().__init__(checks_on_return=checks_on_return, **checks)
-
-    def __call__(self, f):
-        """
-        Parameters
-        ----------
-        f
-            Function to be wrapped
-
-        Returns
-        -------
-        function
-            wrapped function of `f`
-        """
-        self.f = f
-        wrapped_sign = inspect.signature(f)
-
-        @preserve_signature
-        @functools.wraps(f)
-        def wrapper(*args, **kwargs):
-            # map args and kwargs to function parameters
-            bound_args = wrapped_sign.bind(*args, **kwargs)
-            bound_args.apply_defaults()
-
-            # get checks
-            checks = self._get_value_checks(bound_args)
-
-            # check input arguments
-            for arg_name in checks:
-                # skip check of output/return
-                if arg_name == 'checks_on_return':
-                    continue
-
-                # check argument
-                self._check_value(bound_args.arguments[arg_name],
-                                  arg_name,
-                                  checks[arg_name])
-
-            # call function
-            _return = f(**bound_args.arguments)
-
-            # check function return
-            if 'checks_on_return' in checks:
-                self._check_value(_return, 'checks_on_return',
-                                  checks['checks_on_return'])
-
-            return _return
-        return wrapper
-
-    def _get_value_checks(
-            self,
-            bound_args: inspect.BoundArguments
-    ) -> Dict[str, Dict[str, bool]]:
-        """
-        Review :attr:`checks` and function bound arguments to build a complete 'checks'
-        dictionary.  If a check key is omitted from the argument checks, then a default
-        value is assumed (see `check values`_).
-
-        Parameters
-        ----------
-        bound_args: :class:`inspect.BoundArguments`
-            arguments passed into the function being wrapped
-
-            .. code-block:: python
-
-                bound_args = inspect.signature(f).bind(*args, **kwargs)
-
-        Returns
-        -------
-        Dict[str, Dict[str, bool]]
-            A complete 'checks' dictionary for checking function input arguments
-            and return.
-        """
-        # initialize validation dictionary
-        out_checks = {}
-
-        # Iterate through function bound arguments + return and build `out_checks:
-        #
-        # artificially add "return" to parameters
-        things_to_check = bound_args.signature.parameters.copy()
-        things_to_check['checks_on_return'] = \
-            inspect.Parameter('checks_on_return',
-                              inspect.Parameter.POSITIONAL_ONLY,
-                              annotation=bound_args.signature.return_annotation)
-        for param in things_to_check.values():
-            # variable arguments are NOT checked
-            # e.g. in foo(x, y, *args, d=None, **kwargs) variable arguments
-            #      *args and **kwargs will NOT be checked
-            #
-            if param.kind in (inspect.Parameter.VAR_KEYWORD,
-                              inspect.Parameter.VAR_POSITIONAL):
-                continue
-
-            # grab the checks dictionary for the desired parameter
-            try:
-                param_in_checks = self.checks[param.name]
-            except KeyError:
-                # checks for parameter not specified
-                continue
-
-            # build `out_checks`
-            # read checks and/or apply defaults values
-            out_checks[param.name] = {}
-            for v_name, v_default in self.__check_defaults.items():
-                try:
-                    out_checks[param.name][v_name] = \
-                        param_in_checks.get(v_name, v_default)
-                except AttributeError:
-                    # for the case that checks are defined for an argument,
-                    # but is NOT a dictionary
-                    # (e.g. CheckValues(x=u.cm) ... this scenario could happen
-                    # during subclassing)
-                    out_checks[param.name][v_name] = v_default
-
-        # Does `self.checks` indicate arguments not used by f?
-        missing_params = [
-            param
-            for param in set(self.checks.keys()) - set(out_checks.keys())
-        ]
-        if len(missing_params) > 0:
-            params_str = ", ".join(missing_params)
-            warnings.warn(PlasmaPyWarning(
-                f"Expected to value check parameters {params_str} but they "
-                f"are missing from the call to {self.f.__name__}"))
-
-        return out_checks
-
-    def _check_value(self, arg, arg_name: str, arg_checks: Dict[str, bool]):
-        """
-        Perform checks `arg_checks` on function argument `arg`.
-
-        Parameters
-        ----------
-        arg
-            The argument to be checked
-
-        arg_name: str
-            The name of the argument to be checked
-
-        arg_checks: Dict[str, bool]
-            The requested checks for the argument
-
-        Raises
-        ------
-        ValueError
-            raised if a check fails
-
-        """
-        if arg_name == 'checks_on_return':
-            valueerror_msg = f"The return value "
-        else:
-            valueerror_msg = f"The argument '{arg_name}' "
-        valueerror_msg += f"to function {self.f.__name__}() can not contain"
-
-        # check values
-        # * 'none_shall_pass' always needs to be checked first
-        ckeys = list(self.__check_defaults.keys())
-        ckeys.remove('none_shall_pass')
-        ckeys = ('none_shall_pass',) + tuple(ckeys)
-        for ckey in ckeys:
-            if ckey == 'none_shall_pass':
-                if arg is None and arg_checks[ckey]:
-                    break
-                elif arg is None:
-                    raise ValueError(f"{valueerror_msg} Nones.")
-
-            elif ckey == 'can_be_negative':
-                if not arg_checks[ckey]:
-                    # Allow NaNs through without raising a warning
-                    with np.errstate(invalid='ignore'):
-                        isneg = np.any(arg < 0)
-                    if isneg:
-                        raise ValueError(f"{valueerror_msg} negative numbers.")
-
-            elif ckey == 'can_be_complex':
-                if not arg_checks[ckey] and np.any(np.iscomplexobj(arg)):
-                    raise ValueError(f"{valueerror_msg} complex numbers.")
-
-            elif ckey == 'can_be_inf':
-                if not arg_checks[ckey] and np.any(np.isinf(arg)):
-                    raise ValueError(f"{valueerror_msg} infs.")
-
-            elif ckey == 'can_be_nan':
-                if not arg_checks['can_be_nan'] and np.any(np.isnan(arg)):
-                    raise ValueError(f"{valueerror_msg} NaNs.")
-
-
-class CheckUnits(CheckBase):
-    """
-    A decorator class to 'check' -- limit/control -- the units of input and return
-    arguments to a function or method.
-
-    Parameters
-    ----------
-    checks_on_return: list of astropy :mod:`~astropy.units` or dict of unit specifications
-        Specifications for unit checks on the return of the function being wrapped.
-        (see `check units`_ for valid specifications)
-
-    **checks: list of astropy :mod:`~astropy.units` or dict of unit specifications
-        Specifications for unit checks on the input arguments of the function
-        being wrapped.  Each keyword argument in `checks` is the name of a function
-        argument to be checked and the keyword value contains the unit check
-        specifications.
-
-        .. _`check units`:
-
-        Unit checks can be defined by passing one of the astropy
-        :mod:`~astropy.units`, a list of astropy units, or a dictionary containing
-        the keys defined below.  Units can also be defined with function
-        annotations, but must be consistent with decorator `**checks` arguments if
-        used concurrently. If a key is omitted, then the default value will be assumed.
-
-        ====================== ======= ================================================
-        Key                    Type    Description
-        ====================== ======= ================================================
-        units                          list of desired astropy :mod:`~astropy.units`
-        equivalencies                  | [DEFAULT `None`] A list of equivalent pairs to
-                                         try if
-                                       | the units are not directly convertible.
-                                       | (see :mod:`~astropy.units.equivalencies`,
-                                         and/or `astropy equivalencies`_)
-        pass_equivalent_units  `bool`  | [DEFAULT `False`] allow equivalent units
-                                       | to pass
-        ====================== ======= ================================================
-
-    Notes
-    -----
-    * Checking of function arguments `*args` and `**kwargs` is not supported.
-    * Decorator does NOT perform any unit conversions.
-    * If it is desired that `None` values do not raise errors or warnings, then
-      include `None` in the list of units or as a default value for the function
-      argument.
-    * If units are not specified in `checks`, then the decorator will attempt
-      to identify desired units by examining the function annotations.
-
-    Examples
-    --------
-    Define units with decorator parameters::
-
-        import astropy.units as u
-        from plasmapy.utils.decorators import CheckUnits
-
-        @CheckUnits(arg1={'units': u.cm},
-                    arg2=u.cm,
-                    checks_on_return=[u.cm, u.km])
-        def foo(arg1, arg2):
-            return arg1 + arg2
-
-        # or on a method
-        class Foo:
-            @CheckUnits(arg1={'units': u.cm},
-                        arg2=u.cm,
-                        checks_on_return=[u.cm, u.km])
-            def bar(self, arg1, arg2):
-                return arg1 + arg2
-
-    Define units with function annotations::
-
-        import astropy.units as u
-        from plasmapy.utils.decorators import CheckUnits
-
-        @CheckUnits()
-        def foo(arg1: u.cm, arg2: u.cm) -> u.cm:
-            return arg1 + arg2
-
-        # or on a method
-        class Foo:
-            @CheckUnits()
-            def bar(self, arg1: u.cm, arg2: u.cm) -> u.cm:
-                return arg1 + arg2
-
-    Allow `None` values to pass, on input and output::
-
-        import astropy.units as u
-        from plasmapy.utils.decorators import CheckUnits
-
-        @CheckUnits(checks_on_return=[u.cm, None])
-        def foo(arg1: u.cm = None):
-            return arg1
-
-    Allow return values to have equivalent units::
-
-        import astropy.units as u
-        from plasmapy.utils.decorators import CheckUnits
-
-        @CheckUnits(arg1={'units': u.cm},
-                    checks_on_return={'units': u.km,
-                                      'pass_equivalent_units': True})
-        def foo(arg1):
-            return arg1
-
-    Allow equivalent units to pass with specified equivalencies::
-
-        import astropy.units as u
-        from plasmapy.utils.decorators import CheckUnits
-
-        @CheckUnits(arg1={'units': u.K,
-                          'equivalencies': u.temperature_energy(),
-                          'pass_equivalent_units': True})
-        def foo(arg1):
-            return arg1
-
-    .. _astropy equivalencies:
-        https://docs.astropy.org/en/stable/units/equivalencies.html
-    """
-    #: Default values for the possible 'check' keys.
-    # To add a new check the the class, the following needs to be done:
-    #   1. Add a key & default value to the `__check_defaults` dictionary
-    #   2. Add a corresponding conditioning statement to `_get_unit_checks`
-    #   3. Add a corresponding behavior to `_check_unit`
-    #
-    __check_defaults = {
-        'units': None,
-        'equivalencies': None,
-        'pass_equivalent_units': False,
-        'none_shall_pass': False,
-    }
-
-    def __init__(
-            self,
-            checks_on_return: Union[u.Unit,
-                                    List[u.Unit],
-                                    Dict[str, Any]] = None,
-            **checks: Union[u.Unit, List[u.Unit], Dict[str, Any]]):
-
-        super().__init__(checks_on_return=checks_on_return, **checks)
-
-    def __call__(self, f):
-        """
-        Parameters
-        ----------
-        f
-            Function to be wrapped
-
-        Returns
-        -------
-        function
-            wrapped function of `f`
-        """
-        self.f = f
-        wrapped_sign = inspect.signature(f)
-
-        @preserve_signature
-        @functools.wraps(f)
-        def wrapper(*args, **kwargs):
-            # combine args and kwargs into dictionary
-            bound_args = wrapped_sign.bind(*args, **kwargs)
-            bound_args.apply_defaults()
-
-            # get checks
-            checks = self._get_unit_checks(bound_args)
-
-            # check (input) argument units
-            for arg_name in checks:
-                # skip check of output/return
-                if arg_name == 'checks_on_return':
-                    continue
-
-                # check argument
-                self._check_unit(bound_args.arguments[arg_name],
-                                 arg_name,
-                                 checks[arg_name])
-
-            # call function
-            _return = f(**bound_args.arguments)
-
-            # check output
-            if 'checks_on_return' in checks:
-                self._check_unit(_return, 'checks_on_return',
-                                 checks['checks_on_return'])
-
-            return _return
-        return wrapper
-
-    def _get_unit_checks(
-            self,
-            bound_args: inspect.BoundArguments
-    ) -> Dict[str, Dict[str, Any]]:
-        """
-        Review :attr:`checks` and function bound arguments to build a complete 'checks'
-        dictionary.  If a check key is omitted from the argument checks, then a default
-        value is assumed (see `check units`_)
-
-        Parameters
-        ----------
-        bound_args: :class:`inspect.BoundArguments`
-            arguments passed into the function being wrapped
-
-            .. code-block:: python
-
-                bound_args = inspect.signature(f).bind(*args, **kwargs)
-
-        Returns
-        -------
-        Dict[str, Dict[str, Any]]
-            A complete 'checks' dictionary for checking function input arguments
-            and return.
-        """
-        # initialize validation dictionary
-        out_checks = {}
-
-        # Iterate through function bound arguments + return and build `out_checks`:
-        #
-        # artificially add "return" to parameters
-        things_to_check = bound_args.signature.parameters.copy()
-        things_to_check['checks_on_return'] = \
-            inspect.Parameter('checks_on_return',
-                              inspect.Parameter.POSITIONAL_ONLY,
-                              annotation=bound_args.signature.return_annotation)
-        for param in things_to_check.values():
-            # variable arguments are NOT checked
-            # e.g. in foo(x, y, *args, d=None, **kwargs) variable arguments
-            #      *args and **kwargs will NOT be checked
-            #
-            if param.kind in (inspect.Parameter.VAR_KEYWORD,
-                              inspect.Parameter.VAR_POSITIONAL):
-                continue
-
-            # grab the checks dictionary for the desired parameter
-            try:
-                param_checks = self.checks[param.name]
-            except KeyError:
-                param_checks = None
-
-            # -- Determine target units `_units` --
-            # target units can be defined in one of three ways (in
-            # preferential order):
-            #   1. direct keyword pass-through
-            #      i.e. CheckUnits(x=u.cm)
-            #           CheckUnits(x=[u.cm, u.s])
-            #   2. keyword pass-through via dictionary definition
-            #      i.e. CheckUnits(x={'units': u.cm})
-            #           CheckUnits(x={'units': [u.cm, u.s]})
-            #   3. function annotations
-            #
-            # * if option (3) is used simultaneously with option (1) or (2), then
-            #   checks defined by (3) must be consistent with checks from (1) or (2)
-            #   to avoid raising an error.
-            # * if None is included in the units list, then None values are allowed
-            #
-            _none_shall_pass = False
-            _units = None
-            _units_are_from_anno = False
-            if param_checks is not None:
-                # checks for argument were defined with decorator
-                try:
-                    _units = param_checks['units']
-                except TypeError:
-                    # if checks is NOT None and is NOT a dictionary, then assume
-                    # only units were specified
-                    #   e.g. CheckUnits(x=u.cm)
-                    #
-                    _units = param_checks
-                except KeyError:
-                    # if checks does NOT have 'units' but is still a dictionary,
-                    # then other check conditions may have been specified and the
-                    # user is relying on function annotations to define desired
-                    # units
-                    _units = None
-
-            # If no units have been specified by decorator checks, then look for
-            # function annotations.
-            #
-            # Reconcile units specified by decorator checks and function annotations
-            _units_anno = None
-            if param.annotation is not inspect.Parameter.empty:
-                # unit annotations defined
-                _units_anno = param.annotation
-
-            if _units is None and _units_anno is None and param_checks is None:
-                # no checks specified and no unit annotations defined
-                continue
-            elif _units is None and _units_anno is None:
-                # checks specified, but NO unit checks
-                msg = f"No astropy.units specified for "
-                if param.name == 'checks_on_return':
-                    msg += f"return value "
-                else:
-                    msg += f"argument {param.name} "
-                msg += f"of function {self.f.__name__}()."
-                raise ValueError(msg)
-            elif _units is None:
-                _units = _units_anno
-                _units_are_from_anno = True
-                _units_anno = None
-
-            # Ensure `_units` is an iterable
-            if not isinstance(_units, collections.abc.Iterable):
-                _units = [_units]
-            if not isinstance(_units_anno, collections.abc.Iterable):
-                _units_anno = [_units_anno]
-
-            # Is None allowed?
-            if None in _units or param.default is None:
-                _none_shall_pass = True
-
-            # Remove Nones
-            if None in _units:
-                _units = [t for t in _units if t is not None]
-            if None in _units_anno:
-                _units_anno = [t for t in _units_anno if t is not None]
-
-            # ensure all _units are astropy.units.Unit or physical types &
-            # define 'units' for unit checks &
-            # define 'none_shall_pass' check
-            _units = self._condition_target_units(_units,
-                                                  from_annotations=_units_are_from_anno)
-            _units_anno = self._condition_target_units(_units_anno,
-                                                       from_annotations=True)
-            if not all(_u in _units for _u in _units_anno):
-                raise ValueError(
-                    f"For argument '{param.name}', "
-                    f"annotation units ({_units_anno}) are not included in the units "
-                    f"specified by decorator arguments ({_units}).  Use either "
-                    f"decorator arguments or function annotations to defined unit "
-                    f"types, or make sure annotation specifications match decorator "
-                    f"argument specifications."
-                )
-            if len(_units) == 0 and len(_units_anno) == 0 and param_checks is None:
-                # annotations did not specify units
-                continue
-            elif len(_units) == 0 and len(_units_anno) == 0:
-                # checks specified, but NO unit checks
-                msg = f"No astropy.units specified for "
-                if param.name == 'checks_on_return':
-                    msg += f"return value "
-                else:
-                    msg += f"argument {param.name} "
-                msg += f"of function {self.f.__name__}()."
-                raise ValueError(msg)
-
-            out_checks[param.name] = {'units': _units,
-                                      'none_shall_pass': _none_shall_pass}
-
-            # -- Determine target equivalencies --
-            # Unit equivalences can be defined by:
-            # 1. keyword pass-through via dictionary definition
-            #    e.g. CheckUnits(x={'units': u.C,
-            #                       'equivalencies': u.temperature})
-            #
-            # initialize equivalencies
-            try:
-                _equivs = param_checks['equivalencies']
-            except (KeyError, TypeError):
-                _equivs = self.__check_defaults['equivalencies']
-
-            # ensure equivalences are properly formatted
-            if _equivs is None or _equivs == [None]:
-                _equivs = None
-            elif isinstance(_equivs, Equivalency):
-                pass
-            elif isinstance(_equivs, (list, tuple)):
-
-                # flatten list to non-list elements
-                if isinstance(_equivs, tuple):
-                    _equivs = [_equivs]
-                else:
-                    _equivs = self._flatten_equivalencies_list(_equivs)
-
-                # ensure passed equivalencies list is structured properly
-                #   [(), ...]
-                #   or [Equivalency(), ...]
-                #
-                # * All equivalencies must be a list of 2, 3, or 4 element tuples
-                #   structured like...
-                #     (from_unit, to_unit, forward_func, backward_func)
-                #
-                if all(isinstance(el, Equivalency) for el in _equivs):
-                    _equivs = reduce(lambda x, y: x + y, _equivs)
-                else:
-                    _equivs = self._normalize_equivalencies(_equivs)
-
-            out_checks[param.name]['equivalencies'] = _equivs
-
-            # -- Determine if equivalent units pass --
-            try:
-                peu = param_checks.get(
-                    'pass_equivalent_units',
-                    self.__check_defaults['pass_equivalent_units']
-                )
-            except (AttributeError, TypeError):
-                peu = self.__check_defaults['pass_equivalent_units']
-
-            out_checks[param.name]['pass_equivalent_units'] = peu
-
-        # Does `self.checks` indicate arguments not used by f?
-        missing_params = [
-            param
-            for param in set(self.checks.keys()) - set(out_checks.keys())
-        ]
-        if len(missing_params) > 0:
-            params_str = ", ".join(missing_params)
-            warnings.warn(PlasmaPyWarning(
-                f"Expected to unit check parameters {params_str} but they "
-                f"are missing from the call to {self.f.__name__}"))
-
-        return out_checks
-
-    def _check_unit(self, arg, arg_name: str, arg_checks: Dict[str, Any]):
-        """
-        Perform unit checks `arg_checks` on function argument `arg`.
-
-        Parameters
-        ----------
-        arg
-            The argument to be checked
-
-        arg_name: str
-            The name of the argument to be checked
-
-        arg_checks: Dict[str, Any]
-            The requested checks for the argument
-
-        Raises
-        ------
-        ValueError
-            If `arg` is `None` when `arg_checks['none_shall_pass']=False`
-
-        TypeError
-            If `arg` does not have `units`
-
-        :class:`astropy.units.UnitTypeError`
-            If the units of `arg` do not satisfy conditions of `arg_checks`
-        """
-        arg, unit, equiv, err = \
-            self._check_unit_core(arg, arg_name, arg_checks)
-        if err is not None:
-            raise err
-
-    def _check_unit_core(
-            self, arg, arg_name: str, arg_checks: Dict[str, Any]
-    ) -> Tuple[Union[None, u.Quantity],
-               Union[None, u.Unit],
-               Union[None, List[Any]],
-               Union[None, Exception]]:
-        """
-        Determines if `arg` passes unit checks `arg_checks` and if the units of
-        `arg` is equivalent to any units specified in `arg_checks`.
-
-        Parameters
-        ----------
-        arg
-            The argument to be checked
-
-        arg_name: str
-            The name of the argument to be checked
-
-        arg_checks: Dict[str, Any]
-            The requested checks for the argument
-
-        Returns
-        -------
-        (`arg`, `unit`, `equivalencies`, `error`)
-            * `arg` is the original input argument `arg` or `None` if unit
-              checks fail
-            * `unit` is the identified astropy :mod:`~astropy.units` that `arg`
-              can be converted to or `None` if none exist
-            * `equivalencies` is the astropy :mod:`~astropy.units.equivalencies`
-              used for the unit conversion or `None`
-            * `error` is the `Exception` associated with the failed unit checks
-              or `None` for successful unit checks
-        """
-        # initialize str for error messages
-        if arg_name == 'checks_on_return':
-            err_msg = f"The return value "
-        else:
-            err_msg = f"The argument '{arg_name}' "
-        err_msg += f"to function {self.f.__name__}()"
-
-        # initialize ValueError message
-        valueerror_msg = f"{err_msg} can not contain"
-
-        # initialize TypeError message
-        typeerror_msg = f"{err_msg} should be an astropy Quantity with "
-        if len(arg_checks['units']) == 1:
-            typeerror_msg += f"the following unit: {arg_checks['units'][0]}"
-        else:
-            typeerror_msg += "one of the following units: "
-            for unit in arg_checks['units']:
-                typeerror_msg += str(unit)
-                if unit != arg_checks['units'][-1]:
-                    typeerror_msg += ", "
-        if arg_checks['none_shall_pass']:
-            typeerror_msg += "or None "
-
-        # pass Nones if allowed
-        if arg is None:
-            if arg_checks['none_shall_pass']:
-                return arg, None, None, None
-            else:
-                return None, None, None, ValueError(f"{valueerror_msg} Nones")
-
-        # check units
-        in_acceptable_units = []
-        equiv = arg_checks['equivalencies']
-        for unit in arg_checks['units']:
-            try:
-                in_acceptable_units.append(
-                    arg.unit.is_equivalent(unit, equivalencies=equiv)
-                )
-            except AttributeError:
-                if hasattr(arg, 'unit'):
-                    err_specifier = "a 'unit' attribute without an 'is_equivalent' method"
-                else:
-                    err_specifier = "no 'unit' attribute"
-
-                msg = (f"{err_msg} has {err_specifier}. "
-                       f"Use an astropy Quantity instead.")
-                return None, None, None, TypeError(msg)
-
-        # How many acceptable units?
-        nacceptable = np.count_nonzero(in_acceptable_units)
-        unit = None
-        equiv = None
-        err = None
-        if nacceptable == 0:
-            # NO equivalent units
-            arg = None
-            err = u.UnitTypeError(typeerror_msg)
-        else:
-            # is there an exact match?
-            units_arr = np.array(arg_checks['units'])
-            units_equal_mask = np.equal(units_arr, arg.unit)
-            units_mask = np.logical_and(units_equal_mask, in_acceptable_units)
-            if np.count_nonzero(units_mask) == 1:
-                # matched exactly to a desired unit
-                unit = units_arr[units_mask][0]
-                equiv = arg_checks['equivalencies']
-            elif nacceptable == 1:
-                # there is a match to 1 equivalent unit
-                unit = units_arr[in_acceptable_units][0]
-                equiv = arg_checks['equivalencies']
-                if not arg_checks['pass_equivalent_units']:
-                    err = u.UnitTypeError(typeerror_msg)
-            elif arg_checks['pass_equivalent_units']:
-                # there is a match to more than one equivalent units
-                pass
-            else:
-                # there is a match to more than 1 equivalent units
-                arg = None
-                err = u.UnitTypeError(typeerror_msg)
-        return arg, unit, equiv, err
-
-    @staticmethod
-    def _condition_target_units(targets: List, from_annotations: bool = False):
-        """
-        From a list of target units (either as a string or astropy
-        :class:`~astropy.units.Unit` objects), return a list of conditioned
-        :class:`~astropy.units.Unit` objects.
-
-        Parameters
-        ----------
-        targets: list of target units
-            list of units (either as a string or :class:`~astropy.units.Unit`)
-            to be conditioned into astropy :class:`~astropy.units.Unit` objects
-
-        from_annotations: bool
-            (Default `False`) Indicates if `targets` originated from function/method
-            annotations versus decorator input arguments.
-
-        Returns
-        -------
-        list:
-            list of `targets` converted into astropy
-            :class:`~astropy.units.Unit` objects
-
-        Raises
-        ------
-        TypeError
-            If `target` is not a valid type for :class:`~astropy.units.Unit` when
-            `from_annotations == True`,
-
-        ValueError
-            If a `target` is a valid unit type but not a valid value for
-            :class:`~astropy.units.Unit`.
-        """
-        # Note: this method does not allow for astropy physical types. This is
-        #       done because we expect all use cases of CheckUnits to define the
-        #       exact units desired.
-        #
-        allowed_units = []
-        for target in targets:
-            try:
-                target_unit = u.Unit(target)
-                allowed_units.append(target_unit)
-            except TypeError as err:
-                # not a unit type
-                if not from_annotations:
-                    raise err
-
-                continue
-
-        return allowed_units
-
-    @staticmethod
-    def _normalize_equivalencies(equivalencies):
-        """
-        Normalizes equivalencies to ensure each is in a 4-tuple form::
-
-            (from_unit, to_unit, forward_func, backward_func)
-
-        `forward_func` maps `from_unit` into `to_unit` and `backward_func` does
-        the reverse.
-
-        Parameters
-        ----------
-        equivalencies: list of equivalent pairs
-            list of astropy :mod:`~astropy.units.equivalencies` to be normalized
-
-        Raises
-        ------
-        ValueError
-            if an equivalency can not be interpreted
-
-        Notes
-        -----
-        * the code here was copied and modified from
-          :func:`astropy.units.core._normalize_equivalencies` from AstroPy
-          version 3.2.3
-        * this will work on both the old style list equivalencies (pre AstroPy v3.2.1)
-          and the modern equivalencies defined with the
-          :class:`~astropy.units.equivalencies.Equivalency` class
-        """
-        if equivalencies is None:
-            return []
-
-        normalized = []
-
-        for i, equiv in enumerate(equivalencies):
-            if len(equiv) == 2:
-                from_unit, to_unit = equiv
-                a = b = lambda x: x
-            elif len(equiv) == 3:
-                from_unit, to_unit, a = equiv
-                b = a
-            elif len(equiv) == 4:
-                from_unit, to_unit, a, b = equiv
-            else:
-                raise ValueError(
-                    f"Invalid equivalence entry {i}: {equiv!r}")
-
-            if not (from_unit is u.Unit(from_unit) and
-                    (to_unit is None or to_unit is u.Unit(to_unit)) and
-                    callable(a) and
-                    callable(b)):
-                raise ValueError(
-                    f"Invalid equivalence entry {i}: {equiv!r}")
-            normalized.append((from_unit, to_unit, a, b))
-
-        return normalized
-
-    def _flatten_equivalencies_list(self, elist):
-        """
-        Given a list of equivalencies, flatten out any sub-element lists
-
-
-        Parameters
-        ----------
-        elist: list
-            list of astropy :mod:`~astropy.units.equivalencies` to be flattened
-
-        Returns
-        -------
-        list
-            a flattened list of astropy :mod:`~astropy.units.equivalencies`
-
-        """
-        new_list = []
-        for el in elist:
-            if not isinstance(el, list):
-                new_list.append(el)
-            else:
-                new_list.extend(self._flatten_equivalencies_list(el))
-
-        return new_list
-
-
-def check_units(func=None,
-                checks_on_return: Dict[str, Any] = None,
-                **checks: Dict[str, Any]):
-    """
-    A decorator to 'check' -- limit/control -- the units of input and return
-    arguments to a function or method.
-
-    Parameters
-    ----------
-    func:
-        The function to be decorated
-
-    checks_on_return: list of astropy :mod:`~astropy.units` or dict of unit specifications
-        Specifications for unit checks on the return of the function being wrapped.
-        (see `check units`_ for valid specifications)
-
-    **checks: list of astropy :mod:`~astropy.units` or dict of unit specifications
-        Specifications for unit checks on the input arguments of the function
-        being wrapped.  Each keyword argument in `checks` is the name of a function
-        argument to be checked and the keyword value contains the unit check
-        specifications.
-
-        .. _`check units`:
-
-        Unit checks can be defined by passing one of the astropy
-        :mod:`~astropy.units`, a list of astropy units, or a dictionary containing
-        the keys defined below.  Units can also be defined with function
-        annotations, but must be consistent with decorator `**checks` arguments if
-        used concurrently. If a key is omitted, then the default value will be assumed.
-
-        ====================== ======= ================================================
-        Key                    Type    Description
-        ====================== ======= ================================================
-        units                          list of desired astropy :mod:`~astropy.units`
-        equivalencies                  | [DEFAULT `None`] A list of equivalent pairs to
-                                         try if
-                                       | the units are not directly convertible.
-                                       | (see :mod:`~astropy.units.equivalencies`,
-                                         and/or `astropy equivalencies`_)
-        pass_equivalent_units  `bool`  | [DEFAULT `False`] allow equivalent units
-                                       | to pass
-        ====================== ======= ================================================
-
-    Notes
-    -----
-    * Checking of function arguments `*args` and `**kwargs` is not supported.
-    * Decorator does NOT perform any unit conversions, look to
-      :func:`~plasmapy.utils.decorators.validate_quantities` if that functionality is
-      desired.
-    * If it is desired that `None` values do not raise errors or warnings, then
-      include `None` in the list of units or as a default value for the function
-      argument.
-    * If units are not specified in `checks`, then the decorator will attempt
-      to identify desired units by examining the function annotations.
-    * Full functionality is defined by the class :class:`CheckUnits`.
-
-    Examples
-    --------
-    Define units with decorator parameters::
-
-        import astropy.units as u
-        from plasmapy.utils.decorators import check_units
-
-        @check_units(arg1={'units': u.cm},
-                     arg2=u.cm,
-                     checks_on_return=[u.cm, u.km])
-        def foo(arg1, arg2):
-            return arg1 + arg2
-
-        # or on a method
-        class Foo:
-            @check_units(arg1={'units': u.cm},
-                         arg2=u.cm,
-                         checks_on_return=[u.cm, u.km])
-            def bar(self, arg1, arg2):
-                return arg1 + arg2
-
-    Define units with function annotations::
-
-        import astropy.units as u
-        from plasmapy.utils.decorators import check_units
-
-        @check_units
-        def foo(arg1: u.cm, arg2: u.cm) -> u.cm:
-            return arg1 + arg2
-
-        # or on a method
-        class Foo:
-            @check_units
-            def bar(self, arg1: u.cm, arg2: u.cm) -> u.cm:
-                return arg1 + arg2
-
-    Allow `None` values to pass::
-
-        import astropy.units as u
-        from plasmapy.utils.decorators import check_units
-
-        @check_units(checks_on_return=[u.cm, None])
-        def foo(arg1: u.cm = None):
-            return arg1
-
-    Allow return values to have equivalent units::
-
-        import astropy.units as u
-        from plasmapy.utils.decorators import check_units
-
-        @check_units(arg1={'units': u.cm},
-                     checks_on_return={'units': u.km,
-                                       'pass_equivalent_units': True})
-        def foo(arg1):
-            return arg1
-
-    Allow equivalent units to pass with specified equivalencies::
-
-        import astropy.units as u
-        from plasmapy.utils.decorators import check_units
-
-        @check_units(arg1={'units': u.K,
-                           'equivalencies': u.temperature(),
-                           'pass_equivalent_units': True})
-        def foo(arg1):
-            return arg1
-
-    .. _astropy equivalencies:
-        https://docs.astropy.org/en/stable/units/equivalencies.html
-    """
-    if checks_on_return is not None:
-        checks['checks_on_return'] = checks_on_return
-
-    if func is not None:
-        return CheckUnits(**checks)(func)
-    else:
-        return CheckUnits(**checks)
-
-
-def check_values(func=None,
-                 checks_on_return: Dict[str, bool] = None,
-                 **checks: Dict[str, bool]):
-    """
-    A decorator to 'check' -- limit/control -- the values of input and return
-    arguments to a function or method.
-
-    Parameters
-    ----------
-
-    func:
-        The function to be decorated
-
-<<<<<<< HEAD
-    checks_on_return: Dict[str, bool]
-        Specifications for value checks on the return of the function being wrapped.
-        (see `check values`_ for valid specifications)
-=======
-    if len(units) == 1:
-        typeerror_message += f"the following units: {str(units[0])}"
-    else:
-        typeerror_message += "one of the following units: "
-        for unit in units:
-            typeerror_message += str(unit)
-            if unit != units[-1]:
-                typeerror_message += ", "
-    if none_shall_pass:
-        typeerror_message += " or None "
-
-    if isinstance(arg, (u.Unit, u.CompositeUnit, u.IrreducibleUnit)):
-        raise TypeError(typeerror_message)
-
-    # Make sure arg is a quantity with correct units
-
-    unit_casting_warning = dedent(
-            f"""No units are specified for {argname} = {arg} in {funcname}. Assuming units of {str(units[0])}.
-                To silence this warning, explicitly pass in an Astropy Quantity (from astropy.units)
-                (see http://docs.astropy.org/en/stable/units/)""")
-
-    # TODO include explicit note on how to pass in Astropy Quantity
-
-    valueerror_message = (
-        f"The argument {argname} to function {funcname} cannot contain"
-    )
-
-    if arg is None and none_shall_pass:
-        return arg
-    elif arg is None:
-        raise ValueError(f"{valueerror_message} Nones.")
-    if not isinstance(arg, (u.Quantity)):
-        if len(units) != 1:
-            raise TypeError(typeerror_message)
-        else:
-            try:
-                arg = arg * units[0]
-            except (u.UnitsError, ValueError):
-                raise TypeError(typeerror_message)
-            else:
-                warnings.warn(UnitsWarning(unit_casting_warning))
-    if not isinstance(arg, u.Quantity):
-        raise u.UnitsError("{} is still not a Quantity after checks!".format(arg))
->>>>>>> da5953be
-
-    **checks: Dict[str, Dict[str, bool]]
-        Specifications for value checks on the input arguments of the function
-        being wrapped.  Each keyword argument in `checks` is the name of a function
-        argument to be checked and the keyword value contains the value check
-        specifications.
-
-        .. _`check values`:
-
-        The value check specifications are defined within a dictionary containing
-        the keys defined below.  If the dictionary is empty or omitting keys,
-        then the default value will be assumed for the missing keys.
-
-        ================ ======= ================================================
-        Key              Type    Description
-        ================ ======= ================================================
-        can_be_negative  `bool`  [DEFAULT `True`] values can be negative
-        can_be_complex   `bool`  [DEFAULT `False`] values can be complex numbers
-        can_be_inf       `bool`  [DEFAULT `True`] values can be :data:`~numpy.inf`
-        can_be_nan       `bool`  [DEFAULT `True`] values can be :data:`~numpy.nan`
-        none_shall_pass  `bool`  [DEFAULT `False`] values can be a python `None`
-        ================ ======= ================================================
-
-    Notes
-    -----
-    * Checking of function arguments `*args` and `**kwargs` is not supported.
-    * Full functionality is defined by the class :class:`CheckValues`.
-
-    Examples
-    --------
-    .. code-block:: python
-
-        from plasmapy.utils.decorators import check_values
-
-        @check_values(arg1={'can_be_negative': False, 'can_be_nan': False},
-                      arg2={'can_be_inf': False},
-                      checks_on_return={'none_shall_pass': True)
-        def foo(arg1, arg2):
-            return None
-
-        # on a method
-        class Foo:
-            @check_values(arg1={'can_be_negative': False, 'can_be_nan': False},
-                          arg2={'can_be_inf': False},
-                          checks_on_return={'none_shall_pass': True)
-            def bar(self, arg1, arg2):
-                return None
-    """
-    if checks_on_return is not None:
-        checks['checks_on_return'] = checks_on_return
-
-    if func is not None:
-        return CheckValues(**checks)(func)
-    else:
-        return CheckValues(**checks)
 
 
 def check_relativistic(func=None, betafrac=0.05):
