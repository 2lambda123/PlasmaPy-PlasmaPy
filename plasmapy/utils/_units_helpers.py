--- conflicted
+++ resolved
@@ -8,26 +8,17 @@
 
 from collections.abc import Iterable
 from numbers import Number
-<<<<<<< HEAD
-=======
-from typing import Dict, Iterable, Optional, Union
->>>>>>> 5aeb84b2
+from typing import Optional, Union
 
 
 def _get_physical_type_dict(
     iterable: Iterable,
     *,
-<<<<<<< HEAD
-    only_quantities=False,
-    numbers_become_quantities=False,
-) -> dict[u.PhysicalType, u.Quantity]:
-=======
     only_quantities: Optional[bool] = False,
     numbers_become_quantities: Optional[bool] = False,
     strict: Optional[bool] = False,
     allowed_physical_types: Optional[set[Union[str, u.PhysicalType]]] = None,
-) -> Dict[u.PhysicalType, u.Quantity]:
->>>>>>> 5aeb84b2
+) -> dict[u.PhysicalType, u.Quantity]:
     """
     Return a `dict` that contains `~astropy.units.PhysicalType` objects
     as keys and the corresponding objects in ``iterable`` as values.
