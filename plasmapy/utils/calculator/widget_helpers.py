"""
Contains functions that create widgets and process properties for the calculator.
"""

__all__: list[str] = []

import abc
import importlib
import ipywidgets as widgets

from inspect import signature

from plasmapy.particles import Particle

BLACK = (0, 0, 0)
"""RGB constant for black."""

DARK_RED = (255, 0, 0)
"""RGB Constant for dark red."""

LIGHT_GREEN = (0, 128, 0)
"""RGB Constant for light green."""

ERROR_STYLE = "2px solid red"
"""Constant for error style."""

EQUAL_SPACING_CONFIG = "10px 10px 10px 10px"
"""Constant for equal spacing config among widgets."""

values_container = {}
"""stores the values of widget with corresponding ``property_name``."""

_process_queue = []
"""
Stores the functions to be processed. This data is gathered from
``properties_metadata.json``.
"""


class _GenericWidget(abc.ABC):
    """
    Generic widget class.

    Parameters
    ----------
    property_name: `str`
        Name of the property the widget is associated with.
        This value is key for the values_container.

    property_alias: `str`
        Alias of the property. Useful to display in validation error messages.

    values_cont: `dict`
        Reference to global dictionary to store the values of the widgets.

    Raises
    ------
    `NotImplementedError`
        If the method `create_widget` is not implemented.
    """

    def __init__(
        self, property_name: str, property_alias="", values_cont=values_container
    ) -> None:
        self.property_name = property_name
        self.property_alias = property_alias or property_name
        self.widget = None
        self.values_cont = values_cont
        self.unit = None
        self.units_dropdown = None

    def set_unit(self, unit) -> None:
        """
        Set unit for the value of widget, defaults to `None`.

        Parameters
        ----------
        unit: `astropy.units.Unit`
            Unit to be set for the value of widget
        """
        self.unit = unit

    def get_widget(self):
        """
        Get current widget object reference.

        Returns
        -------
        `ipywidgets.Widget`
            Current widget object reference
        """
        return self.widget

    def get_dropdown_widget(self):
        """
        Get dropdown widget associated with current widget, defaults to `None`.

        Returns
        -------
        `ipywidgets.Dropdown`
            Dropdown widget associated with current widget
        """
        return self.units_dropdown

    def set_place_holder(self, text: str) -> None:
        """
        Set place holder text of the widget, defaults to empty string.

        Parameters
        ----------
        text: `str`
            Place holder text to be set
        """
        self.widget.placeholder = text

    @abc.abstractmethod
    def create_widget(self):
        """
        Virtual method to create widget.
        """

    def post_creation(self) -> None:
        """
        Default method that is called after widget creation.
        Attaches change listener to the widget.
        """
        self.set_place_holder("")
        self.widget.observe(self.handle_change, names="value")

    def edge_case(self, value) -> None:  # noqa: B027
        """
        Edge case handling for the widget. This is called within handle_change.

        Parameters
        ----------
        value: `any`
            Value of the widget
        """

    def edge_case_condition(self, value) -> bool:  # noqa: ARG002
        """
        Edge case condition for the widget.

        Parameters
        ----------
        value: `any`
            Value of the widget

        Returns
        -------
        `bool`
            `True` if the value is an edge case, `False` otherwise
        """
        return False

    def try_change_value(self, value) -> None:
        """
        Set property_name in values_container to value.

        Parameters
        ----------
        value: `any`
            Value to be set
        """
        self.values_cont[self.property_name] = value

    def display_error(self, value) -> None:  # noqa: ARG002
        """
        Handle invalid input provide realtime validation.

        Parameters
        ----------
        value: `any`
            Value of the widget
        """
        if self.widget:
            self.widget.layout.border = ERROR_STYLE
            self.widget.description = f"Invalid {self.property_alias}"
            self.values_cont[self.property_name] = None

    def convert_to_unit(self, change):
        """
        Convert the value of the widget to the unit specified by the dropdown.

        Parameters
        ----------
        change: `any`
            New value of the widget

        Returns
        -------
        `any`
            Value of the widget in the unit specified by the dropdown
        """
        return change.new * self.unit if self.unit else change.new

    def attach_units_dropdown(self, options) -> None:
        """
        Special method that attaches dropdown widget to the input widget,
        and handles the change event of the dropdown widget.

        Parameters
        ----------
        options: `list`
            List of units to be displayed in the dropdown widget
        """
        self.units_dropdown = widgets.Dropdown(
            options=options, value=options[0], layout=widgets.Layout(width="100px")
        )
        self.units_dropdown.observe(self.handle_dropdown_change, names="value")

    def handle_dropdown_change(self, change) -> None:  # noqa: ARG002
        """
        Handle change event of the dropdown widget.

        Parameters
        ----------
        change: `any`
            New value of the dropdown widget
        """
        self.set_unit(self.units_dropdown.value)
        if self.property_name in self.values_cont:
            self.values_cont[self.property_name] = (
                self.values_cont[self.property_name].value * self.unit
            )

    def handle_change(self, change) -> None:
        """
        Handle change event of the widget, follows same process
        for all widgets.

        Gets the new value with units, checks for invalid input,
        edge case and updates values_container accordingly.

        Parameters
        ----------
        change: `any`
            New value of the widget
        """
        value = self.convert_to_unit(change)
        if self.edge_case_condition(value):
            self.edge_case(value)
        else:
            try:
                self.try_change_value(value)
            except ValueError:
                self.display_error(value)


class _FloatBox(_GenericWidget):
    """
    Derived from _GenericWidget, a FloatBox input widget
    with incremental options.

    Parameters
    ----------
    property_name: `str`
        Name of the property the widget is associated with.

    min: `float`
        Minimum value the widget can take

    max: `float`
        Maximum value the widget can take
    """

<<<<<<< HEAD
    def __init__(self, property_name: str, min=-1e50, max=1e50) -> None:  # noqa: A002
=======
    def __init__(self, property_name, min: float = -1e50, max: float = 1e50) -> None:  # noqa: A002
>>>>>>> 31d822cb
        super().__init__(property_name)
        self.min = min
        self.max = max

    def create_widget(self, style=None) -> None:
        """
        Implements create_widget. description_width is set to initial
        to make the widget as wide as possible.
        """
        if style is None:
            style = {"description_width": "initial"}
        self.widget = widgets.BoundedFloatText(
            name=self.property_name,
            min=self.min,
            max=self.max,
            value=0,
            step=0.1,
            style=style,
        )
        self.post_creation()


class _CheckBox(_GenericWidget):
    """
    Derived from _GenericWidget, a CheckBox input widget.

    Parameters
    ----------
    property_name: `str`
        Name of the property the widget is associated with.
    """

    def __init__(self, property_name: str) -> None:
        super().__init__(property_name)

    def create_widget(self) -> None:
        """
        Implements create_widget.
        """
        self.widget = widgets.Checkbox(value=False)
        self.post_creation()


class _ParticleBox(_GenericWidget):
    """
    Derived from _GenericWidget, input widget specific for particle
    name.

    Parameters
    ----------
    property_name: `str`
        Name of the property the widget is associated with.

    property_alias: `str`
        Alias of the property the widget is associated with.
        (particle_type in this case)
    """

    def __init__(self, property_name: str, property_alias=None) -> None:
        super().__init__(property_name, property_alias=property_alias)

    def edge_case_condition(self, value):
        """
        Edge case for particle box, checks if value is empty.

        Parameters
        ----------
        value: `str`
            Value of the widget

        Returns
        -------
        `bool`
            `True` if the value is empty, `False` otherwise
        """
        return value is None or value == ""

    def edge_case(self, value) -> None:  # noqa: ARG002
        """
        Edge case to handle empty value of particle box
        resets the container value to `None`, and resets the error status.
        """
        self.values_cont[self.property_name] = None
        self.widget.description = ""
        self.widget.layout.border = ""

    def try_change_value(self, value) -> None:
        """
        Set property_name in values_container to value,
        and resets the error status.

        Parameters
        ----------
        value: `str`
            Value to be set

        Raises
        ------
        `~plasmapy.particles.exceptions.InvalidParticleError`
            Raised when the particle input does not correspond to a valid
            particle or is contradictory.
        """
        particle = Particle(value)
        self.values_cont[self.property_name] = particle
        self.widget.layout.border = ""
        self.widget.description = ""

    def create_widget(self, style=None) -> None:
        """
        Implements create_widget. description_width is set to initial
        to make the widget as wide as possible.
        """
        if style is None:
            style = {"description_width": "initial"}
        self.widget = widgets.Text(style=style)
        self.post_creation()


class _IonBox(_ParticleBox):
    """
    Derived from _ParticleBox, input widget specific for ion.

    Parameters
    ----------
    property_name: `str`
        Name of the property the widget is associated with.

    property_alias: `str`
        Alias of the property the widget is associated with.
    """

    def __init__(self, property_name: str, property_alias=None) -> None:
        super().__init__(property_name, property_alias=property_alias)

    def try_change_value(self, value):
        """
        Set property_name in values_container to value on validating input.

        Parameters
        ----------
        value: `str`
            Value to be set

        Raises
        ------
        `~plasmapy.particles.exceptions.InvalidParticleError`
            Raised when the particle input does not correspond to a valid
            particle or is contradictory.
        `ValueError`
            Raised when the input is not a valid ion
        """
        ion = Particle(value)
        if not ion.is_ion:
            raise ValueError(f"{ion} is not an ion")

        self.values_cont[self.property_name] = ion
        self.widget.layout.border = ""
        self.widget.description = ""


class _FunctionInfo:
    """
    Class to store information about a function. Gets the function's parameters,
    and uses to process input based on function signature.

    Parameters
    ----------
    module_name: `str`
        Name of the module the function is in

    function_name: `str`
        Name of the function

    values_container: `dict`
        Reference to global dictionary of values to be passed to the function
    """

    def __init__(
        self, module_name: str, function_name: str, values_cont=values_container
    ) -> None:
        self.module = module_name
        self.fname = function_name
        self.fattr = getattr(importlib.import_module(module_name), function_name)
        self.values_cont = values_cont
        self.spec_combo = None
        self.sig = list(signature(self.fattr).parameters.keys())
        self.output_widget = widgets.Output()
        self.output_widget.layout.margin = EQUAL_SPACING_CONFIG
        self.output_widget.layout.padding = EQUAL_SPACING_CONFIG

    def add_combo(self, spec_combo) -> None:
        """
        Specify selective combination of parameters to be used in the function,
        This is the case for few functions where having all parameters doesn't yield
        output.

        Parameters
        ----------
        spec_combo: `list`
            List of parameters to be used in the function

        Example
        -------
        For plasmapy.formulary.gyroradius the specific combo's are as follows:
        ["B","particle","Vperp"] and ["B","particle","T"]
        """
        if not self.spec_combo:
            self.spec_combo = []
        self.spec_combo.append(spec_combo)

    def get_output_widget(self):
        """
        Returns the output widget of the function.

        Returns
        -------
        `~ipywidgets.widgets.Output`
            Output widget of the function
        """
        return self.output_widget

    def produce_arg(self, spec):
        """
        Prepares a dictionary of arguments that is present in both values_container,
        and in spec.

        Parameters
        ----------
        spec: `list`
            List of parameters to be used in the function

        Returns
        -------
        `dict`
            Dictionary of arguments that is available
        """
        return {
            arg: self.values_cont[arg]
            for arg in spec
            if arg in self.values_cont and self.values_cont[arg] is not None
        }

    def error_message(self, spec) -> None:
        """
        Generates an error message for the function when parameters are missing.

        Parameters
        ----------
        spec: `list`
            List of parameters to be used in the function
        """
        # We'll need to switch from print() to using logging library

        print(_colored_text(BLACK, "["), end="")  # noqa: T201

        for arg in spec:
            if arg in self.values_cont and self.values_cont[arg] is not None:
                print(  # noqa: T201
                    _colored_text(LIGHT_GREEN, f"{arg}:present,"),
                    end="",
                )
            else:
                print(  # noqa: T201
                    _colored_text(DARK_RED, f"{arg}:missing,"),
                    end="",
                )

        print(_colored_text(BLACK, "]"))  # noqa: T201

    def process(self) -> None:
        """
        Processes the function based on signatures and spec_combo provided.
        Spec_combo is prioritized over the function signature.
        """
        self.output_widget.clear_output()
        args_dict = {}
        if self.spec_combo:
            for spec in self.spec_combo:
                args_dict = self.produce_arg(spec)

                if len(args_dict) == len(spec):
                    break
        else:
            args_dict = self.produce_arg(self.sig)
        with self.output_widget:
            try:
                self.output_widget.layout.border = "0px"

                # We'll need to switch from print() to using logging library

                print(f" : {self.fattr(**args_dict)}")  # noqa: T201

            except Exception as e:  # noqa: BLE001
                self.output_widget.layout.border = ERROR_STYLE
                print(e)  # noqa: T201
                print(  # noqa: T201
                    " : could not be computed one or more parameter is missing - check below for missing parameters"
                )
                if self.spec_combo:
                    for spec in self.spec_combo:
                        self.error_message(spec)
                else:
                    self.error_message(self.sig)


def _create_label(label: str, color="black"):
    """
    Creates a label widget with the given text and color.

    Parameters
    ----------
    label: `str`
        Text of the label

    color: `str`
        Color of the label, defaults to black
    """
    # This is done so voila switches colors according to theme
    color_param = f"color:{color}" if color != "black" else ""
    return widgets.HTML(f"<h3 style='margin:0px;{color_param}'>{label}<h3>")


def _handle_button_click(event) -> None:
    """
    Handles the click event of the calculate properties button.
    """
    for fn in _process_queue:
        fn.process()


def _handle_clear_click(event) -> None:
    """
    Handles the click event of the clear properties button.
    Clears output of all functions.
    """
    for fn in _process_queue:
        fn.output_widget.clear_output()


<<<<<<< HEAD
def _colored_text(color, text: str):
=======
def _colored_text(color, text) -> str:
>>>>>>> 31d822cb
    """
    Prepares an inline string with the given color.

    Parameters
    ----------
    color: `list`
        RGB color of the text

    text: `str`
        Text to be colored

    Returns
    -------
    `str`
        Colored text
    """
    return f"\033[38;2;{color[0]};{color[1]};{color[2]}m{text} \033[38;2;255;255;255m"


_calculate_button = widgets.Button(
    description="Calculate Properties", button_style="info"
)
_calculate_button.on_click(_handle_button_click)

_clear_button = widgets.Button(description="Clear Output", button_style="danger")
_clear_button.on_click(_handle_clear_click)


def _create_widget(widget_type, **kwargs):
    """
    Creates a widget of the given type with the given parameters.
    Widget can be with/without units dropdown.

    Parameters
    ----------
    widget_type: `any`
        Type of the widget to be created.

    **kwargs: `dict`
        Parameters specific to the widget.

    Returns
    -------
    |Widget| or [|Widget|, |Widget|]
        widget or [widget, units_dropdown]

    .. |Widget| replace:: `~ipywidgets.widgets.Widget`
    """
    unit = None
    placeholder = None
    opts = None
    if "unit" in kwargs:
        unit = kwargs["unit"]
        kwargs.pop("unit")
    if "placeholder" in kwargs:
        placeholder = kwargs["placeholder"]
        kwargs.pop("placeholder")
    if "opts" in kwargs:
        opts = kwargs["opts"]
        kwargs.pop("opts")
    widget_element = widget_type(**kwargs)
    widget_element.create_widget()
    if unit:
        widget_element.set_unit(unit)
    if placeholder:
        widget_element.set_place_holder(placeholder)

    if opts:
        widget_element.attach_units_dropdown(opts)
        return [widget_element.get_widget(), widget_element.get_dropdown_widget()]

    return widget_element.get_widget()<|MERGE_RESOLUTION|>--- conflicted
+++ resolved
@@ -264,11 +264,12 @@
         Maximum value the widget can take
     """
 
-<<<<<<< HEAD
-    def __init__(self, property_name: str, min=-1e50, max=1e50) -> None:  # noqa: A002
-=======
-    def __init__(self, property_name, min: float = -1e50, max: float = 1e50) -> None:  # noqa: A002
->>>>>>> 31d822cb
+    def __init__(
+        self,
+        property_name: str,
+        min: float = -1e50,  # noqa: A002
+        max: float = 1e50,  # noqa: A002
+    ) -> None:
         super().__init__(property_name)
         self.min = min
         self.max = max
@@ -608,11 +609,7 @@
         fn.output_widget.clear_output()
 
 
-<<<<<<< HEAD
-def _colored_text(color, text: str):
-=======
-def _colored_text(color, text) -> str:
->>>>>>> 31d822cb
+def _colored_text(color, text: str) -> str:
     """
     Prepares an inline string with the given color.
 
