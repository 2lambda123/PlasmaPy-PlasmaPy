"""
A class for storing ionization state data for multiple elements or
isotopes.
"""
__all__ = ["IonizationStateCollection"]

import astropy.units as u
import collections
import numpy as np

from numbers import Integral, Real
from typing import Dict, List, Optional, Tuple, Union

from plasmapy.particles.atomic import atomic_number
from plasmapy.particles.exceptions import (
    ChargeError,
    InvalidParticleError,
    ParticleError,
)
from plasmapy.particles.ionization_state import IonicLevel, IonizationState
from plasmapy.particles.particle_class import Particle, ParticleLike
from plasmapy.particles.symbols import particle_symbol
from plasmapy.utils.decorators import validate_quantities


def _atomic_number_and_mass_number(p: Particle):
    return (p.atomic_number, p.mass_number if p.isotope else 0)


class IonizationStateCollection:
    """
    Describe the ionization state distributions of multiple elements
    or isotopes.

    Parameters
    ----------
    inputs: `list`, `tuple`, or `dict`
        A `list` or `tuple` of elements or isotopes (if ``T_e`` is
        provided); a `list` of `~plasmapy.particles.IonizationState`
        instances; a `dict` with elements or isotopes as keys and
        a `~numpy.ndarray` of ionic fractions as the values; or a `dict`
        with elements or isotopes as keys and `~astropy.units.Quantity`
        instances with units of number density.

    abundances: `dict`, optional, keyword-only
        A `dict` with `~plasmapy.particles.particle_class.ParticleLike`
        objects used as the keys and the corresponding relative abundance as the
        values.  The values must be positive real numbers.

    log_abundances: `dict`, optional, keyword-only
        A `dict` with `~plasmapy.particles.particle_class.ParticleLike`
        objects used as the keys and the corresponding base 10 logarithms of their
        relative abundances as the values.  The values must be real numbers.

    n0: `~astropy.units.Quantity`, optional, keyword-only
        The number density normalization factor corresponding to the
        abundances.  The number density of each element is the product
        of its abundance and ``n0``.

    T_e: `~astropy.units.Quantity`, optional, keyword-only
        The electron temperature in units of temperature or thermal
        energy per particle.

    kappa: `float`, optional, keyword-only
        The value of kappa for a kappa distribution function.

    tol: `float` or `integer`, optional, keyword-only
        The absolute tolerance used by `~numpy.isclose` when testing
        normalizations and making comparisons.  Defaults to ``1e-15``.

    Raises
    ------
    `~plasmapy.particles.exceptions.ParticleError`
        If `~plasmapy.particles.IonizationStateCollection` cannot be instantiated.

    See Also
    --------
    ~plasmapy.particles.ionization_state.IonicLevel
    ~plasmapy.particles.ionization_state.IonizationState

    Examples
    --------
    >>> from astropy import units as u
    >>> from plasmapy.particles import IonizationStateCollection
    >>> states = IonizationStateCollection(
    ...     {'H': [0.5, 0.5], 'He': [0.95, 0.05, 0]},
    ...     T_e = 1.2e4 * u.K,
    ...     n0 = 1e15 * u.m ** -3,
    ...     abundances = {'H': 1, 'He': 0.08},
    ... )
    >>> states.ionic_levels
    {'H': array([0.5, 0.5]), 'He': array([0.95, 0.05, 0.  ])}

    The number densities are given by the ionic fractions multiplied by
    the abundance and the number density scaling factor ``n0``.

    >>> states.number_densities['H']
    <Quantity [5.e+14, 5.e+14] 1 / m3>
    >>> states['He'] = [0.4, 0.59, 0.01]

    To change the ionic fractions for a single element, use item
    assignment.

    >>> states = IonizationStateCollection(['H', 'He'])
    >>> states['H'] = [0.1, 0.9]

    Item assignment will also work if you supply number densities.

    >>> states['He'] = [0.4, 0.6, 0.0] * u.m ** -3
    >>> states.ionic_levels['He']
    array([0.4, 0.6, 0. ])
    >>> states.number_densities['He']
    <Quantity [0.4, 0.6, 0. ] 1 / m3>

    Notes
    -----
    No more than one of ``abundances`` and ``log_abundances`` may be
    specified.

    If the value provided during item assignment is a
    `~astropy.units.Quantity` with units of number density that retains
    the total element density, then the ionic fractions will be set
    proportionately.

    When making comparisons between `~plasmapy.particles.IonizationStateCollection`
    instances, `~numpy.nan` values are treated as equal.  Equality tests
    are performed to within a tolerance of ``tol``.
    """

    # TODO: Improve explanation of dunder methods in docstring

    # TODO: Add functionality to equilibrate initial ionization states

    @validate_quantities(T_e={"equivalencies": u.temperature_energy()})
    def __init__(
        self,
        inputs: Union[Dict[str, np.ndarray], List, Tuple],
        *,
        T_e: u.K = np.nan * u.K,
        abundances: Optional[Dict[str, Real]] = None,
        log_abundances: Optional[Dict[str, Real]] = None,
        n0: u.m ** -3 = np.nan * u.m ** -3,
        tol: Real = 1e-15,
        kappa: Real = np.inf,
    ):

        abundances_provided = abundances is not None or log_abundances is not None

        set_abundances = True
        if isinstance(inputs, dict):
            all_quantities = np.all(
                [isinstance(fracs, u.Quantity) for fracs in inputs.values()]
            )
            if all_quantities:
                right_units = np.all(
                    [fracs[0].si.unit == u.m ** -3 for fracs in inputs.values()]
                )
                if not right_units:
                    raise ParticleError(
                        "Units must be inverse volume for number densities."
                    )
                if abundances_provided:
                    raise ParticleError(
                        "Abundances cannot be provided if inputs "
                        "provides number density information."
                    )
                set_abundances = False

        try:
            self._pars = dict()
            self.T_e = T_e
            self.n0 = n0
            self.tol = tol
            self.ionic_levels = inputs
            if set_abundances:
                self.abundances = abundances
                self.log_abundances = log_abundances
            self.kappa = kappa
        except Exception as exc:
            raise ParticleError(
                "Unable to create IonizationStateCollection object."
            ) from exc

    def __str__(self) -> str:
        return f"<IonizationStateCollection for: {', '.join(self.base_particles)}>"

    def __repr__(self) -> str:
        return self.__str__()

    def __getitem__(self, *values) -> Union[IonizationState, IonicLevel]:

        errmsg = f"Invalid indexing for IonizationStateCollection instance: {values[0]}"

        one_input = not isinstance(values[0], tuple)
        two_inputs = len(values[0]) == 2

        if not one_input and not two_inputs:
            raise IndexError(errmsg)

        try:
            arg1 = values[0] if one_input else values[0][0]
            int_charge = None if one_input else values[0][1]
            particle = arg1 if arg1 in self.base_particles else particle_symbol(arg1)

            if int_charge is None:
                return IonizationState(
                    particle=particle,
                    ionic_levels=self.ionic_levels[particle],
                    T_e=self._pars["T_e"],
                    n_elem=np.sum(self.number_densities[particle]),
                    tol=self.tol,
                )
            else:
                if not isinstance(int_charge, Integral):
                    raise TypeError(
                        f"{int_charge} is not a valid charge for {particle}."
                    )
                elif not 0 <= int_charge <= atomic_number(particle):
                    raise ChargeError(
                        f"{int_charge} is not a valid charge for {particle}."
                    )
                return IonicLevel(
                    ion=particle_symbol(particle, Z=int_charge),
                    ionic_level=self.ionic_levels[particle][int_charge],
                    number_density=self.number_densities[particle][int_charge],
                )
        except Exception as exc:
            raise IndexError(errmsg) from exc

    def __setitem__(self, key, value):

        errmsg = (
            f"Cannot set item for this IonizationStateCollection instance for "
            f"key = {repr(key)} and value = {repr(value)}"
        )

        try:
            particle = particle_symbol(key)
            self.ionic_levels[key]
        except (ParticleError, TypeError):
            raise KeyError(
                f"{errmsg} because {repr(key)} is an invalid particle."
            ) from None
        except KeyError:
            raise KeyError(
                f"{errmsg} because {repr(key)} is not one of the base "
                f"particles whose ionization state is being kept track "
                f"of."
            ) from None

        if isinstance(value, u.Quantity) and value.unit != u.dimensionless_unscaled:
            try:
                new_number_densities = value.to(u.m ** -3)
            except u.UnitConversionError:
                raise ValueError(
                    f"{errmsg} because the units of value do not "
                    f"correspond to a number density."
                ) from None

            old_n_elem = np.sum(self.number_densities[particle])
            new_n_elem = np.sum(new_number_densities)

            density_was_nan = np.all(np.isnan(self.number_densities[particle]))
            same_density = u.quantity.allclose(old_n_elem, new_n_elem, rtol=self.tol)

            if not same_density and not density_was_nan:
                raise ValueError(
                    f"{errmsg} because the old element number density "
                    f"of {old_n_elem} is not approximately equal to "
                    f"the new element number density of {new_n_elem}."
                )

            value = (new_number_densities / new_n_elem).to(u.dimensionless_unscaled)

            # If the abundance of this particle has not been defined,
            # then set the abundance if there is enough (but not too
            # much) information to do so.

            abundance_is_undefined = np.isnan(self.abundances[particle])
            isnan_of_abundance_values = np.isnan(list(self.abundances.values()))
            all_abundances_are_nan = np.all(isnan_of_abundance_values)
            n_is_defined = not np.isnan(self.n0)

            if abundance_is_undefined:
                if n_is_defined:
                    self._pars["abundances"][particle] = new_n_elem / self.n0
                elif all_abundances_are_nan:
                    self.n0 = new_n_elem
                    self._pars["abundances"][particle] = 1
                else:
                    raise ParticleError(
                        f"Cannot set number density of {particle} to "
                        f"{value * new_n_elem} when the number density "
                        f"scaling factor is undefined, the abundance "
                        f"of {particle} is undefined, and some of the "
                        f"abundances of other elements/isotopes is "
                        f"defined."
                    )

        try:
            new_fractions = np.array(value, dtype=float)
        except Exception as exc:
            raise TypeError(
                f"{errmsg} because value cannot be converted into an "
                f"array that represents ionic fractions."
            ) from exc

        # TODO: Create a separate function that makes sure ionic
        # TODO: fractions are valid to reduce code repetition.  This
        # TODO: would probably best go as a private function in
        # TODO: ionization_state.py.

        required_nstates = atomic_number(particle) + 1
        new_nstates = len(new_fractions)
        if new_nstates != required_nstates:
            raise ValueError(
                f"{errmsg} because value must have {required_nstates} "
                f"ionization levels but instead corresponds to "
                f"{new_nstates} levels."
            )

        all_nans = np.all(np.isnan(new_fractions))
        if not all_nans and (new_fractions.min() < 0 or new_fractions.max() > 1):
            raise ValueError(
                f"{errmsg} because the new ionic fractions are not "
                f"all between 0 and 1."
            )

        normalized = np.isclose(np.sum(new_fractions), 1, rtol=self.tol)
        if not normalized and not all_nans:
            raise ValueError(
                f"{errmsg} because the ionic fractions are not normalized to one."
            )

        self._ionic_levels[particle][:] = new_fractions[:]

    def __iter__(self):
        yield from [self[key] for key in self.ionic_levels.keys()]

    def __eq__(self, other):

        if not isinstance(other, IonizationStateCollection):
            raise TypeError(
                "IonizationStateCollection instance can only be compared with "
                "other IonizationStateCollection instances."
            )

        if self.base_particles != other.base_particles:
            raise ParticleError(
                "Two IonizationStateCollection instances can be compared only "
                "if the base particles are the same."
            )

        min_tol = np.min([self.tol, other.tol])

        # Check any of a whole bunch of equality measures, recalling
        # that np.nan == np.nan is False.

        for attribute in ["T_e", "n_e", "kappa"]:
            this = eval(f"self.{attribute}")
            that = eval(f"other.{attribute}")

            # TODO: Maybe create a function in utils called same_enough
            # TODO: that would take care of all of these disparate
            # TODO: equality measures.

            this_equals_that = np.any(
                [
                    this == that,
                    this is that,
                    np.isnan(this) and np.isnan(that),
                    np.isinf(this) and np.isinf(that),
                    u.quantity.allclose(this, that, rtol=min_tol),
                ]
            )

            if not this_equals_that:
                return False

        for attribute in ["ionic_levels", "number_densities"]:

            this_dict = eval(f"self.{attribute}")
            that_dict = eval(f"other.{attribute}")

            for particle in self.base_particles:

                this = this_dict[particle]
                that = that_dict[particle]

                this_equals_that = np.any(
                    [
                        this is that,
                        np.all(np.isnan(this)) and np.all(np.isnan(that)),
                        u.quantity.allclose(this, that, rtol=min_tol),
                    ]
                )

                if not this_equals_that:
                    return False

        return True

    @property
    def ionic_levels(self) -> Dict[str, np.array]:
        """
        Return a `dict` containing the ionic fractions for each element
        and isotope.

        The keys of this `dict` are the symbols for each element or
        isotope.  The values will be `~numpy.ndarray` objects containing
        the ionic fractions for each ionization level corresponding to
        each element or isotope.
        """
        return self._ionic_levels

    @ionic_levels.setter
    def ionic_levels(self, inputs: Union[Dict, List, Tuple]):
        """
        Set the ionic fractions.

        Notes
        -----
        The ionic fractions are initialized during instantiation of
        `~plasmapy.particles.IonizationStateCollection`.  After this, the
        only way to reset the ionic fractions via the ``ionic_levels``
        attribute is via a `dict` with elements or isotopes that are a
        superset of the previous elements or isotopes.  However, you may
        use item assignment of the `~plasmapy.particles.IonizationState`
        instance to assign new ionic fractions one element or isotope
        at a time.

        Raises
        ------
        `~plasmapy.particles.exceptions.ParticleError`
            If the ionic fractions cannot be set.

        `TypeError`
            If ``inputs`` is not a `list`, `tuple`, or `dict` during
            instantiation, or if ``inputs`` is not a `dict` when it is
            being set.

        """

        # A potential problem is that using item assignment on the
        # ionic_levels attribute could cause the original attributes
        # to be overwritten without checks being performed.  We might
        # eventually want to create a new class or subclass of UserDict
        # that goes through these checks.  In the meantime, we should
        # make it clear to users to set ionic_levels by using item
        # assignment on the IonizationStateCollection instance as a whole.  An
        # example of the problem is `s = IonizationStateCollection(["He"])` being
        # followed by `s.ionic_levels["He"] = 0.3`.

        if hasattr(self, "_ionic_levels"):
            if not isinstance(inputs, dict):
                raise TypeError(
                    "Can only reset ionic_levels with a dict if "
                    "ionic_levels has been set already."
                )
            old_particles = set(self.base_particles)
            new_particles = {particle_symbol(key) for key in inputs.keys()}
            missing_particles = old_particles - new_particles
            if missing_particles:
                raise ParticleError(
                    "Can only reset ionic fractions with a dict if "
                    "the new base particles are a superset of the "
                    "prior base particles.  To change ionic fractions "
                    "for one base particle, use item assignment on the "
                    "IonizationStateCollection instance instead."
                )

        if isinstance(inputs, dict):
            original_keys = inputs.keys()
            ionfrac_types = {type(inputs[key]) for key in original_keys}
            inputs_have_quantities = u.Quantity in ionfrac_types

            if inputs_have_quantities and len(ionfrac_types) != 1:
                raise TypeError(
                    "Ionic fraction information may only be inputted "
                    "as a Quantity object if all ionic fractions are "
                    "Quantity arrays with units of inverse volume."
                )

            try:
                particles = {key: Particle(key) for key in original_keys}
            except (InvalidParticleError, TypeError) as exc:
                raise ParticleError(
                    "Unable to create IonizationStateCollection instance "
                    "because not all particles are valid."
                ) from exc

            # The particles whose ionization states are to be recorded
            # should be elements or isotopes but not ions or neutrals.

            for key in particles.keys():
                is_element = particles[key].is_category("element")
                has_charge_info = particles[key].is_category(
                    any_of=["charged", "uncharged"]
                )

                if not is_element or has_charge_info:
                    raise ParticleError(
                        f"{key} is not an element or isotope without "
                        f"charge information."
                    )

            # We are sorting the elements/isotopes by atomic number and
            # mass number since we will often want to plot and analyze
            # things and this is the most sensible order.

            def _sort_entries_by_atomic_and_mass_numbers(k):
                return (
                    particles[k].atomic_number,
                    particles[k].mass_number if particles[k].isotope else 0,
                )

            sorted_keys = sorted(
                original_keys, key=_sort_entries_by_atomic_and_mass_numbers
            )

            _elements_and_isotopes = []
            _particle_instances = []
            new_ionic_levels = {}

            if inputs_have_quantities:
                n_elems = {}

            for key in sorted_keys:
                new_key = particles[key].symbol
                _particle_instances.append(particles[key])
                if new_key in _elements_and_isotopes:
                    raise ParticleError(
                        "Repeated particles in IonizationStateCollection."
                    )

                nstates_input = len(inputs[key])
                nstates = particles[key].atomic_number + 1
                if nstates != nstates_input:
                    raise ParticleError(
                        f"The ionic fractions array for {key} must "
                        f"have a length of {nstates}."
                    )

                _elements_and_isotopes.append(new_key)
                if inputs_have_quantities:
                    try:
                        number_densities = inputs[key].to(u.m ** -3)
                        n_elem = np.sum(number_densities)
                        new_ionic_levels[new_key] = np.array(number_densities / n_elem)
                        n_elems[key] = n_elem
                    except u.UnitConversionError as exc:
                        raise ParticleError("Units are not inverse volume.") from exc
                elif (
                    isinstance(inputs[key], np.ndarray)
                    and inputs[key].dtype.kind == "f"
                ):
                    new_ionic_levels[particles[key].symbol] = inputs[key]
                else:
                    try:
<<<<<<< HEAD
                        new_ionic_levels[particles[key].symbol] = np.array(
=======
                        new_ionic_fractions[particles[key].symbol] = np.array(
>>>>>>> 38bb3745
                            inputs[key], dtype=float
                        )
                    except ValueError as exc:
                        raise ParticleError(
                            f"Inappropriate ionic fractions for {key}."
                        ) from exc

            for key in _elements_and_isotopes:
                fractions = new_ionic_levels[key]
                if not np.all(np.isnan(fractions)):
                    if np.min(fractions) < 0 or np.max(fractions) > 1:
                        raise ParticleError(
                            f"Ionic fractions for {key} are not between 0 and 1."
                        )
                    if not np.isclose(np.sum(fractions), 1, atol=self.tol, rtol=0):
                        raise ParticleError(
                            f"Ionic fractions for {key} are not normalized to 1."
                        )

            # When the inputs provide the densities, the abundances must
            # not have been provided because that would be redundant
            # or contradictory information.  The number density scaling
            # factor might or might not have been provided.  Have the
            # number density scaling factor default to the total number
            # of neutrals and ions across all elements and isotopes, if
            # it was not provided.  Then go ahead and calculate the
            # abundances based on that.  However, we need to be careful
            # that the abundances are not overwritten during the
            # instantiation of the class.

            if inputs_have_quantities:
                if np.isnan(self.n0):
                    new_n = 0 * u.m ** -3
                    for key in _elements_and_isotopes:
                        new_n += n_elems[key]
                    self.n0 = new_n

                new_abundances = {}
                for key in _elements_and_isotopes:
                    new_abundances[key] = float(n_elems[key] / self.n0)

                self._pars["abundances"] = new_abundances

        elif isinstance(inputs, (list, tuple)):

            try:
                _particle_instances = [Particle(particle) for particle in inputs]
            except (InvalidParticleError, TypeError) as exc:
                raise ParticleError(
                    "Invalid inputs to IonizationStateCollection."
                ) from exc

            _particle_instances.sort(key=_atomic_number_and_mass_number)

            _elements_and_isotopes = [
                particle.symbol for particle in _particle_instances
            ]
            new_ionic_levels = {
                particle.symbol: np.full(
                    particle.atomic_number + 1, fill_value=np.nan, dtype=float
                )
                for particle in _particle_instances
            }
        else:
            raise TypeError("Incorrect inputs to set ionic_levels.")

        for i in range(1, len(_particle_instances)):
            if _particle_instances[i - 1].element == _particle_instances[i].element:
                if (
                    not _particle_instances[i - 1].isotope
                    and _particle_instances[i].isotope
                ):
                    raise ParticleError(
                        "Cannot have an element and isotopes of that element."
                    )

        self._particle_instances = _particle_instances
        self._base_particles = _elements_and_isotopes
        self._ionic_levels = new_ionic_levels

    def normalize(self) -> None:
        """
        Normalize the ionic fractions so that the sum for each element
        equals one.
        """
        for particle in self.base_particles:
            tot = np.sum(self.ionic_levels[particle])
            self.ionic_levels[particle] = self.ionic_levels[particle] / tot

    @property
    @validate_quantities
    def n_e(self) -> u.m ** -3:
        """
        Return the electron number density under the assumption of
        quasineutrality.
        """
        number_densities = self.number_densities
        n_e = 0.0 * u.m ** -3
        for elem in self.base_particles:
            atomic_numb = atomic_number(elem)
            number_of_ionization_states = atomic_numb + 1
            integer_charges = np.linspace(0, atomic_numb, number_of_ionization_states)
            n_e += np.sum(number_densities[elem] * integer_charges)
        return n_e

    @property
    @validate_quantities
    def n0(self) -> u.m ** -3:
        """Return the number density scaling factor."""
        return self._pars["n"]

    @n0.setter
    @validate_quantities
    def n0(self, n: u.m ** -3):
        """Set the number density scaling factor."""
        try:
            n = n.to(u.m ** -3)
        except u.UnitConversionError as exc:
            raise ParticleError("Units cannot be converted to u.m ** -3.") from exc
        except Exception as exc:
            raise ParticleError(f"{n} is not a valid number density.") from exc
        if n < 0 * u.m ** -3:
            raise ParticleError("Number density cannot be negative.")
        self._pars["n"] = n.to(u.m ** -3)

    @property
    def number_densities(self) -> Dict[str, u.Quantity]:
        """
        Return a `dict` containing the number densities for element or
        isotope.
        """
        return {
            elem: self.n0 * self.abundances[elem] * self.ionic_levels[elem]
            for elem in self.base_particles
        }

    @property
    def abundances(self) -> Optional[Dict[ParticleLike, Real]]:
        """Return the elemental abundances."""
        return self._pars["abundances"]

    @abundances.setter
    def abundances(self, abundances_dict: Optional[Dict[ParticleLike, Real]]):
        """
        Set the elemental (or isotopic) abundances.  The elements and
        isotopes must be the same as or a superset of the elements whose
        ionization states are being tracked.
        """
        if abundances_dict is None:
            self._pars["abundances"] = {elem: np.nan for elem in self.base_particles}
        elif not isinstance(abundances_dict, dict):
            raise TypeError(
                f"The abundances attribute must be a dict with "
                f"elements or isotopes as keys and real numbers "
                f"representing relative abundances as values."
            )
        else:
            old_keys = abundances_dict.keys()
            try:
                new_keys_dict = {}
                for old_key in old_keys:
                    new_keys_dict[particle_symbol(old_key)] = old_key
            except Exception:
                raise ParticleError(
                    f"The key {repr(old_key)} in the abundances "
                    f"dictionary is not a valid element or isotope."
                )

            new_elements = new_keys_dict.keys()

            old_elements_set = set(self.base_particles)
            new_elements_set = set(new_elements)

            if old_elements_set - new_elements_set:
                raise ParticleError(
                    f"The abundances of the following particles are "
                    f"missing: {old_elements_set - new_elements_set}"
                )

            new_abundances_dict = {}

            for element in new_elements:
                inputted_abundance = abundances_dict[new_keys_dict[element]]
                try:
                    inputted_abundance = float(inputted_abundance)
                except Exception:
                    raise TypeError(
                        f"The abundance for {element} was provided as"
                        f"{inputted_abundance}, which cannot be "
                        f"converted to a real number."
                    ) from None

                if inputted_abundance < 0:
                    raise ParticleError(f"The abundance of {element} is negative.")
                new_abundances_dict[element] = inputted_abundance

            self._pars["abundances"] = new_abundances_dict

    @property
    def log_abundances(self) -> Dict[str, Real]:
        """
        Return a `dict` with atomic or isotope symbols as keys and the
        base 10 logarithms of the relative abundances as the
        corresponding values.
        """
        log_abundances_dict = {}
        for key in self.abundances.keys():
            log_abundances_dict[key] = np.log10(self.abundances[key])
        return log_abundances_dict

    @log_abundances.setter
    def log_abundances(self, value: Optional[Dict[str, Real]]):
        """Set the base 10 logarithm of the relative abundances."""
        if value is not None:
            try:
                new_abundances_input = {}
                for key in value.keys():
                    new_abundances_input[key] = 10 ** value[key]
                self.abundances = new_abundances_input
            except Exception:
                raise ParticleError("Invalid log_abundances.") from None

    @property
    def T_e(self) -> u.K:
        """Return the electron temperature."""
        return self._pars["T_e"]

    @T_e.setter
    @validate_quantities(
        electron_temperature=dict(equivalencies=u.temperature_energy())
    )
    def T_e(self, electron_temperature: u.K):
        """Set the electron temperature."""
        try:
            temperature = electron_temperature.to(
                u.K, equivalencies=u.temperature_energy()
            )
        except (AttributeError, u.UnitsError):
            raise ParticleError(
                f"{electron_temperature} is not a valid temperature."
            ) from None
        if temperature < 0 * u.K:
            raise ParticleError("The electron temperature cannot be negative.")
        self._pars["T_e"] = temperature

    @property
    def kappa(self) -> np.real:
        """
        Return the kappa parameter for a kappa distribution function
        for electrons.

        The value of ``kappa`` must be greater than ``1.5`` in order to
        have a valid distribution function.  If ``kappa`` equals
        `~numpy.inf`, then the distribution function reduces to a
        Maxwellian.

        """
        return self._pars["kappa"]

    @kappa.setter
    def kappa(self, value: Real):
        """
        Set the kappa parameter for a kappa distribution function for
        electrons.  The value must be between ``1.5`` and `~numpy.inf`.
        """
        kappa_errmsg = "kappa must be a real number greater than 1.5"
        if not isinstance(value, Real):
            raise TypeError(kappa_errmsg)
        if value <= 1.5:
            raise ValueError(kappa_errmsg)
        self._pars["kappa"] = np.real(value)

    @property
    def base_particles(self) -> List[str]:
        """
        Return a list of the elements and isotopes whose ionization
        states are being kept track of.
        """
        return self._base_particles

    @property
    def tol(self) -> np.real:
        """Return the absolute tolerance for comparisons."""
        return self._tol

    @tol.setter
    def tol(self, atol: Real):
        """Set the absolute tolerance for comparisons."""
        if not isinstance(atol, Real):
            raise TypeError("The attribute tol must be a real number.")
        if 0 <= atol <= 1.0:
            self._tol = np.real(atol)
        else:
            raise ValueError("Need 0 <= tol <= 1.")

    def summarize(self, minimum_ionic_level: Real = 0.01) -> None:
        """
        Print quicklook information for an
        `~plasmapy.particles.IonizationStateCollection` instance.

        Parameters
        ----------
        minimum_ionic_level: `Real`
            If the ionic fraction for a particular ionization state is
            below this level, then information for it will not be
            printed.  Defaults to 0.01.

        Examples
        --------
        >>> states = IonizationStateCollection(
        ...     {'H': [0.1, 0.9], 'He': [0.95, 0.05, 0.0]},
        ...     T_e = 12000 * u.K,
        ...     n0 = 3e9 * u.cm ** -3,
        ...     abundances = {'H': 1.0, 'He': 0.1},
        ...     kappa = 3.4,
        ... )
        >>> states.summarize()
        IonizationStateCollection instance for: H, He
        ----------------------------------------------------------------
        H  0+: 0.100    n_i = 3.00e+14 m**-3
        H  1+: 0.900    n_i = 2.70e+15 m**-3
        ----------------------------------------------------------------
        He  0+: 0.950    n_i = 2.85e+14 m**-3
        He  1+: 0.050    n_i = 1.50e+13 m**-3
        ----------------------------------------------------------------
        n_e = 2.71e+15 m**-3
        T_e = 1.20e+04 K
        kappa = 3.40
        ----------------------------------------------------------------

        """
        separator_line = 64 * "-"

        output = []

        output.append(
            f"IonizationStateCollection instance for: {', '.join(self.base_particles)}"
        )

        # Get the ionic symbol with the corresponding ionic fraction and
        # number density (if available), but only for the most abundant
        # ionization levels for each element.

        for ionization_state in self:
            states_info = ionization_state._get_states_info(minimum_ionic_level)
            if len(states_info) > 0:
                output += states_info
                output[-1] += "\n" + separator_line

        attributes = []
        if np.isfinite(self.n_e):
            attributes.append("n_e = " + "{:.2e}".format(self.n_e.value) + " m**-3")
        if np.isfinite(self.T_e):
            attributes.append("T_e = " + "{:.2e}".format(self.T_e.value) + " K")
        if np.isfinite(self.kappa):
            attributes.append("kappa = " + "{:.2f}".format(self.kappa))

        if attributes:
            attributes.append(separator_line)

        output.append("\n".join(attributes))

        if len(output) > 1:
            output[0] += "\n" + separator_line
            output_string = "\n".join(output)
        else:
            output_string = output[0]

        print(output_string.strip("\n"))<|MERGE_RESOLUTION|>--- conflicted
+++ resolved
@@ -557,11 +557,7 @@
                     new_ionic_levels[particles[key].symbol] = inputs[key]
                 else:
                     try:
-<<<<<<< HEAD
                         new_ionic_levels[particles[key].symbol] = np.array(
-=======
-                        new_ionic_fractions[particles[key].symbol] = np.array(
->>>>>>> 38bb3745
                             inputs[key], dtype=float
                         )
                     except ValueError as exc:
