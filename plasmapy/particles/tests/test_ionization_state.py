--- conflicted
+++ resolved
@@ -156,8 +156,6 @@
         Test that each IonizationState test case can be instantiated.
         """
         self.instances[test_name] = IonizationState(**test_cases[test_name])
-<<<<<<< HEAD
-=======
 
     @pytest.mark.parametrize("test_name", test_names)
     def test_charge_numbers(self, test_name):
@@ -168,7 +166,6 @@
         instance = self.instances[test_name]
         expected_charge_numbers = np.arange(instance.atomic_number + 1)
         assert np.allclose(instance.charge_numbers, expected_charge_numbers)
->>>>>>> 5b32ef88
 
     @pytest.mark.parametrize("test_name", test_names)
     def test_integer_charges(self, test_name):
@@ -241,11 +238,7 @@
         """Test that `IonizationState` instances iterate impeccably."""
         states = [state for state in self.instances[test_name]]
 
-<<<<<<< HEAD
-        integer_charges = [state.integer_charge for state in states]
-=======
         charge_numbers = [state.charge_number for state in states]
->>>>>>> 5b32ef88
         ionic_fractions = np.array([state.ionic_fraction for state in states])
         ionic_symbols = [state.ionic_symbol for state in states]
 
@@ -800,20 +793,13 @@
     assert i == 4
 
 
-<<<<<<< HEAD
 @pytest.mark.xfail
 def test_electrons_can_be_put_into_ionization_state():
     electrons = hydrogen = IonizationState("e-", n_elem=1e20 * u.m ** -3, T_e=10 * u.eV)
 
 
-def test_ionization_state_is_another():
-    hydrogen = IonizationState("D+", n_elem=1e20 * u.m ** -3, T_e=10 * u.eV)
-    deuterium = IonizationState("T+", n_elem=1e20 * u.m ** -3, T_e=10 * u.eV)
-    assert hydrogen is not deuterium
-=======
 def test_ionization_state_inequality_and_identity():
     deuterium_states = IonizationState("D+", n_elem=1e20 * u.m ** -3, T_e=10 * u.eV)
     tritium_states = IonizationState("T+", n_elem=1e20 * u.m ** -3, T_e=10 * u.eV)
     assert deuterium_states is not tritium_states
-    assert deuterium_states != tritium_states
->>>>>>> 5b32ef88
+    assert deuterium_states != tritium_states