import astropy.units as u
import collections
import numpy as np
import pytest

from astropy.tests.helper import assert_quantity_allclose

from plasmapy.particles import (
    atomic_number,
    atomic_symbol,
    charge_number,
    isotope_symbol,
    particle_symbol,
)
from plasmapy.particles.exceptions import InvalidIsotopeError, ParticleError
from plasmapy.particles.ionization_state import IonicLevel, IonizationState
<<<<<<< HEAD
=======
from plasmapy.particles.particle_class import Particle
from plasmapy.particles.particle_collections import ionic_levels, ParticleList
from plasmapy.utils.exceptions import PlasmaPyFutureWarning
from plasmapy.utils.pytest_helpers import run_test
>>>>>>> 47f1c4d2

ionic_fraction_table = [
    ("Fe 6+", 0.52, 5.2e-6 * u.m ** -3),
    ("He 1+", None, None),
    ("H-2 0+", None, None),
]


@pytest.mark.parametrize("ion, ionic_fraction, number_density", ionic_fraction_table)
def test_ionic_level_attributes(ion, ionic_fraction, number_density):

    instance = IonicLevel(
        ion=ion, ionic_fraction=ionic_fraction, number_density=number_density
    )

    # Prepare to check for the default values when they are not set

    if ionic_fraction is None:
        ionic_fraction = np.nan
    if number_density is None:
        number_density = np.nan * u.m ** -3

    assert Particle(ion) == Particle(instance.ionic_symbol)
    assert u.isclose(instance.ionic_fraction, ionic_fraction, equal_nan=True)
    assert u.isclose(instance.number_density, number_density, equal_nan=True)
    assert instance.charge_number == charge_number(ion)

    # TODO: remove when IonicLevel.integer_charge is removed
    with pytest.warns(PlasmaPyFutureWarning):
        integer_charge = instance.integer_charge
    assert integer_charge == charge_number(ion)


@pytest.mark.parametrize(
    "invalid_fraction, expected_exception",
    [(-1e-9, ParticleError), (1.00000000001, ParticleError), ("...", ParticleError)],
)
def test_ionic_level_invalid_inputs(invalid_fraction, expected_exception):
    """
    Test that IonicLevel raises exceptions when the ionic fraction
    is out of the interval [0,1] or otherwise invalid.
    """
    with pytest.raises(expected_exception):
        IonicLevel(ion="Fe 6+", ionic_fraction=invalid_fraction)


@pytest.mark.parametrize("invalid_particle", ["H", "e-", "Fe-56"])
def test_ionic_fraction_invalid_particles(invalid_particle):
    """
    Test that `~plasmapy.particles.IonicLevel` raises the appropriate
    exception when passed a particle that isn't a neutral or ion.
    """
    with pytest.raises(ParticleError):
        IonicLevel(invalid_particle, ionic_fraction=0)


@pytest.mark.parametrize("ion1, ion2", [("Fe-56 6+", "Fe-56 5+"), ("H 1+", "D 1+")])
def test_ionic_fraction_comparison_with_different_ions(ion1, ion2):
    """
    Test that a `TypeError` is raised when an `IonicLevel` object
    is compared to an `IonicLevel` object of a different ion.
    """
    fraction = 0.251

    ionic_fraction_1 = IonicLevel(ion=ion1, ionic_fraction=fraction)
    ionic_fraction_2 = IonicLevel(ion=ion2, ionic_fraction=fraction)

    assert (ionic_fraction_1 == ionic_fraction_2) is False


def test_ionization_state_ion_input_error():
    """
    Test that `~plasmapy.particles.IonizationState` raises the appropriate
    exception when an ion is the base particle and ionic fractions are
    specified
    """

    ion = "He 1+"
    unnecessary_ionic_fractions = [0.0, 0.0, 1.0]

    with pytest.raises(ParticleError):
        IonizationState(ion, ionic_fractions=unnecessary_ionic_fractions)


test_cases = {
    "Li": {
        "particle": "Li",
        "ionic_fractions": np.array([0.4, 0.3, 0.2, 0.1]),
        "tol": 1e-15,
    },
    "Li ground state": {
        "particle": "Li",
        "ionic_fractions": np.array([1, 0, 0, 0], dtype=int),
        "tol": 1e-15,
    },
    "H": {"particle": "H", "ionic_fractions": [0.6, 0.4], "tol": 1e-8},
    "H acceptable error": {
        "particle": "H",
        "ionic_fractions": [0.6, 0.400_000_001],
        "tol": 1e-8,
    },
    "D": {
        "particle": "deuterium",
        "ionic_fractions": [0.7, 0.3],
        "tol": 1e-15,
        "n_elem": 3e14 * u.m ** -3,
    },
    "He": {
        "particle": "He",
        "ionic_fractions": [0.5, 0.3, 0.2],
        "n_elem": 1e20 * u.m ** -3,
    },
    "number densities": {
        "particle": "T",
        "ionic_fractions": np.array([1e4, 1]) * u.cm ** -3,
    },
}

test_names = test_cases.keys()


# TODO: Refactor these tests using fixtures


class Test_IonizationState:
    """Test instances of IonizationState."""

    @classmethod
    def setup_class(cls):
        cls.instances = {}

    @pytest.mark.parametrize("test_name", test_names)
    def test_instantiation(self, test_name):
        """
        Test that each IonizationState test case can be instantiated.
        """
        self.instances[test_name] = IonizationState(**test_cases[test_name])

    @pytest.mark.parametrize("test_name", test_names)
    def test_charge_numbers(self, test_name):
        """
        Test that an `IonizationState` instance has the correct charge
        numbers.
        """
        instance = self.instances[test_name]
        expected_charge_numbers = np.arange(instance.atomic_number + 1)
        assert np.allclose(instance.charge_numbers, expected_charge_numbers)

    @pytest.mark.parametrize("test_name", test_names)
    def test_integer_charges(self, test_name):
        """
        Test that `IonizationState.integer_charges` has the
        correct charge numbers and issues a future warning.
        """
        # TODO: remove when IonizationState.integer_charge is removed
        instance = self.instances[test_name]
        expected_charge_numbers = np.arange(instance.atomic_number + 1)
        with pytest.warns(PlasmaPyFutureWarning):
            actual_integer_charges = instance.integer_charges
        assert np.allclose(actual_integer_charges, expected_charge_numbers)

    @pytest.mark.parametrize(
        "test_name",
        [name for name in test_names if "ionic_fractions" in test_cases[name].keys()],
    )
    def test_ionic_fractions(self, test_name):
        """
        Test that each `IonizationState` instance has the expected
        ionic fractions.
        """
        instance = self.instances[test_name]
        inputted_fractions = test_cases[test_name]["ionic_fractions"]
        if isinstance(inputted_fractions, u.Quantity):
            inputted_fractions = inputted_fractions.to(u.m ** -3)
            inputted_fractions = (inputted_fractions / inputted_fractions.sum()).value
        if not np.allclose(instance.ionic_fractions, inputted_fractions):
            pytest.fail(f"Mismatch in ionic fractions for test {test_name}.")

    def test_equal_to_itself(self):
        """
        Test that `IonizationState.__eq__` returns `True for two identical
        `IonizationState` instances.
        """
        assert (
            self.instances["Li"] == self.instances["Li"]
        ), "Identical IonizationState instances are not equal."

    def test_equal_to_within_tolerance(self):
        """
        Test that `IonizationState.__eq__` returns `True` for two
        `IonizationState` instances that differ within the inputted
        tolerance.
        """
        assert self.instances["H"] == self.instances["H acceptable error"], (
            "Two IonizationState instances that are approximately the "
            "same to within the tolerance are not testing as equal."
        )

    def test_inequality(self):
        """
        Test that instances with different ionic fractions are not equal
        to each other.
        """
        assert (
            self.instances["Li ground state"] != self.instances["Li"]
        ), "Different IonizationState instances are equal."

    def test_equality_no_more_exception(self):
        """
        Test that comparisons of `IonizationState` instances for
        different elements does not fail.
        """
        assert not (self.instances["Li"] == self.instances["H"])

    @pytest.mark.parametrize("test_name", test_names)
    def test_iteration(self, test_name: str):
        """Test that `IonizationState` instances iterate impeccably."""
        states = [state for state in self.instances[test_name]]

        charge_numbers = [state.charge_number for state in states]
        ionic_fractions = np.array([state.ionic_fraction for state in states])
        ionic_symbols = [state.ionic_symbol for state in states]

        try:
            base_symbol = isotope_symbol(ionic_symbols[0])
        except InvalidIsotopeError:
            base_symbol = atomic_symbol(ionic_symbols[0])
        finally:
            atomic_numb = atomic_number(ionic_symbols[1])

        errors = []

        expected_charges = np.arange(atomic_numb + 1)
        if not np.all(charge_numbers == expected_charges):
            errors.append(
                f"The resulting charge numbers are {charge_numbers}, "
                f"which are not equal to the expected charge numbers, "
                f"which are {expected_charges}."
            )

        expected_fracs = test_cases[test_name]["ionic_fractions"]
        if isinstance(expected_fracs, u.Quantity):
            expected_fracs = (expected_fracs / expected_fracs.sum()).value

        if not np.allclose(ionic_fractions, expected_fracs):
            errors.append(
                f"The resulting ionic fractions are {ionic_fractions}, "
                f"which are not equal to the expected ionic fractions "
                f"of {expected_fracs}."
            )

        expected_particles = [
            Particle(base_symbol, Z=charge) for charge in charge_numbers
        ]
        expected_symbols = [particle.ionic_symbol for particle in expected_particles]
        if not ionic_symbols == expected_symbols:
            errors.append(
                f"The resulting ionic symbols are {ionic_symbols}, "
                f"which are not equal to the expected ionic symbols of "
                f"{expected_symbols}."
            )

        if errors:
            errors.insert(
                0,
                (
                    f"The test of IonizationState named '{test_name}' has "
                    f"resulted in the following errors when attempting to "
                    f"iterate."
                ),
            )
            errmsg = " ".join(errors)
            pytest.fail(errmsg)

    @pytest.mark.parametrize("index", [-1, 4, "Li"])
    def test_indexing_error(self, index):
        """
        Test that an `IonizationState` instance cannot be indexed
        outside of the bounds of allowed charge numbers.
        """
        with pytest.raises(ParticleError):
            self.instances["Li"][index]

    def test_normalization(self):
        """
        Test that `_is_normalized` returns `False` when there is an
        error greater than the tolerance, and `True` after normalizing.
        """
        H = self.instances["H acceptable error"]
        assert not H._is_normalized(tol=1e-15)
        H.normalize()
        assert H._is_normalized(tol=1e-15)

    @pytest.mark.parametrize("test_name", test_names)
    def test_identifications(self, test_name):
        """
        Test that the identification attributes for test
        `IonizationState` instances match the expected values from the
        `Particle` instance.
        """

        Identifications = collections.namedtuple(
            "Identifications", ["element", "isotope", "atomic_number"]
        )

        expected_identifications = Identifications(
            self.instances[test_name].element,
            self.instances[test_name].isotope,
            self.instances[test_name].atomic_number,
        )

        expected_element = self.instances[test_name]._particle.element
        expected_isotope = self.instances[test_name]._particle.isotope
        expected_atomic_number = self.instances[test_name]._particle.atomic_number

        resulting_identifications = Identifications(
            expected_element, expected_isotope, expected_atomic_number
        )

        assert resulting_identifications == expected_identifications, (
            f"For IonizationState test {test_name}, the resulting "
            f"identifications of {resulting_identifications} differ "
            f"from the expected identifications of "
            f"{expected_identifications}."
        )

    @pytest.mark.parametrize("tol", [-1e-16, 1.0000001])
    def test_invalid_tolerances(self, tol):
        """Test that invalid tolerances raise appropriate errors."""
        test_name = "Li"
        instance = self.instances[test_name]
        with pytest.raises(ValueError):
            instance.tol = tol

    @pytest.mark.parametrize("test_name", test_cases.keys())
    def test_as_particle_list(self, test_name):
        """
        Test that `IonizationState` returns the correct `Particle`
        instances.
        """
        instance = self.instances[test_name]
        atom = instance.base_particle
        nstates = instance.atomic_number + 1
        expected_particles = [Particle(atom, Z=Z) for Z in range(nstates)]
        actual_particles = instance.to_list()
        assert expected_particles == actual_particles, (
            f"The expected Particle instances of {expected_particles} "
            f"are not all equal to the IonizationState particles of "
            f"{actual_particles} for test {test_name}."
        )

    @pytest.mark.parametrize(
        "test_name",
        [name for name in test_names if "n_elem" in test_cases[name].keys()],
    )
    def test_electron_density_from_n_elem_ionic_fractions(self, test_name):
        instance = self.instances[test_name]
        n_elem = test_cases[test_name]["n_elem"]
        ionic_fractions = test_cases[test_name]["ionic_fractions"]
        assert (
            instance.n_elem == n_elem
        ), f"n_elem is not being stored correctly for test {test_name}"
        assert np.isclose(
            instance.n_e,
            np.sum(n_elem * ionic_fractions * np.arange(instance.atomic_number + 1)),
            rtol=1e-12,
            atol=0 * u.m ** -3,
        ), "n_e is not the expected value."

    @pytest.mark.parametrize("test_name", test_names)
    def test_getitem(self, test_name):
        """
        Test that `IonizationState.__getitem__` returns the same value
        when using equivalent keys (charge number, particle symbol, and
        `Particle` instance).

        For example, if we create

        >>> He_states = IonizationState('He', [0.2, 0.3, 0.5])

        then this checks to make sure that `He_states[2]`,
        `He_states['He 2+']`, and `He_states[Particle('He 2+')]` all
        return the same result.

        """
        instance = self.instances[test_name]
        particle_name = instance.base_particle

        charge_numbers = np.arange(instance.atomic_number + 1)
        symbols = [particle_symbol(particle_name, Z=Z) for Z in charge_numbers]
        particles = instance.to_list()

        errors = []

        # In the following loop, instance[key] will return a namedtuple
        # or class which may contain Quantity objects with values of
        # numpy.nan.  Because of the difficulty of comparing nans in
        # these objects, we compare the string representations instead
        # (see Astropy issue #7901 on GitHub).

        for keys in zip(charge_numbers, symbols, particles):

            set_of_str_values = {str(instance[key]) for key in keys}
            if len(set_of_str_values) != 1:
                errors.append(
                    f"\n\n"
                    f"The following keys in test '{test_name}' did not "
                    f"produce identical outputs as required: {keys}. "
                    f"The set containing string representations of"
                    f"the values is:\n\n{set_of_str_values}"
                )

        if errors:
            pytest.fail(str.join("", errors))

    @pytest.mark.parametrize(
        "attr", ["charge_number", "ionic_fraction", "ionic_symbol"]
    )
    def test_State_attrs(self, attr):
        """
        Test that an IonizationState instance returns something with the
        correct attributes (be it a `collections.namedtuple` or a
        `class`).
        """
        test_name = "He"
        state = self.instances[test_name][1]
        assert hasattr(state, attr)

    def test_State_equality_and_getitem(self):
        test_name = "He"
        instance = self.instances[test_name]
        charge = 2
        symbol = "He 2+"
        result_from_charge = instance[charge]
        result_from_symbol = instance[symbol]
        assert result_from_charge == result_from_symbol


ions = ["Fe 6+", "p", "He-4 0+", "triton", "alpha", "Ne +0"]


@pytest.mark.parametrize("ion", ions)
def test_IonizationState_ionfracs_from_ion_input(ion):

    ionization_state = IonizationState(ion)
    ion_particle = Particle(ion)
    actual_ionic_fractions = ionization_state.ionic_fractions

    expected_ionic_fractions = np.zeros(ion_particle.atomic_number + 1)
    expected_ionic_fractions[ion_particle.charge_number] = 1.0

<<<<<<< HEAD
    np.testing.assert_allclose(
        expected_ionic_fractions,
        actual_ionic_fractions,
        atol=1e-16,
        err_msg=f"The returned ionic fraction for IonizationState({repr(ion)}) "
        f"should have entirely been in the Z = {ion_particle.integer_charge} "
        f"level.",
    )
=======
    if not np.allclose(expected_ionic_fractions, actual_ionic_fractions, atol=1e-16):
        pytest.fail(
            f"The returned ionic fraction for IonizationState({repr(ion)}) "
            f"should have entirely been in the Z = {ion_particle.charge_number} "
            f"level, but was instead: {ionization_state.ionic_fractions}."
        )
>>>>>>> 47f1c4d2


@pytest.mark.parametrize("ion", ions)
def test_IonizationState_base_particles_from_ion_input(ion):
    """
    Test that supplying an ion to IonizationState will result in the
    base particle being the corresponding isotope or ion and that the
    ionic fraction of the corresponding charge level is 100%.
    """

    ionization_state = IonizationState(ion)
    ion_particle = Particle(ion)

    if ion_particle.isotope:
        expected_base_particle = ion_particle.isotope
    else:
        expected_base_particle = ion_particle.element

    if expected_base_particle != ionization_state.base_particle:
        pytest.fail(
            f"The expected base particle was {expected_base_particle}, "
            f"but the returned base particle was {ionization_state.base_particle}. "
        )


expected_properties = {
    "T_e": 5000.0 * u.K,
    "tol": 2e-14,
    "isotope": "He-4",
    "element": "He",
    "atomic_number": 2,
    "Z_mean": 1.3,
    "Z_rms": 1.51657508881031,
    "n_e": 1.3e19 * u.m ** -3,
    "n_elem": 1e19 * u.m ** -3,
    "charge_numbers": [0, 1, 2],
    "ionic_fractions": np.array([0.2, 0.3, 0.5]),
    "ionic_symbols": ["He-4 0+", "He-4 1+", "He-4 2+"],
    "number_densities": np.array([2e18, 3e18, 5e18]) * u.m ** -3,
    "tol": 2e-14,
}


@pytest.fixture
def instance():
    kwargs = {
        "particle": "He-4",
        "ionic_fractions": [0.2, 0.3, 0.5],
        "T_e": 5.0 * u.kK,
        "tol": 2e-14,
        "n_elem": 1e13 * u.cm ** -3,
    }

    instance = IonizationState(**kwargs)
    return instance


@pytest.mark.parametrize("key", expected_properties)
def test_IonizationState_attributes(instance, key):
    """
    Test a specific case that the `IonizationState` attributes are
    working as expected.
    """
    expected = expected_properties[key]
    actual = getattr(instance, key)

    if isinstance(expected, u.Quantity):
        assert expected.unit == actual.unit, f"Unit mismatch for IonizationState.{key}"
        assert np.allclose(
            expected, actual, atol=1e-15 * expected.unit
        ), f"Quantity.value mismatch for IonizationState.{key}"
    else:
        try:
            assert expected == actual
        except ValueError:
            assert np.allclose(expected, actual)


def test_IonizationState_methods(instance):
    assert instance._is_normalized()
    assert str(instance) == "<IonizationState instance for He-4>"


def test_IonizationState_ion_temperatures(instance):
    for ionic_level in instance:
        assert instance.T_e == ionic_level.T_i


@pytest.mark.xfail(
    reason="IonizationState currently does not store IonicLevels, but generates them on the fly!"
)
def test_IonizationState_ion_temperature_persistence(instance):
    instance[0].T_i += 1 * u.K
    assert instance[0].T_i - instance.T_e == (1 * u.K)


@pytest.mark.parametrize(
    "T_i",
    [
        10 * u.eV,
        1000 * u.K,
        None,
        u.Quantity([1, 1, 10], u.eV),
        u.Quantity([1000, 1000, 10000], u.K),
    ],
)
def test_set_T_i(instance, T_i):
    instance.T_i = T_i


def test_default_T_i_is_T_e(instance):
    T_i = instance.T_i
    assert_quantity_allclose(T_i, instance.T_e)
    assert len(T_i) == 3


@pytest.mark.parametrize(
    ["T_i", "expectation"],
    [
        (10 * u.m, pytest.raises(u.UnitTypeError)),
        (
            u.Quantity([1, 1], u.eV),
            pytest.raises(
                ParticleError,
                match="common temperature for all ions, or a set of 3 of them",
            ),
        ),
        (
            u.Quantity([1] * 5, u.eV),
            pytest.raises(ParticleError, match="five is right out"),
        ),
    ],
)
def test_set_T_i_with_errors(instance, T_i, expectation):
    with expectation:
        instance.T_i = T_i


def test_slicing(instance):
    instance[1:]


def test_len(instance):
    assert len(instance) == 3


def test_nans():
    """
    Test that when no ionic fractions or temperature are inputted,
    the result is an array full of `~numpy.nan` of the right size.
    """
    element = "He"
    nstates = atomic_number(element) + 1
    instance = IonizationState(element)
    assert (
        len(instance.ionic_fractions) == nstates
    ), f"Incorrect number of ionization states for {element}"
    assert np.all([np.isnan(instance.ionic_fractions)]), (
        "The ionic fractions for IonizationState are not defaulting "
        "to numpy.nan when not set by user."
    )


def test_setting_ionic_fractions():
    """
    Test the setter for the ``ionic_fractions`` attribute on
    `~plasmapy.particles.IonizationState`.
    """
    instance = IonizationState("He")
    new_ionic_fractions = [0.2, 0.5, 0.3]
    instance.ionic_fractions = new_ionic_fractions
    assert np.allclose(instance.ionic_fractions, new_ionic_fractions)


class Test_IonizationStateNumberDensitiesSetter:
    """Test that setting IonizationState.number_densities works correctly."""

    def setup_class(self):
        self.element = "H"
        self.valid_number_densities = u.Quantity([0.1, 0.2], unit=u.m ** -3)
        self.expected_n_elem = np.sum(self.valid_number_densities)
        self.expected_ionic_fractions = (
            self.valid_number_densities / self.expected_n_elem
        )
        try:
            self.instance = IonizationState(self.element)
        except Exception:
            pytest.fail(
                "Unable to instantiate IonizationState with no ionic fractions."
            )

    def test_setting_number_densities(self):
        try:
            self.instance.number_densities = self.valid_number_densities
        except Exception:
            pytest.fail(
                f"Unable to set number densities of {self.element} to "
                f"{self.valid_number_densities}."
            )

        assert u.quantity.allclose(
            self.instance.number_densities, self.valid_number_densities
        ), (
            f"The number densities of {self.element} were set to "
            f"{self.instance.number_densities} instead of the expceted "
            f"value of {self.valid_number_densities}."
        )

    def test_ionic_fractions(self):
        assert np.allclose(
            self.instance.ionic_fractions, self.expected_ionic_fractions
        ), (
            "The IonizationState.ionic_fractions attribute was not set "
            "correctly after the number densities were set."
        )

    def test_n_elem(self):
        assert u.quantity.allclose(self.instance.n_elem, self.expected_n_elem), (
            "IonizationState.n_elem not set correctly after "
            "number_densities was set."
        )

    def test_n_e(self):
        assert u.quantity.allclose(
            self.instance.n_e, self.valid_number_densities[1]
        ), "IonizationState.n_e not set correctly after number_densities was set."

    def test_that_negative_density_raises_error(self):
        with pytest.raises(ParticleError, match="cannot be negative"):
            self.instance.number_densities = u.Quantity([-0.1, 0.2], unit=u.m ** -3)

    def test_incorrect_number_of_charge_states_error(self):
        with pytest.raises(ParticleError, match="Incorrect number of charge states"):
            self.instance.number_densities = u.Quantity([0.1, 0.2, 0.3], unit=u.m ** -3)

    def test_incorrect_units_error(self):
        with pytest.raises(u.UnitsError):
            self.instance.number_densities = u.Quantity([0.1, 0.2], unit=u.kg)

    # The following two tests are not related to setting the
    # number_densities attribute, but are helpful to test anyway.

    def test_T_e_isnan_when_not_set(self):
        assert np.isnan(self.instance.T_e)

    def test_kappa_isinf_when_not_set(self):
        assert np.isinf(self.instance.kappa)


def test_iteration_with_nested_iterator():
    hydrogen = IonizationState("p+", n_elem=1e20 * u.m ** -3, T_e=10 * u.eV)

    i = 0
    for fraction in hydrogen:
        for fraction2 in hydrogen:
            i += 1
    assert i == 4


def test_ionization_state_inequality_and_identity():
    deuterium_states = IonizationState("D+", n_elem=1e20 * u.m ** -3, T_e=10 * u.eV)
    tritium_states = IonizationState("T+", n_elem=1e20 * u.m ** -3, T_e=10 * u.eV)
    assert deuterium_states != tritium_states


physical_properties = ["charge", "mass"]

particles_and_ionfracs = [
    ("H-1", np.array([1, 0])),
    ("H-1", np.array([0, 1])),
    ("H-1", np.array([0.3, 0.7])),
    ("He-4", np.array([0.2, 0.5, 0.3])),
    ("Li-7", np.array([0.21, 0.01, 0.28, 0.5])),
]


@pytest.mark.parametrize("physical_property", physical_properties)
@pytest.mark.parametrize("base_particle, ionic_fractions", particles_and_ionfracs)
def test_weighted_mean_ion(base_particle, ionic_fractions, physical_property):
    """
    Test that `IonizationState.average_ion` gives a |CustomParticle|
    instance with the expected mass or charge when calculating the
    weighted mean.
    """
    ionization_state = IonizationState(base_particle, ionic_fractions)
    ions = ionic_levels(base_particle)
    physical_quantity = getattr(ions, physical_property)
    expected_mean_quantity = np.average(physical_quantity, weights=ionic_fractions)
    mean_ion = ionization_state.average_ion()
    actual_mean_quantity = getattr(mean_ion, physical_property)
    assert_quantity_allclose(actual_mean_quantity, expected_mean_quantity)


@pytest.mark.parametrize("physical_property", physical_properties)
@pytest.mark.parametrize("base_particle, ionic_fractions", particles_and_ionfracs)
def test_weighted_rms_ion(base_particle, ionic_fractions, physical_property):
    """
    Test that `IonizationState.average_ion` gives a |CustomParticle|
    instances with the expected mass or charge when calculating the
    weighted root mean square.
    """
    ionization_state = IonizationState(base_particle, ionic_fractions)
    ions = ionic_levels(base_particle)
    physical_quantity = getattr(ions, physical_property)
    expected_rms_quantity = np.sqrt(
        np.average(physical_quantity ** 2, weights=ionic_fractions)
    )
    kwargs = {f"use_rms_{physical_property}": True}
    rms_ion = ionization_state.average_ion(**kwargs)
    actual_rms_quantity = getattr(rms_ion, physical_property)
    assert_quantity_allclose(actual_rms_quantity, expected_rms_quantity)


def test_exclude_neutrals_from_average_ion():
    """
    Test that the `IonizationState.average_ion` method returns a
    |CustomParticle| that does not include neutrals in the averaging
    when the ``include_neutrals`` keyword is `False`.
    """
    base_particle = Particle("He-4")
    ionization_state_without_neutrals = IonizationState(base_particle, [0, 0.2, 0.8])
    expected_average_ion = ionization_state_without_neutrals.average_ion()
    ionization_state_with_neutrals = IonizationState(base_particle, [0.50, 0.1, 0.4])
    actual_average_ion = ionization_state_with_neutrals.average_ion(
        include_neutrals=False
    )
    assert actual_average_ion == expected_average_ion


@pytest.mark.parametrize("physical_property", physical_properties)
@pytest.mark.parametrize("use_rms", [True, False])
def test_comparison_to_equivalent_particle_list(physical_property, use_rms):
    """
    Test that `IonizationState.average_ion` gives consistent results with
    `ParticleList.average_particle` when the ratios of different particles
    is the same between the `IonizationState` and the `ParticleList`.
    """
    particles = ParticleList(2 * ["He-4 0+"] + 3 * ["He-4 1+"] + 5 * ["He-4 2+"])
    ionization_state = IonizationState("He-4", [0.2, 0.3, 0.5])
    kwargs = {f"use_rms_{physical_property}": True}
    expected_average_particle = particles.average_particle(**kwargs)
    expected_average_quantity = getattr(expected_average_particle, physical_property)
    actual_average_particle = ionization_state.average_ion(**kwargs)
    actual_average_quantity = getattr(actual_average_particle, physical_property)
    assert_quantity_allclose(actual_average_quantity, expected_average_quantity)<|MERGE_RESOLUTION|>--- conflicted
+++ resolved
@@ -14,13 +14,10 @@
 )
 from plasmapy.particles.exceptions import InvalidIsotopeError, ParticleError
 from plasmapy.particles.ionization_state import IonicLevel, IonizationState
-<<<<<<< HEAD
-=======
 from plasmapy.particles.particle_class import Particle
 from plasmapy.particles.particle_collections import ionic_levels, ParticleList
 from plasmapy.utils.exceptions import PlasmaPyFutureWarning
 from plasmapy.utils.pytest_helpers import run_test
->>>>>>> 47f1c4d2
 
 ionic_fraction_table = [
     ("Fe 6+", 0.52, 5.2e-6 * u.m ** -3),
@@ -472,7 +469,6 @@
     expected_ionic_fractions = np.zeros(ion_particle.atomic_number + 1)
     expected_ionic_fractions[ion_particle.charge_number] = 1.0
 
-<<<<<<< HEAD
     np.testing.assert_allclose(
         expected_ionic_fractions,
         actual_ionic_fractions,
@@ -481,14 +477,6 @@
         f"should have entirely been in the Z = {ion_particle.integer_charge} "
         f"level.",
     )
-=======
-    if not np.allclose(expected_ionic_fractions, actual_ionic_fractions, atol=1e-16):
-        pytest.fail(
-            f"The returned ionic fraction for IonizationState({repr(ion)}) "
-            f"should have entirely been in the Z = {ion_particle.charge_number} "
-            f"level, but was instead: {ionization_state.ionic_fractions}."
-        )
->>>>>>> 47f1c4d2
 
 
 @pytest.mark.parametrize("ion", ions)
