import astropy.units as u
import collections
import numpy as np
import os
import pickle
import pytest

from plasmapy.particles import (
    atomic_number,
    atomic_symbol,
    isotope_symbol,
    Particle,
    particle_symbol,
)
from plasmapy.particles.exceptions import InvalidIsotopeError, ParticleError
from plasmapy.particles.ionization_state import IonicLevel, IonizationState
from plasmapy.utils.pytest_helpers import run_test

ionic_level_table = [
    ("Fe 6+", 0.52, 5.2e-6 * u.m ** -3),
    ("He 1+", None, None),
    ("H-2 0+", None, None),
]


@pytest.mark.parametrize("ion, ionic_level, number_density", ionic_level_table)
def test_ionic_level_attributes(ion, ionic_level, number_density):

    instance = IonicLevel(
<<<<<<< HEAD
        ion=ion, ionic_level=ionic_level, number_density=number_density
=======
        ion=ion, ionic_fraction=ionic_fraction, number_density=number_density
>>>>>>> 38bb3745
    )

    # Prepare to check for the default values when they are not set

    if ionic_level is None:
        ionic_level = np.nan
    if number_density is None:
        number_density = np.nan * u.m ** -3

    assert Particle(ion) == Particle(instance.ionic_symbol)
    assert u.isclose(instance.ionic_level, ionic_level, equal_nan=True)
    assert u.isclose(instance.number_density, number_density, equal_nan=True)


@pytest.mark.parametrize(
    "invalid_fraction, expected_exception",
    [(-1e-9, ParticleError), (1.00000000001, ParticleError), ("...", ParticleError)],
)
def test_ionic_level_invalid_inputs(invalid_fraction, expected_exception):
    """
    Test that IonicLevel raises exceptions when the ionic fraction
    is out of the interval [0,1] or otherwise invalid.
    """
    with pytest.raises(expected_exception):
<<<<<<< HEAD
        IonicLevel(ion="Fe 6+", ionic_level=invalid_fraction)
=======
        IonicLevel(ion="Fe 6+", ionic_fraction=invalid_fraction)
>>>>>>> 38bb3745


@pytest.mark.parametrize("invalid_particle", ["H", "e-", "Fe-56"])
def test_ionic_level_invalid_particles(invalid_particle):
    """
    Test that `~plasmapy.particles.IonicLevel` raises the appropriate
    exception when passed a particle that isn't a neutral or ion.
    """
    with pytest.raises(ParticleError):
<<<<<<< HEAD
        IonicLevel(invalid_particle, ionic_level=0)
=======
        IonicLevel(invalid_particle, ionic_fraction=0)
>>>>>>> 38bb3745


@pytest.mark.parametrize("ion1, ion2", [("Fe-56 6+", "Fe-56 5+"), ("H 1+", "D 1+")])
def test_ionic_level_comparison_with_different_ions(ion1, ion2):
    """
    Test that a `TypeError` is raised when an `IonicLevel` object
    is compared to an `IonicLevel` object of a different ion.
    """
    fraction = 0.251

<<<<<<< HEAD
    ionic_level_1 = IonicLevel(ion=ion1, ionic_level=fraction)
    ionic_level_2 = IonicLevel(ion=ion2, ionic_level=fraction)
=======
    ionic_fraction_1 = IonicLevel(ion=ion1, ionic_fraction=fraction)
    ionic_fraction_2 = IonicLevel(ion=ion2, ionic_fraction=fraction)
>>>>>>> 38bb3745

    assert (ionic_level_1 == ionic_level_2) is False


def test_ionization_state_ion_input_error():
    """
    Test that `~plasmapy.particles.IonizationState` raises the appropriate
    exception when an ion is the base particle and ionic fractions are
    specified
    """

    ion = "He 1+"
    unnecessary_ionic_levels = [0.0, 0.0, 1.0]

    with pytest.raises(ParticleError):
        IonizationState(ion, ionic_levels=unnecessary_ionic_levels)


test_cases = {
    "Li": {
        "particle": "Li",
        "ionic_levels": np.array([0.4, 0.3, 0.2, 0.1]),
        "tol": 1e-15,
    },
    "Li ground state": {
        "particle": "Li",
<<<<<<< HEAD
        "ionic_levels": np.array([1, 0, 0, 0], dtype=int),
=======
        "ionic_fractions": np.array([1, 0, 0, 0], dtype=int),
>>>>>>> 38bb3745
        "tol": 1e-15,
    },
    "H": {"particle": "H", "ionic_levels": [0.6, 0.4], "tol": 1e-8},
    "H acceptable error": {
        "particle": "H",
        "ionic_levels": [0.6, 0.400_000_001],
        "tol": 1e-8,
    },
    "D": {
        "particle": "deuterium",
        "ionic_levels": [0.7, 0.3],
        "tol": 1e-15,
        "n_elem": 3e14 * u.m ** -3,
    },
    "He": {
        "particle": "He",
        "ionic_levels": [0.5, 0.3, 0.2],
        "n_elem": 1e20 * u.m ** -3,
    },
    "number densities": {
        "particle": "T",
        "ionic_levels": np.array([1e4, 1]) * u.cm ** -3,
    },
}

test_names = test_cases.keys()


# TODO: Refactor these tests using fixtures


class Test_IonizationState:
    """Test instances of IonizationState."""

    @classmethod
    def setup_class(cls):
        cls.instances = {}

    @pytest.mark.parametrize("test_name", test_names)
    def test_instantiation(self, test_name):
        """
        Test that each IonizationState test case can be instantiated.
        """
        try:
            self.instances[test_name] = IonizationState(**test_cases[test_name])
        except Exception:
            pytest.fail(
                f"Unable to create IonizationState instance for test case {test_name}."
            )

    @pytest.mark.parametrize("test_name", test_names)
    def test_integer_charges(self, test_name):
        """
        Test that an `IonizationState` instance has the correct integer
        charges.
        """
        instance = self.instances[test_name]
        expected_integer_charges = np.arange(instance.atomic_number + 1)
        assert np.allclose(instance.integer_charges, expected_integer_charges)

    @pytest.mark.parametrize(
        "test_name",
        [name for name in test_names if "ionic_levels" in test_cases[name].keys()],
    )
    def test_ionic_levels(self, test_name):
        """
        Test that each `IonizationState` instance has the expected
        ionic fractions.
        """
        instance = self.instances[test_name]
        inputted_fractions = test_cases[test_name]["ionic_levels"]
        if isinstance(inputted_fractions, u.Quantity):
            inputted_fractions = inputted_fractions.to(u.m ** -3)
            inputted_fractions = (inputted_fractions / inputted_fractions.sum()).value
        if not np.allclose(instance.ionic_levels, inputted_fractions):
            pytest.fail(f"Mismatch in ionic fractions for test {test_name}.")

    def test_equal_to_itself(self):
        """
        Test that `IonizationState.__eq__` returns `True for two identical
        `IonizationState` instances.
        """
        assert (
            self.instances["Li"] == self.instances["Li"]
        ), "Identical IonizationState instances are not equal."

    def test_equal_to_within_tolerance(self):
        """
        Test that `IonizationState.__eq__` returns `True` for two
        `IonizationState` instances that differ within the inputted
        tolerance.
        """
        assert self.instances["H"] == self.instances["H acceptable error"], (
            "Two IonizationState instances that are approximately the "
            "same to within the tolerance are not testing as equal."
        )

    def test_inequality(self):
        """
        Test that instances with different ionic fractions are not equal
        to each other.
        """
        assert (
            self.instances["Li ground state"] != self.instances["Li"]
        ), "Different IonizationState instances are equal."

    def test_equality_exception(self):
        """
        Test that comparisons of `IonizationState` instances for
        different elements fail.
        """
        with pytest.raises(ParticleError):
            self.instances["Li"] == self.instances["H"]

    @pytest.mark.parametrize("test_name", test_names)
    def test_iteration(self, test_name: str):
        """Test that `IonizationState` instances iterate impeccably."""
        try:
            states = [state for state in self.instances[test_name]]
        except Exception:
            pytest.fail(f"Unable to perform iteration for {test_name}.")

        try:
            integer_charges = [state.integer_charge for state in states]
            ionic_levels = np.array([state.ionic_level for state in states])
            ionic_symbols = [state.ionic_symbol for state in states]
        except Exception:
            pytest.fail(f"An attribute may be misnamed or missing ({test_name}).")

        try:
            base_symbol = isotope_symbol(ionic_symbols[0])
        except InvalidIsotopeError:
            base_symbol = atomic_symbol(ionic_symbols[0])
        finally:
            atomic_numb = atomic_number(ionic_symbols[1])

        errors = []

        expected_charges = np.arange(atomic_numb + 1)
        if not np.all(integer_charges == expected_charges):
            errors.append(
                f"The resulting integer charges are {integer_charges}, "
                f"which are not equal to the expected integer charges, "
                f"which are {expected_charges}."
            )

        expected_fracs = test_cases[test_name]["ionic_levels"]
        if isinstance(expected_fracs, u.Quantity):
            expected_fracs = (expected_fracs / expected_fracs.sum()).value

        if not np.allclose(ionic_levels, expected_fracs):
            errors.append(
                f"The resulting ionic fractions are {ionic_levels}, "
                f"which are not equal to the expected ionic fractions "
                f"of {expected_fracs}."
            )

        expected_particles = [
            Particle(base_symbol, Z=charge) for charge in integer_charges
        ]
        expected_symbols = [particle.ionic_symbol for particle in expected_particles]
        if not ionic_symbols == expected_symbols:
            errors.append(
                f"The resulting ionic symbols are {ionic_symbols}, "
                f"which are not equal to the expected ionic symbols of "
                f"{expected_symbols}."
            )

        if errors:
            errors.insert(
                0,
                (
                    f"The test of IonizationState named '{test_name}' has "
                    f"resulted in the following errors when attempting to "
                    f"iterate."
                ),
            )
            errmsg = " ".join(errors)
            pytest.fail(errmsg)

    def test_slicing_error(self):
        """
        Test that an IonizationState instance cannot be sliced.
        """
        with pytest.raises(TypeError):
            self.instances["Li"][1:3]

    @pytest.mark.parametrize("index", [-1, 4, "Li"])
    def test_indexing_error(self, index):
        """
        Test that an `IonizationState` instance cannot be indexed
        outside of the bounds of allowed integer charges.
        """
        with pytest.raises(ParticleError):
            self.instances["Li"][index]

    def test_normalization(self):
        """
        Test that `_is_normalized` returns `False` when there is an
        error greater than the tolerance, and `True` after normalizing.
        """
        H = self.instances["H acceptable error"]
        assert not H._is_normalized(tol=1e-15)
        H.normalize()
        assert H._is_normalized(tol=1e-15)

    @pytest.mark.parametrize("test_name", test_names)
    def test_identifications(self, test_name):
        """
        Test that the identification attributes for test
        `IonizationState` instances match the expected values from the
        `Particle` instance.
        """

        Identifications = collections.namedtuple(
            "Identifications", ["element", "isotope", "atomic_number"]
        )

        expected_identifications = Identifications(
            self.instances[test_name].element,
            self.instances[test_name].isotope,
            self.instances[test_name].atomic_number,
        )

        expected_element = self.instances[test_name]._particle.element
        expected_isotope = self.instances[test_name]._particle.isotope
        expected_atomic_number = self.instances[test_name]._particle.atomic_number

        resulting_identifications = Identifications(
            expected_element, expected_isotope, expected_atomic_number
        )

        assert resulting_identifications == expected_identifications, (
            f"For IonizationState test {test_name}, the resulting "
            f"identifications of {resulting_identifications} differ "
            f"from the expected identifications of "
            f"{expected_identifications}."
        )

    @pytest.mark.parametrize("tol", [-1e-16, 1.0000001])
    def test_invalid_tolerances(self, tol):
        """Test that invalid tolerances raise appropriate errors."""
        test_name = "Li"
        instance = self.instances[test_name]
        with pytest.raises(ValueError):
            instance.tol = tol

    @pytest.mark.parametrize("test_name", test_cases.keys())
    def test_particle_instances(self, test_name):
        """
        Test that `IonizationState` returns the correct `Particle`
        instances.
        """
        instance = self.instances[test_name]
        atom = instance.base_particle
        nstates = instance.atomic_number + 1
        expected_particles = [Particle(atom, Z=Z) for Z in range(nstates)]
        assert expected_particles == instance._particle_instances, (
            f"The expected Particle instances of {expected_particles} "
            f"are not all equal to the IonizationState particles of "
            f"{instance._particle_instances} for test {test_name}."
        )

    @pytest.mark.parametrize(
        "test_name",
        [name for name in test_names if "n_elem" in test_cases[name].keys()],
    )
    def test_electron_density_from_n_elem_ionic_levels(self, test_name):
        instance = self.instances[test_name]
        n_elem = test_cases[test_name]["n_elem"]
        ionic_levels = test_cases[test_name]["ionic_levels"]
        assert (
            instance.n_elem == n_elem
        ), f"n_elem is not being stored correctly for test {test_name}"
        assert np.isclose(
            instance.n_e,
            np.sum(n_elem * ionic_levels * np.arange(instance.atomic_number + 1)),
            rtol=1e-12,
            atol=0 * u.m ** -3,
        ), "n_e is not the expected value."

    @pytest.mark.parametrize("test_name", test_names)
    def test_getitem(self, test_name):
        """
        Test that `IonizationState.__getitem__` returns the same value
        when using equivalent keys (integer charge, particle symbol, and
        `Particle` instance).

        For example, if we create

        >>> He_states = IonizationState('He', [0.2, 0.3, 0.5])

        then this checks to make sure that `He_states[2]`,
        `He_states['He 2+']`, and `He_states[Particle('He 2+')]` all
        return the same result.

        """
        instance = self.instances[test_name]
        particle_name = instance.base_particle

        integer_charges = np.arange(instance.atomic_number + 1)
        symbols = [particle_symbol(particle_name, Z=Z) for Z in integer_charges]
        particles = instance._particle_instances

        errors = []

        # In the following loop, instance[key] will return a namedtuple
        # or class which may contain Quantity objects with values of
        # numpy.nan.  Because of the difficulty of comparing nans in
        # these objects, we compare the string representations instead
        # (see Astropy issue #7901 on GitHub).

        for keys in zip(integer_charges, symbols, particles):

            set_of_str_values = {str(instance[key]) for key in keys}
            if len(set_of_str_values) != 1:
                errors.append(
                    f"\n\n"
                    f"The following keys in test '{test_name}' did not "
                    f"produce identical outputs as required: {keys}. "
                    f"The set containing string representations of"
                    f"the values is:\n\n{set_of_str_values}"
                )

        if errors:
            pytest.fail(str.join("", errors))

    @pytest.mark.parametrize("attr", ["integer_charge", "ionic_level", "ionic_symbol"])
    def test_State_attrs(self, attr):
        """
        Test that an IonizationState instance returns something with the
        correct attributes (be it a `collections.namedtuple` or a
        `class`).
        """
        test_name = "He"
        state = self.instances[test_name][1]
        assert hasattr(state, attr)

    def test_State_equality_and_getitem(self):
        test_name = "He"
        instance = self.instances[test_name]
        charge = 2
        symbol = "He 2+"
        result_from_charge = instance[charge]
        result_from_symbol = instance[symbol]
        assert result_from_charge == result_from_symbol


IE = collections.namedtuple("IE", ["inputs", "expected_exception"])

tests_for_exceptions = {
    "too few nstates": IE({"particle": "H", "ionic_levels": [1.0]}, ParticleError),
    "too many nstates": IE(
        {"particle": "H", "ionic_levels": [1, 0, 0, 0]}, ParticleError
    ),
    "ionic fraction < 0": IE(
        {"particle": "He", "ionic_levels": [-0.1, 0.1, 1]}, ParticleError
    ),
    "ionic fraction > 1": IE(
        {"particle": "He", "ionic_levels": [1.1, 0.0, 0.0]}, ParticleError
    ),
    "invalid ionic fraction": IE(
        {"particle": "He", "ionic_levels": [1.0, 0.0, "a"]}, ParticleError
    ),
    "bad n_elem units": IE(
        {"particle": "H", "ionic_levels": [0, 1], "n_elem": 3 * u.m ** 3},
        u.UnitTypeError,
    ),
    "bad T_e units": IE(
        {"particle": "H", "ionic_levels": [0, 1], "T_e": 1 * u.m}, u.UnitTypeError
    ),
    "negative n_elem": IE(
        {"particle": "He", "ionic_levels": [1.0, 0.0, 0.0], "n_elem": -1 * u.m ** -3,},
        ParticleError,
    ),
    "negative T_e": IE(
        {"particle": "He", "ionic_levels": [1.0, 0.0, 0.0], "T_e": -1 * u.K},
        ParticleError,
    ),
    "redundant ndens": IE(
        {
            "particle": "H",
            "ionic_levels": np.array([3, 4]) * u.m ** -3,
            "n_elem": 4 * u.m ** -3,
        },
        ParticleError,
    ),
}


ions = ["Fe 6+", "p", "He-4 0+", "triton", "alpha", "Ne +0"]


@pytest.mark.parametrize("ion", ions)
def test_IonizationState_ionfracs_from_ion_input(ion):

    ionization_state = IonizationState(ion)
    ion_particle = Particle(ion)
    actual_ionic_levels = ionization_state.ionic_levels

    expected_ionic_levels = np.zeros(ion_particle.atomic_number + 1)
    expected_ionic_levels[ion_particle.integer_charge] = 1.0

    if not np.allclose(expected_ionic_levels, actual_ionic_levels, atol=1e-16):
        pytest.fail(
            f"The returned ionic fraction for IonizationState({repr(ion)}) "
            f"should have entirely been in the Z = {ion_particle.integer_charge} "
            f"level, but was instead: {ionization_state.ionic_levels}."
        )


@pytest.mark.parametrize("ion", ions)
def test_IonizationState_base_particles_from_ion_input(ion):
    """
    Test that supplying an ion to IonizationState will result in the
    base particle being the corresponding isotope or ion and that the
    ionic fraction of the corresponding charge level is 100%.
    """

    ionization_state = IonizationState(ion)
    ion_particle = Particle(ion)

    if ion_particle.isotope:
        expected_base_particle = ion_particle.isotope
    else:
        expected_base_particle = ion_particle.element

    if expected_base_particle != ionization_state.base_particle:
        pytest.fail(
            f"The expected base particle was {expected_base_particle}, "
            f"but the returned base particle was {ionization_state.base_particle}. "
        )


@pytest.mark.parametrize("test", tests_for_exceptions.keys())
def test_IonizationState_exceptions(test):
    """
    Test that appropriate exceptions are raised for inappropriate inputs
    to `IonizationState`.
    """
    run_test(
        IonizationState,
        kwargs=tests_for_exceptions[test].inputs,
        expected_outcome=tests_for_exceptions[test].expected_exception,
    )


expected_properties = {
    "T_e": 5000.0 * u.K,
    "tol": 2e-14,
    "isotope": "He-4",
    "element": "He",
    "atomic_number": 2,
    "Z_mean": 1.3,
    "Z_rms": 1.51657508881031,
    "n_e": 1.3e19 * u.m ** -3,
    "n_elem": 1e19 * u.m ** -3,
    "integer_charges": [0, 1, 2],
    "ionic_levels": np.array([0.2, 0.3, 0.5]),
    "ionic_symbols": ["He-4 0+", "He-4 1+", "He-4 2+"],
    "number_densities": np.array([2e18, 3e18, 5e18]) * u.m ** -3,
    "tol": 2e-14,
}


@pytest.fixture
def instance():
    kwargs = {
        "particle": "He-4",
<<<<<<< HEAD
        "ionic_levels": [0.2, 0.3, 0.5],
=======
        "ionic_fractions": [0.2, 0.3, 0.5],
>>>>>>> 38bb3745
        "T_e": 5.0 * u.kK,
        "tol": 2e-14,
        "n_elem": 1e13 * u.cm ** -3,
    }

    instance = IonizationState(**kwargs)
    return instance


@pytest.mark.parametrize("key", expected_properties)
def test_IonizationState_attributes(instance, key):
    """
    Test a specific case that the `IonizationState` attributes are
    working as expected.
    """
    expected = expected_properties[key]
    actual = getattr(instance, key)

    if isinstance(expected, u.Quantity):
        assert expected.unit == actual.unit, f"Unit mismatch for IonizationState.{key}"
        assert np.allclose(
            expected, actual, atol=1e-15 * expected.unit
        ), f"Quantity.value mismatch for IonizationState.{key}"
    else:
        try:
            assert expected == actual
        except ValueError:
            assert np.allclose(expected, actual)


def test_IonizationState_methods(instance):
    assert instance._is_normalized()
    assert str(instance) == "<IonizationState instance for He-4>"


<<<<<<< HEAD
def test_IonizationState_ion_temperatures(instance):
    for ionic_level in instance:
        assert instance.T_e == ionic_level.T_i


@pytest.mark.xfail(
    reason="IonizationState currently does not store IonicLevels, but generates them on the fly!"
)
def test_IonizationState_ion_temperature_persistence(instance):
    instance[0].T_i += 1 * u.K
    assert instance[0].T_i - instance.T_e == (1 * u.K)


=======
>>>>>>> 38bb3745
def test_nans():
    """
    Test that when no ionic fractions or temperature are inputted,
    the result is an array full of `~numpy.nan` of the right size.
    """
    element = "He"
    nstates = atomic_number(element) + 1
    instance = IonizationState(element)
    assert (
        len(instance.ionic_levels) == nstates
    ), f"Incorrect number of ionization states for {element}"
    assert np.all([np.isnan(instance.ionic_levels)]), (
        f"The ionic fractions for IonizationState are not defaulting "
        f"to numpy.nan when not set by user."
    )


def test_setting_ionic_levels():
    """
    Test the setter for the ``ionic_levels`` attribute on
    `~plasmapy.particles.IonizationState`.
    """
    instance = IonizationState("He")
    new_ionic_levels = [0.2, 0.5, 0.3]
    instance.ionic_levels = new_ionic_levels
    assert np.allclose(instance.ionic_levels, new_ionic_levels)


class Test_IonizationStateNumberDensitiesSetter:
    """Test that setting IonizationState.number_densities works correctly."""

    def setup_class(self):
        self.element = "H"
        self.valid_number_densities = u.Quantity([0.1, 0.2], unit=u.m ** -3)
        self.expected_n_elem = np.sum(self.valid_number_densities)
        self.expected_ionic_levels = self.valid_number_densities / self.expected_n_elem
        try:
            self.instance = IonizationState(self.element)
        except Exception:
            pytest.fail(
                "Unable to instantiate IonizationState with no ionic fractions."
            )

    def test_setting_number_densities(self):
        try:
            self.instance.number_densities = self.valid_number_densities
        except Exception:
            pytest.fail(
                f"Unable to set number densities of {self.element} to "
                f"{self.valid_number_densities}."
            )

        assert u.quantity.allclose(
            self.instance.number_densities, self.valid_number_densities
        ), (
            f"The number densities of {self.element} were set to "
            f"{self.instance.number_densities} instead of the expceted "
            f"value of {self.valid_number_densities}."
        )

    def test_ionic_levels(self):
        assert np.allclose(self.instance.ionic_levels, self.expected_ionic_levels), (
            "The IonizationState.ionic_levels attribute was not set "
            "correctly after the number densities were set."
        )

    def test_n_elem(self):
        assert u.quantity.allclose(self.instance.n_elem, self.expected_n_elem), (
            "IonizationState.n_elem not set correctly after "
            "number_densities was set."
        )

    def test_n_e(self):
        assert u.quantity.allclose(
            self.instance.n_e, self.valid_number_densities[1]
        ), "IonizationState.n_e not set correctly after number_densities was set."

    def test_that_negative_density_raises_error(self):
        with pytest.raises(ParticleError, match="cannot be negative"):
            self.instance.number_densities = u.Quantity([-0.1, 0.2], unit=u.m ** -3)

    def test_incorrect_number_of_charge_states_error(self):
        with pytest.raises(ParticleError, match="Incorrect number of charge states"):
            self.instance.number_densities = u.Quantity([0.1, 0.2, 0.3], unit=u.m ** -3)

    def test_incorrect_units_error(self):
        with pytest.raises(u.UnitsError):
            self.instance.number_densities = u.Quantity([0.1, 0.2], unit=u.kg)

    # The following two tests are not related to setting the
    # number_densities attribute, but are helpful to test anyway.

    def test_T_e_isnan_when_not_set(self):
        assert np.isnan(self.instance.T_e)

    def test_kappa_isinf_when_not_set(self):
        assert np.isinf(self.instance.kappa)


def test_iteration_with_nested_iterator():
    hydrogen = IonizationState("p+", n_elem=1e20 * u.m ** -3, T_e=10 * u.eV)

    i = 0
    for fraction in hydrogen:
        for fraction2 in hydrogen:
            i += 1
    assert i == 4<|MERGE_RESOLUTION|>--- conflicted
+++ resolved
@@ -24,25 +24,20 @@
 
 
 @pytest.mark.parametrize("ion, ionic_level, number_density", ionic_level_table)
-def test_ionic_level_attributes(ion, ionic_level, number_density):
-
+def test_ionic_level_attributes(ion, ionic_fraction, number_density):
     instance = IonicLevel(
-<<<<<<< HEAD
-        ion=ion, ionic_level=ionic_level, number_density=number_density
-=======
         ion=ion, ionic_fraction=ionic_fraction, number_density=number_density
->>>>>>> 38bb3745
     )
 
     # Prepare to check for the default values when they are not set
 
-    if ionic_level is None:
-        ionic_level = np.nan
+    if ionic_fraction is None:
+        ionic_fraction = np.nan
     if number_density is None:
         number_density = np.nan * u.m ** -3
 
     assert Particle(ion) == Particle(instance.ionic_symbol)
-    assert u.isclose(instance.ionic_level, ionic_level, equal_nan=True)
+    assert u.isclose(instance.ionic_fraction, ionic_fraction, equal_nan=True)
     assert u.isclose(instance.number_density, number_density, equal_nan=True)
 
 
@@ -56,11 +51,7 @@
     is out of the interval [0,1] or otherwise invalid.
     """
     with pytest.raises(expected_exception):
-<<<<<<< HEAD
-        IonicLevel(ion="Fe 6+", ionic_level=invalid_fraction)
-=======
         IonicLevel(ion="Fe 6+", ionic_fraction=invalid_fraction)
->>>>>>> 38bb3745
 
 
 @pytest.mark.parametrize("invalid_particle", ["H", "e-", "Fe-56"])
@@ -70,11 +61,7 @@
     exception when passed a particle that isn't a neutral or ion.
     """
     with pytest.raises(ParticleError):
-<<<<<<< HEAD
-        IonicLevel(invalid_particle, ionic_level=0)
-=======
         IonicLevel(invalid_particle, ionic_fraction=0)
->>>>>>> 38bb3745
 
 
 @pytest.mark.parametrize("ion1, ion2", [("Fe-56 6+", "Fe-56 5+"), ("H 1+", "D 1+")])
@@ -85,13 +72,8 @@
     """
     fraction = 0.251
 
-<<<<<<< HEAD
-    ionic_level_1 = IonicLevel(ion=ion1, ionic_level=fraction)
-    ionic_level_2 = IonicLevel(ion=ion2, ionic_level=fraction)
-=======
     ionic_fraction_1 = IonicLevel(ion=ion1, ionic_fraction=fraction)
     ionic_fraction_2 = IonicLevel(ion=ion2, ionic_fraction=fraction)
->>>>>>> 38bb3745
 
     assert (ionic_level_1 == ionic_level_2) is False
 
@@ -118,11 +100,7 @@
     },
     "Li ground state": {
         "particle": "Li",
-<<<<<<< HEAD
-        "ionic_levels": np.array([1, 0, 0, 0], dtype=int),
-=======
         "ionic_fractions": np.array([1, 0, 0, 0], dtype=int),
->>>>>>> 38bb3745
         "tol": 1e-15,
     },
     "H": {"particle": "H", "ionic_levels": [0.6, 0.4], "tol": 1e-8},
@@ -592,11 +570,7 @@
 def instance():
     kwargs = {
         "particle": "He-4",
-<<<<<<< HEAD
-        "ionic_levels": [0.2, 0.3, 0.5],
-=======
         "ionic_fractions": [0.2, 0.3, 0.5],
->>>>>>> 38bb3745
         "T_e": 5.0 * u.kK,
         "tol": 2e-14,
         "n_elem": 1e13 * u.cm ** -3,
@@ -632,7 +606,6 @@
     assert str(instance) == "<IonizationState instance for He-4>"
 
 
-<<<<<<< HEAD
 def test_IonizationState_ion_temperatures(instance):
     for ionic_level in instance:
         assert instance.T_e == ionic_level.T_i
@@ -646,8 +619,6 @@
     assert instance[0].T_i - instance.T_e == (1 * u.K)
 
 
-=======
->>>>>>> 38bb3745
 def test_nans():
     """
     Test that when no ionic fractions or temperature are inputted,
