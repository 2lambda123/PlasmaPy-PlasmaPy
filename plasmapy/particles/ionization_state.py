"""
Objects for storing ionization state data for a single element or for
a single ionization level.
"""

__all__ = ["IonizationState", "IonicLevel"]

import numpy as np
import warnings

from astropy import units as u
from numbers import Integral, Real
from typing import List, Optional, Union

from plasmapy.particles.decorators import particle_input
from plasmapy.particles.exceptions import (
    ChargeError,
    InvalidParticleError,
    ParticleError,
)
from plasmapy.particles.particle_class import Particle
from plasmapy.utils.decorators import validate_quantities
from plasmapy.utils.decorators.deprecation import deprecated
from plasmapy.utils.exceptions import PlasmaPyFutureWarning

_number_density_errmsg = (
    "Number densities must be Quantity objects with units of inverse volume."
)


class IonicLevel:
    """
    Representation of the ionic fraction for a single ion.

    Parameters
    ----------
    ion: `~plasmapy.particles.particle_class.ParticleLike`
        The ion for the corresponding ionic fraction.

    ionic_fraction: real number between 0 and 1, optional
        The fraction of an element or isotope that is at this ionization
        level.

    number_density: `~astropy.units.Quantity`, optional
        The number density of this ion.

    See Also
    --------
    IonizationState
    plasmapy.particles.IonizationStateCollection

    Examples
    --------
    >>> alpha_fraction = IonicLevel("alpha", ionic_fraction=0.31)
    >>> alpha_fraction.ionic_symbol
    'He-4 2+'
    >>> alpha_fraction.charge_number
    2
    >>> alpha_fraction.ionic_fraction
    0.31
    """

    def __eq__(self, other):

        try:
            if self.ionic_symbol != other.ionic_symbol:
                return False

            ionic_fraction_within_tolerance = np.isclose(
                self.ionic_fraction,
                other.ionic_fraction,
                rtol=1e-15,
            )

            number_density_within_tolerance = u.isclose(
                self.number_density,
                other.number_density,
                rtol=1e-15,
            )

            return all(
                [ionic_fraction_within_tolerance, number_density_within_tolerance]
            )

        except Exception as exc:
            raise TypeError(
                "Unable to ascertain equality between the following objects:\n"
                f"  {self}\n"
                f"  {other}"
            ) from exc

    @particle_input
    def __init__(
        self, ion: Particle, ionic_fraction=None, number_density=None, T_i=None
    ):
        try:
            self.ion = ion
            self.ionic_fraction = ionic_fraction
            self.number_density = number_density
            self.T_i = T_i
        except Exception as exc:
            raise ParticleError("Unable to create IonicLevel object") from exc

    def __repr__(self):
        return (
            f"IonicLevel({repr(self.ionic_symbol)}, "
            f"ionic_fraction={self.ionic_fraction})"
        )

    @property
    def ionic_symbol(self) -> str:
        """The symbol of the ion."""
        return self.ion.ionic_symbol

    @property
    def charge_number(self) -> Integral:
        """The charge number of the ion."""
        return self.ion.charge_number

    @property
    @deprecated(
        since="0.7.0",
        name="integer_charge",
        message=(
            "The integer_charge attribute of IonicLevel has been "
            "deprecated and will be removed in a future release.  Use "
            "charge_number instead."
        ),
        warning_type=PlasmaPyFutureWarning,
    )
    def integer_charge(self) -> Integral:
        """The charge number of the ion."""
        return self.charge_number

    @property
    def ionic_fraction(self) -> Real:
        r"""
        The fraction of particles of an element that are at this
        ionization level.

        Notes
        -----
        An ionic fraction must be in the interval :math:`[0, 1]`.

        If no ionic fraction is specified, then this attribute will be
        assigned the value of `~numpy.nan`.
        """
        return self._ionic_fraction

    @ionic_fraction.setter
    def ionic_fraction(self, ionfrac: Optional[Real]):
        if ionfrac is None or np.isnan(ionfrac):
            self._ionic_fraction = np.nan
        else:
            try:
                out_of_range = ionfrac < 0 or ionfrac > 1
            except TypeError:
                raise TypeError(f"Invalid ionic fraction: {ionfrac}")
            else:
                if out_of_range:
                    raise ValueError("The ionic fraction must be between 0 and 1.")
                else:
                    self._ionic_fraction = ionfrac

    @property
    def number_density(self) -> u.m ** -3:
        """The number density of the ion."""
        return self._number_density

    @number_density.setter
    @validate_quantities(
        n={"can_be_negative": False, "can_be_inf": False, "none_shall_pass": True},
    )
    def number_density(self, n: u.m ** -3):
        if n is None:
            self._number_density = np.nan * u.m ** -3
        else:
            self._number_density = n

    @property
    def T_i(self) -> u.K:
        """The ion temperature of this particular charge state."""
        return self._T_i

    @T_i.setter
    @validate_quantities(
        T={"can_be_negative": False, "can_be_inf": False, "none_shall_pass": True},
    )
    def T_i(self, T: u.K):
        self._T_i = np.nan * u.K if T is None else T


class IonizationState:
    """
    Representation of the ionization state distribution of a single
    element or isotope.

    Parameters
    ----------
    particle: `~plasmapy.particles.particle_class.ParticleLike`
        A `str` or `~plasmapy.particles.particle_class.Particle` instance
        representing an element, isotope, or ion; or an integer representing
        the atomic number of an element.

    ionic_fractions: `~numpy.ndarray`, `list`, `tuple`, or `~astropy.units.Quantity`; optional
        The ionization fractions of an element, where the indices
        correspond to the charge number.  This argument should contain the
        atomic number plus one items, and must sum to one within an
        absolute tolerance of ``tol`` if dimensionless.  Alternatively,
        this argument may be a `~astropy.units.Quantity` that represents
        the number densities of each neutral/ion.  This argument cannot
        be specified when ``particle`` is an ion.

    T_e: `~astropy.units.Quantity`, keyword-only, optional
        The electron temperature or thermal energy per electron.

    n_elem: `~astropy.units.Quantity`, keyword-only, optional
        The number density of the element, including neutrals and all
        ions.

    tol: `float` or integer, keyword-only, optional
        The absolute tolerance used by `~numpy.isclose` when testing
        normalizations and making comparisons.  Defaults to ``1e-15``.

    Raises
    ------
    `~plasmapy.particles.exceptions.ParticleError`
        If the ionic fractions are not normalized or contain invalid
        values, or if number density information is provided through
        both ``ionic_fractions`` and ``n_elem``.

    `~plasmapy.particles.exceptions.InvalidParticleError`
        If the particle is invalid.

    See Also
    --------
    IonicLevel
    plasmapy.particles.IonizationStateCollection

    Examples
    --------
    >>> states = IonizationState('H', [0.6, 0.4], n_elem=1*u.cm**-3, T_e=11000*u.K)
    >>> states.ionic_fractions[0]  # fraction of hydrogen that is neutral
    0.6
    >>> states.ionic_fractions[1]  # fraction of hydrogen that is ionized
    0.4
    >>> states.n_e  # electron number density
    <Quantity 400000. 1 / m3>
    >>> states.n_elem  # element number density
    <Quantity 1000000. 1 / m3>

    If the input particle is an ion, then the ionization state for the
    corresponding element or isotope will be set to ``1.0`` for that
    ion.  For example, when the input particle is an alpha particle, the
    base particle will be He-4, and all He-4 particles will be set as
    doubly charged.

    >>> states = IonizationState('alpha')
    >>> states.base_particle
    'He-4'
    >>> states.ionic_fractions
    array([0., 0., 1.])
    """

    # TODO: Allow this class to handle negatively charged

    # TODO: Add in functionality to find equilibrium ionization states.

    @validate_quantities(
        T_e={"unit": u.K, "equivalencies": u.temperature_energy()},
        T_i={
            "unit": u.K,
            "equivalencies": u.temperature_energy(),
            "none_shall_pass": True,
        },
    )
    @particle_input(require="element")
    def __init__(
        self,
        particle: Particle,
        ionic_fractions=None,
        *,
        T_e: u.K = np.nan * u.K,
        T_i: u.K = None,
        kappa: Real = np.inf,
        n_elem: u.m ** -3 = np.nan * u.m ** -3,
        tol: Union[float, int] = 1e-15,
    ):
        """
        Initialize an `~plasmapy.particles.ionization_state.IonizationState`
        instance.
        """
        self._number_particles = particle.atomic_number + 1

        if particle.is_ion or particle.is_category(require=("uncharged", "element")):
            if ionic_fractions is None:
<<<<<<< HEAD
                ionic_fractions = np.zeros(self._number_particles)
                ionic_fractions[particle.integer_charge] = 1.0
=======
                ionic_fractions = np.zeros(particle.atomic_number + 1)
                ionic_fractions[particle.charge_number] = 1.0
>>>>>>> d5859dc2
                particle = Particle(
                    particle.isotope if particle.isotope else particle.element
                )
            else:
                raise ParticleError(
                    "The ionic fractions must not be specified when "
                    "the input particle to IonizationState is an ion."
                )

        self._particle = particle

        try:
            self.tol = tol
            self.T_e = T_e
            self.T_i = T_i
            self.kappa = kappa

            if (
                not np.isnan(n_elem)
                and isinstance(ionic_fractions, u.Quantity)
                and ionic_fractions.si.unit == u.m ** -3
            ):
                raise ParticleError(
                    "Cannot simultaneously provide number density "
                    "through both n_elem and ionic_fractions."
                )

            self.n_elem = n_elem
            self.ionic_fractions = ionic_fractions

            if ionic_fractions is None and not np.isnan(self.T_e):
                warnings.warn(
                    "Collisional ionization equilibration has not yet "
                    "been implemented in IonizationState; cannot set "
                    "ionic fractions."
                )

        except Exception as exc:
            raise ParticleError(
                f"Unable to create IonizationState object for {particle.symbol}."
            ) from exc

    def __str__(self) -> str:
        return f"<IonizationState instance for {self.base_particle}>"

    def __repr__(self) -> str:
        return self.__str__()

    def __getitem__(self, value) -> IonicLevel:
        """Return information for a single ionization level."""
        if isinstance(value, slice):
            return [
                IonicLevel(
                    ion=Particle(self.base_particle, Z=val),
                    ionic_fraction=self.ionic_fractions[val],
                    number_density=self.number_densities[val],
                    T_i=self.T_i[val],
                )
                for val in range(0, self._number_particles)[value]
            ]

        if isinstance(value, Integral) and 0 <= value <= self.atomic_number:
            result = IonicLevel(
                ion=Particle(self.base_particle, Z=value),
                ionic_fraction=self.ionic_fractions[value],
                number_density=self.number_densities[value],
                T_i=self.T_i[value],
            )
        else:
            if not isinstance(value, Particle):
                try:
                    value = Particle(value)
                except InvalidParticleError as exc:
                    raise InvalidParticleError(
                        f"{value} is not a valid charge number or particle."
                    ) from exc

            same_element = value.element == self.element
            same_isotope = value.isotope == self.isotope
            has_charge_info = value.is_category(any_of=["charged", "uncharged"])

            if same_element and same_isotope and has_charge_info:
                Z = value.charge_number
                result = IonicLevel(
                    ion=Particle(self.base_particle, Z=Z),
                    ionic_fraction=self.ionic_fractions[Z],
                    number_density=self.number_densities[Z],
                    T_i=self.T_i[Z],
                )
            else:
                if not same_element or not same_isotope:
                    raise ParticleError("Inconsistent element or isotope.")
                elif not has_charge_info:
                    raise ChargeError("No charge number provided.")
        return result

    def __setitem__(self, key, value):
        raise NotImplementedError(
            "Item assignment of an IonizationState instance is not "
            "allowed because the ionic fractions for different "
            "ionization levels must be set simultaneously due to the "
            "normalization constraint."
        )

    def __iter__(self):
        yield from [self[i] for i in range(self.atomic_number + 1)]

    def __eq__(self, other):
        """
        Return `True` if the ionic fractions, number density scaling
        factor (if set), and electron temperature (if set) are all
        equal, and `False` otherwise.

        Raises
        ------
        `TypeError`
            If ``other`` is not an `~plasmapy.particles.ionization_state.IonizationState`
            instance.

        `ParticleError`
            If ``other`` corresponds to a different element or isotope.

        Examples
        --------
        >>> IonizationState('H', [1, 0], tol=1e-6) == IonizationState('H', [1, 1e-6], tol=1e-6)
        True
        >>> IonizationState('H', [1, 0], tol=1e-8) == IonizationState('H', [1, 1e-6], tol=1e-5)
        False

        """
        if not isinstance(other, IonizationState):
            raise TypeError(
                "An instance of the IonizationState class may only be "
                "compared with another IonizationState instance."
            )

        same_element = self.element == other.element
        same_isotope = self.isotope == other.isotope

        if not same_element or not same_isotope:
            return False

        # Use the tighter of the two tolerances. For thermodynamic
        # quantities, use it as a relative tolerance because the values
        # may substantially depart from order unity.

        min_tol = np.min([self.tol, other.tol])

        same_T_e = (
            np.isnan(self.T_e)
            and np.isnan(other.T_e)
            or u.allclose(self.T_e, other.T_e, rtol=min_tol, atol=0 * u.K)
        )

        same_n_elem = (
            np.isnan(self.n_elem)
            and np.isnan(other.n_elem)
            or u.allclose(self.n_elem, other.n_elem, rtol=min_tol, atol=0 * u.m ** -3)
        )

        # For the next line, recall that np.nan == np.nan is False

        same_fractions = np.any(
            [
                np.allclose(
                    self.ionic_fractions, other.ionic_fractions, rtol=0, atol=min_tol
                ),
                np.all(np.isnan(self.ionic_fractions))
                and np.all(np.isnan(other.ionic_fractions)),
            ]
        )

        return np.all(
            [same_element, same_isotope, same_T_e, same_n_elem, same_fractions]
        )

    @property
    def ionic_fractions(self) -> np.ndarray:
        """
        Return the ionic fractions, where the index corresponds to
        the charge number.

        Examples
        --------
        >>> hydrogen_states = IonizationState('H', [0.9, 0.1])
        >>> hydrogen_states.ionic_fractions
        array([0.9, 0.1])

        """
        return self._ionic_fractions

    @ionic_fractions.setter
    def ionic_fractions(self, fractions):
        """
        Set the ionic fractions, while checking that the new values are
        valid and normalized to one.
        """
        if fractions is None or np.all(np.isnan(fractions)):
            self._ionic_fractions = np.full(
                self.atomic_number + 1, np.nan, dtype=np.float64
            )
            return

        try:
            if np.min(fractions) < 0:
                raise ParticleError("Cannot have negative ionic fractions.")

            if len(fractions) != self.atomic_number + 1:
                raise ParticleError(
                    "The length of ionic_fractions must be "
                    f"{self.atomic_number + 1}."
                )

            if isinstance(fractions, u.Quantity):
                fractions = fractions.to(u.m ** -3)
                self.n_elem = np.sum(fractions)
                self._ionic_fractions = np.array(fractions / self.n_elem)
            else:
                fractions = np.array(fractions, dtype=np.float64)
                sum_of_fractions = np.sum(fractions)
                all_nans = np.all(np.isnan(fractions))

                if not all_nans:
                    if np.any(fractions < 0) or np.any(fractions > 1):
                        raise ParticleError("Ionic fractions must be between 0 and 1.")

                    if not np.isclose(sum_of_fractions, 1, rtol=0, atol=self.tol):
                        raise ParticleError("Ionic fractions must sum to one.")

                self._ionic_fractions = fractions

        except Exception as exc:
            raise ParticleError(
                f"Unable to set ionic fractions of {self.element} to {fractions}."
            ) from exc

    def _is_normalized(self, tol: Optional[Real] = None) -> bool:
        """
        Return `True` if the sum of the ionization fractions is equal to
        one within the allowed tolerance, and `False` otherwise.
        """
        tol = tol if tol is not None else self.tol
        if not isinstance(tol, Real):
            raise TypeError("tol must be an int or float.")
        if not 0 <= tol < 1:
            raise ValueError("Need 0 <= tol < 1.")
        total = np.sum(self._ionic_fractions)
        return np.isclose(total, 1, atol=tol, rtol=0)

    def normalize(self) -> None:
        """
        Normalize the ionization state distribution (if set) so that the
        sum of the ionic fractions becomes equal to one.

        This method may be used, for example, to correct for rounding
        errors.
        """
        self._ionic_fractions = self._ionic_fractions / np.sum(self._ionic_fractions)

    @property
    @validate_quantities
    def n_e(self) -> u.m ** -3:
        """
        Return the electron number density assuming a single species
        plasma.
        """
        return np.sum(self._n_elem * self.ionic_fractions * self.charge_numbers)

    @property
    @validate_quantities
    def n_elem(self) -> u.m ** -3:
        """Return the total number density of neutrals and all ions."""
        return self._n_elem.to(u.m ** -3)

    @n_elem.setter
    @validate_quantities
    def n_elem(self, value: u.m ** -3):
        """Set the number density of neutrals and all ions."""
        if value < 0 * u.m ** -3:
            raise ParticleError
        if 0 * u.m ** -3 < value <= np.inf * u.m ** -3:
            self._n_elem = value.to(u.m ** -3)
        elif np.isnan(value):
            self._n_elem = np.nan * u.m ** -3

    @property
    @validate_quantities
    def number_densities(self) -> u.m ** -3:
        """Return the number densities for each state."""
        try:
            return (self.n_elem * self.ionic_fractions).to(u.m ** -3)
        except Exception:
            return np.full(self.atomic_number + 1, np.nan) * u.m ** -3

    @number_densities.setter
    @validate_quantities
    def number_densities(self, value: u.m ** -3):
        """Set the number densities for each state."""
        if np.any(value.value < 0):
            raise ParticleError("Number densities cannot be negative.")
        if len(value) != self.atomic_number + 1:
            raise ParticleError(
                f"Incorrect number of charge states for {self.base_particle}"
            )
        value = value.to(u.m ** -3)

        self._n_elem = value.sum()
        self._ionic_fractions = value / self._n_elem

    @property
    def T_e(self) -> u.K:
        """Return the electron temperature."""
        if self._T_e is None:
            raise ParticleError("No electron temperature has been specified.")
        return self._T_e.to(u.K, equivalencies=u.temperature_energy())

    @T_e.setter
    @validate_quantities(value=dict(equivalencies=u.temperature_energy()))
    def T_e(self, value: u.K):
        """Set the electron temperature."""
        try:
            value = value.to(u.K, equivalencies=u.temperature_energy())
        except (AttributeError, u.UnitsError, u.UnitConversionError):
            raise ParticleError("Invalid temperature.") from None
        else:
            if value < 0 * u.K:
                raise ParticleError("T_e cannot be negative.")
        self._T_e = value

    @property
    @validate_quantities(
        validations_on_return=dict(
            equivalencies=u.temperature_energy(),
        )
    )
    def T_i(self) -> u.K:
        """
        The ion temperature. If the ion temperature has not been provided,
        then this attribute will provide the electron temperature.
        """
        return self._T_i

    @T_i.setter
    @validate_quantities(
        value=dict(
            equivalencies=u.temperature_energy(),
            none_shall_pass=True,
            can_be_negative=False,
        )
    )
    def T_i(self, value: u.K):
        """Set the ion temperature."""
        if value is None:
            self._T_i = np.repeat(self._T_e, self._number_particles)
            return

        if value.size == 1:
            self._T_i = np.repeat(value, self._number_particles)
        elif value.size == self._number_particles:
            self._T_i = value
        else:
            error_str = (
                "T_i must be set with either one common temperature"
                f" for all ions, or a set of {self._number_particles} of them. "
            )

            if value.size == 5 and self._number_particles != 5:
                error_str += " For {self.base_particle}, five is right out."
            raise ParticleError(error_str)

    @property
    def kappa(self) -> np.real:
        """
        Return the kappa parameter for a kappa distribution function
        for electrons.

        The value of ``kappa`` must be greater than ``1.5`` in order to
        have a valid distribution function.  If ``kappa`` equals
        `~numpy.inf`, then the distribution function reduces to a
        Maxwellian.

        """
        return self._kappa

    @kappa.setter
    def kappa(self, value: Real):
        """
        Set the kappa parameter for a kappa distribution function for
        electrons.  The value must be between ``1.5`` and `~numpy.inf`.
        """
        kappa_errmsg = "kappa must be a real number greater than 1.5"
        if not isinstance(value, Real):
            raise TypeError(kappa_errmsg)
        if value <= 1.5:
            raise ValueError(kappa_errmsg)
        self._kappa = np.real(value)

    @property
    def element(self) -> str:
        """Return the atomic symbol of the element."""
        return self._particle.element

    @property
    def isotope(self) -> Optional[str]:
        """
        Return the isotope symbol for an isotope, or `None` if the
        particle is not an isotope.
        """
        return self._particle.isotope

    @property
    def base_particle(self) -> str:
        """Return the symbol of the element or isotope."""
        return self.isotope if self.isotope else self.element

    @property
    def atomic_number(self) -> int:
        """Return the atomic number of the element."""
        return self._particle.atomic_number

    def __len__(self):
        return self._number_particles

    @property
    def _particle_instances(self) -> List[Particle]:
        """
        Return a list of the `~plasmapy.particles.particle_class.Particle` class
        instances corresponding to each ion.
        """
        return [
            Particle(self._particle.symbol, Z=i) for i in range(self.atomic_number + 1)
        ]

    @property
    def ionic_symbols(self) -> List[str]:
        """The ionic symbols for all charge states."""
        return [particle.ionic_symbol for particle in self._particle_instances]

    @property
    def charge_numbers(self) -> np.ndarray:
        """An array of the charge numbers."""
        return np.arange(0, self.atomic_number + 1, dtype=int)

    @property
    @deprecated(
        since="0.7.0",
        name="integer_charges",
        message=(
            "The integer_charges attribute of IonizationState has been "
            "deprecated and will be removed in a future release.  Use "
            "charge_numbers instead."
        ),
        warning_type=PlasmaPyFutureWarning,
    )
    def integer_charges(self) -> np.ndarray:
        """An array of the charge numbers."""
        return self.charge_numbers

    @property
    def Z_mean(self) -> np.float64:
        """Return the mean charge number."""
        if np.nan in self.ionic_fractions:
            raise ChargeError(
                "Z_mean cannot be found because no ionic fraction "
                f"information is available for {self.base_particle}."
            )
        return np.sum(self.ionic_fractions * np.arange(self.atomic_number + 1))

    @property
    def Z_rms(self) -> np.float64:
        """Return the root mean square for the charge number."""
        return np.sqrt(
            np.sum(self.ionic_fractions * np.arange(self.atomic_number + 1) ** 2)
        )

    @property
    def Z_most_abundant(self) -> List[Integral]:
        """
        Return a `list` of the charge numbers with the highest ionic
        fractions.

        Examples
        --------
        >>> He = IonizationState('He', [0.2, 0.5, 0.3])
        >>> He.Z_most_abundant
        [1]
        >>> Li = IonizationState('Li', [0.4, 0.4, 0.2, 0.0])
        >>> Li.Z_most_abundant
        [0, 1]

        """
        if np.any(np.isnan(self.ionic_fractions)):
            raise ParticleError(
                f"Cannot find most abundant ion of {self.base_particle} "
                f"because the ionic fractions have not been defined."
            )

        return np.flatnonzero(
            self.ionic_fractions == self.ionic_fractions.max()
        ).tolist()

    @property
    def tol(self) -> Real:
        """Return the absolute tolerance for comparisons."""
        return self._tol

    @tol.setter
    def tol(self, atol: Real):
        """Set the absolute tolerance for comparisons."""
        if not isinstance(atol, Real):
            raise TypeError("The attribute tol must be a real number.")
        if 0 <= atol < 1:
            self._tol = atol
        else:
            raise ValueError("Need 0 <= tol < 1.")

    def _get_states_info(self, minimum_ionic_fraction=0.01) -> List[str]:
        """
        Return a `list` containing the ion symbol, ionic fraction, and
        (if available) the number density and temperature for that ion.

        Parameters
        ----------
        minimum_ionic_fraction
            The minimum ionic fraction to return state information for.
        """

        states_info = []

        for state in self:
            if state.ionic_fraction >= minimum_ionic_fraction:
                state_info = ""
                symbol = state.ionic_symbol
                if state.charge_number < 10:
                    symbol = symbol[:-2] + " " + symbol[-2:]
                fraction = "{:.3f}".format(state.ionic_fraction)

                state_info += f"{symbol}: {fraction}"

                if np.isfinite(self.n_elem):
                    value = "{:.2e}".format(state.number_density.si.value)
                    state_info += f"    n_i = {value} m**-3"

                if np.isfinite(state.T_i):
                    value = "{:.2e}".format(state.T_i.si.value)
                    state_info += f"    T_i = {value} K"

                states_info.append(state_info)

        return states_info

    def summarize(self, minimum_ionic_fraction: Real = 0.01) -> None:
        """
        Print quicklook information for an
        `~plasmapy.particles.ionization_state.IonizationState` instance.

        Parameters
        ----------
        minimum_ionic_fraction: Real
            If the ionic fraction for a particular ionization state is
            below this level, then information for it will not be
            printed.  Defaults to 0.01.

        Example
        -------
        >>> He_states = IonizationState(
        ...     'He',
        ...     [0.941, 0.058, 0.001],
        ...     T_e = 5.34 * u.K,
        ...     kappa = 4.05,
        ...     n_elem = 5.51e19 * u.m ** -3,
        ... )
        >>> He_states.summarize()
        IonizationState instance for He with Z_mean = 0.06
        ----------------------------------------------------------------
        He  0+: 0.941    n_i = 5.18e+19 m**-3    T_i = 5.34e+00 K
        He  1+: 0.058    n_i = 3.20e+18 m**-3    T_i = 5.34e+00 K
        ----------------------------------------------------------------
        n_elem = 5.51e+19 m**-3
        n_e = 3.31e+18 m**-3
        T_e = 5.34e+00 K
        kappa = 4.05
        ----------------------------------------------------------------

        """
        separator_line = [64 * "-"]

        scientific = "{:.2e}"
        floaty = "{:.2f}"

        n_elem = scientific.format(self.n_elem.value)
        n_e = scientific.format(self.n_e.value)
        T_e = scientific.format(self.T_e.value)
        kappa = floaty.format(self.kappa)
        Z_mean = floaty.format(self.Z_mean)

        output = [
            f"IonizationState instance for {self.base_particle} with Z_mean = {Z_mean}"
        ]
        attributes = []

        if not np.all(np.isnan(self.ionic_fractions)):
            output += separator_line
            output += self._get_states_info(minimum_ionic_fraction)
            output += separator_line
            # TODO add T_i somewhere around here, probably

        if not np.isnan(self.n_elem):
            attributes.append(f"n_elem = {n_elem} m**-3")
            attributes.append(f"n_e = {n_e} m**-3")
        if not np.isnan(self.T_e):
            attributes.append(f"T_e = {T_e} K")
        if np.isfinite(self.kappa):
            attributes.append(f"kappa = {kappa}")

        if attributes:
            attributes += separator_line
            output += attributes

        for line in output:
            print(line)<|MERGE_RESOLUTION|>--- conflicted
+++ resolved
@@ -294,13 +294,8 @@
 
         if particle.is_ion or particle.is_category(require=("uncharged", "element")):
             if ionic_fractions is None:
-<<<<<<< HEAD
                 ionic_fractions = np.zeros(self._number_particles)
-                ionic_fractions[particle.integer_charge] = 1.0
-=======
-                ionic_fractions = np.zeros(particle.atomic_number + 1)
                 ionic_fractions[particle.charge_number] = 1.0
->>>>>>> d5859dc2
                 particle = Particle(
                     particle.isotope if particle.isotope else particle.element
                 )
