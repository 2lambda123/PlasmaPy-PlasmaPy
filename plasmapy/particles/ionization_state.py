"""
Objects for storing ionization state data for a single element or for
a single ionization level.
"""

__all__ = ["IonicLevel", "IonizationState"]

import numpy as np
import warnings

from astropy import constants as const
from astropy import units as u
from numbers import Integral, Real
from typing import List, Optional, Union

from plasmapy.particles.decorators import particle_input
from plasmapy.particles.exceptions import (
    ChargeError,
    InvalidParticleError,
    ParticleError,
)
<<<<<<< HEAD
from plasmapy.particles.particle_class import CustomParticle, Particle
=======
from plasmapy.particles.particle_class import Particle
from plasmapy.particles.particle_collections import ionic_levels, ParticleList
>>>>>>> 29232c5b
from plasmapy.utils.decorators import validate_quantities
from plasmapy.utils.decorators.deprecation import deprecated
from plasmapy.utils.exceptions import PlasmaPyFutureWarning

_number_density_errmsg = (
    "Number densities must be Quantity objects with units of inverse volume."
)


class IonicLevel:
    """
    Representation of the ionic fraction for a single ion.

    Parameters
    ----------
    ion: `~plasmapy.particles.particle_class.ParticleLike`
        The ion for the corresponding ionic fraction.

    ionic_fraction: real number between 0 and 1, optional
        The fraction of an element or isotope that is at this ionization
        level.

    number_density: `~astropy.units.Quantity`, optional
        The number density of this ion.

    See Also
    --------
    IonizationState
    plasmapy.particles.IonizationStateCollection

    Examples
    --------
    >>> alpha_fraction = IonicLevel("alpha", ionic_fraction=0.31)
    >>> alpha_fraction.ionic_symbol
    'He-4 2+'
    >>> alpha_fraction.charge_number
    2
    >>> alpha_fraction.ionic_fraction
    0.31
    """

    def __eq__(self, other):

        try:
            if self.ionic_symbol != other.ionic_symbol:
                return False

            ionic_fraction_within_tolerance = np.isclose(
                self.ionic_fraction,
                other.ionic_fraction,
                rtol=1e-15,
            )

            number_density_within_tolerance = u.isclose(
                self.number_density,
                other.number_density,
                rtol=1e-15,
            )

            return all(
                [ionic_fraction_within_tolerance, number_density_within_tolerance]
            )

        except Exception as exc:
            raise TypeError(
                "Unable to ascertain equality between the following objects:\n"
                f"  {self}\n"
                f"  {other}"
            ) from exc

    @particle_input
    def __init__(
        self, ion: Particle, ionic_fraction=None, number_density=None, T_i=None
    ):
        try:
            self.ion = ion
            self.ionic_fraction = ionic_fraction
            self.number_density = number_density
            self.T_i = T_i
        except Exception as exc:
            raise ParticleError("Unable to create IonicLevel object") from exc

    def __repr__(self):
        return (
            f"IonicLevel({repr(self.ionic_symbol)}, "
            f"ionic_fraction={self.ionic_fraction})"
        )

    @property
    def ionic_symbol(self) -> str:
        """The symbol of the ion."""
        return self.ion.ionic_symbol

    @property
    def charge_number(self) -> Integral:
        """The charge number of the ion."""
        return self.ion.charge_number

    @property
    @deprecated(
        since="0.7.0",
        name="integer_charge",
        message=(
            "The integer_charge attribute of IonicLevel has been "
            "deprecated and will be removed in a future release.  Use "
            "charge_number instead."
        ),
        warning_type=PlasmaPyFutureWarning,
    )
    def integer_charge(self) -> Integral:
        """The charge number of the ion."""
        return self.charge_number

    @property
    def ionic_fraction(self) -> Real:
        r"""
        The fraction of particles of an element that are at this
        ionization level.

        Notes
        -----
        An ionic fraction must be in the interval :math:`[0, 1]`.

        If no ionic fraction is specified, then this attribute will be
        assigned the value of `~numpy.nan`.
        """
        return self._ionic_fraction

    @ionic_fraction.setter
    def ionic_fraction(self, ionfrac: Optional[Real]):
        if ionfrac is None or np.isnan(ionfrac):
            self._ionic_fraction = np.nan
        else:
            try:
                out_of_range = ionfrac < 0 or ionfrac > 1
            except TypeError:
                raise TypeError(f"Invalid ionic fraction: {ionfrac}")
            else:
                if out_of_range:
                    raise ValueError("The ionic fraction must be between 0 and 1.")
                else:
                    self._ionic_fraction = ionfrac

    @property
    def number_density(self) -> u.m ** -3:
        """The number density of the ion."""
        return self._number_density

    @number_density.setter
    @validate_quantities(
        n={"can_be_negative": False, "can_be_inf": False, "none_shall_pass": True},
    )
    def number_density(self, n: u.m ** -3):
        if n is None:
            self._number_density = np.nan * u.m ** -3
        else:
            self._number_density = n

    @property
    def T_i(self) -> u.K:
        """The ion temperature of this particular charge state."""
        return self._T_i

    @T_i.setter
    @validate_quantities(
        T={"can_be_negative": False, "can_be_inf": False, "none_shall_pass": True},
    )
    def T_i(self, T: u.K):
        self._T_i = np.nan * u.K if T is None else T


class IonizationState:
    """
    Representation of the ionization state distribution of a single
    element or isotope.

    Parameters
    ----------
    particle: `~plasmapy.particles.particle_class.ParticleLike`
        A `str` or `~plasmapy.particles.particle_class.Particle` instance
        representing an element, isotope, or ion; or an integer representing
        the atomic number of an element.

    ionic_fractions: `~numpy.ndarray`, `list`, `tuple`, or `~astropy.units.Quantity`; optional
        The ionization fractions of an element, where the indices
        correspond to the charge number.  This argument should contain the
        atomic number plus one items, and must sum to one within an
        absolute tolerance of ``tol`` if dimensionless.  Alternatively,
        this argument may be a `~astropy.units.Quantity` that represents
        the number densities of each neutral/ion.  This argument cannot
        be specified when ``particle`` is an ion.

    T_e: `~astropy.units.Quantity`, keyword-only, optional
        The electron temperature or thermal energy per electron.

    n_elem: `~astropy.units.Quantity`, keyword-only, optional
        The number density of the element, including neutrals and all
        ions.

    tol: `float` or integer, keyword-only, optional
        The absolute tolerance used by `~numpy.isclose` and similar
        functions when testing normalizations and making comparisons.
        Defaults to ``1e-15``.

    Raises
    ------
    `~plasmapy.particles.exceptions.ParticleError`
        If the ionic fractions are not normalized or contain invalid
        values, or if number density information is provided through
        both ``ionic_fractions`` and ``n_elem``.

    `~plasmapy.particles.exceptions.InvalidParticleError`
        If the particle is invalid.

    See Also
    --------
    IonicLevel
    plasmapy.particles.IonizationStateCollection

    Examples
    --------
    >>> states = IonizationState('H', [0.6, 0.4], n_elem=1*u.cm**-3, T_e=11000*u.K)
    >>> states.ionic_fractions[0]  # fraction of hydrogen that is neutral
    0.6
    >>> states.ionic_fractions[1]  # fraction of hydrogen that is ionized
    0.4
    >>> states.n_e  # electron number density
    <Quantity 400000. 1 / m3>
    >>> states.n_elem  # element number density
    <Quantity 1000000. 1 / m3>

    If the input particle is an ion, then the ionization state for the
    corresponding element or isotope will be set to ``1.0`` for that
    ion.  For example, when the input particle is an alpha particle, the
    base particle will be He-4, and all He-4 particles will be set as
    doubly charged.

    >>> states = IonizationState('alpha')
    >>> states.base_particle
    'He-4'
    >>> states.ionic_fractions
    array([0., 0., 1.])
    """

    # TODO: Allow this class to handle negatively charged

    # TODO: Add in functionality to find equilibrium ionization states.

    @validate_quantities(
        T_e={"unit": u.K, "equivalencies": u.temperature_energy()},
        T_i={
            "unit": u.K,
            "equivalencies": u.temperature_energy(),
            "none_shall_pass": True,
        },
    )
    @particle_input(require="element")
    def __init__(
        self,
        particle: Particle,
        ionic_fractions=None,
        *,
        T_e: u.K = np.nan * u.K,
        T_i: u.K = None,
        kappa: Real = np.inf,
        n_elem: u.m ** -3 = np.nan * u.m ** -3,
        tol: Union[float, int] = 1e-15,
    ):
        """
        Initialize an `~plasmapy.particles.ionization_state.IonizationState`
        instance.
        """
        self._number_of_particles = particle.atomic_number + 1

        if particle.is_ion or particle.is_category(require=("uncharged", "element")):
            if ionic_fractions is None:
                ionic_fractions = np.zeros(self._number_of_particles)
                ionic_fractions[particle.charge_number] = 1.0
                particle = Particle(
                    particle.isotope if particle.isotope else particle.element
                )
            else:
                raise ParticleError(
                    "The ionic fractions must not be specified when "
                    "the input particle to IonizationState is an ion."
                )

        self._particle = particle

        try:
            self.tol = tol
            self.T_e = T_e
            self.T_i = T_i
            self.kappa = kappa

            if (
                not np.isnan(n_elem)
                and isinstance(ionic_fractions, u.Quantity)
                and ionic_fractions.si.unit == u.m ** -3
            ):
                raise ParticleError(
                    "Cannot simultaneously provide number density "
                    "through both n_elem and ionic_fractions."
                )

            self.n_elem = n_elem
            self.ionic_fractions = ionic_fractions

            if ionic_fractions is None and not np.isnan(self.T_e):
                warnings.warn(
                    "Collisional ionization equilibration has not yet "
                    "been implemented in IonizationState; cannot set "
                    "ionic fractions."
                )

        except Exception as exc:
            raise ParticleError(
                f"Unable to create IonizationState object for {particle.symbol}."
            ) from exc

    def __str__(self) -> str:
        return f"<IonizationState instance for {self.base_particle}>"

    def __repr__(self) -> str:
        return self.__str__()

    def __getitem__(self, value) -> List[IonicLevel]:
        """Return information for a single ionization level."""
        if isinstance(value, slice):
            return [
                IonicLevel(
                    ion=Particle(self.base_particle, Z=val),
                    ionic_fraction=self.ionic_fractions[val],
                    number_density=self.number_densities[val],
                    T_i=self.T_i[val],
                )
                for val in range(0, self._number_of_particles)[value]
            ]

        if isinstance(value, Integral) and 0 <= value <= self.atomic_number:
            result = IonicLevel(
                ion=Particle(self.base_particle, Z=value),
                ionic_fraction=self.ionic_fractions[value],
                number_density=self.number_densities[value],
                T_i=self.T_i[value],
            )
        else:
            if not isinstance(value, Particle):
                try:
                    value = Particle(value)
                except InvalidParticleError as exc:
                    raise InvalidParticleError(
                        f"{value} is not a valid charge number or particle."
                    ) from exc

            same_element = value.element == self.element
            same_isotope = value.isotope == self.isotope
            has_charge_info = value.is_category(any_of=["charged", "uncharged"])

            if same_element and same_isotope and has_charge_info:
                Z = value.charge_number
                result = IonicLevel(
                    ion=Particle(self.base_particle, Z=Z),
                    ionic_fraction=self.ionic_fractions[Z],
                    number_density=self.number_densities[Z],
                    T_i=self.T_i[Z],
                )
            else:
                if not same_element or not same_isotope:
                    raise ParticleError("Inconsistent element or isotope.")
                elif not has_charge_info:
                    raise ChargeError("No charge number provided.")
        return result

    def __setitem__(self, key, value):
        raise NotImplementedError(
            "Item assignment of an IonizationState instance is not "
            "allowed because the ionic fractions for different "
            "ionization levels must be set simultaneously due to the "
            "normalization constraint."
        )

    def __iter__(self):
        yield from [self[i] for i in range(self.atomic_number + 1)]

    def __eq__(self, other):
        """
        Return `True` if the ionic fractions, number density scaling
        factor (if set), and electron temperature (if set) are all
        equal, and `False` otherwise.

        Raises
        ------
        `TypeError`
            If ``other`` is not an `~plasmapy.particles.ionization_state.IonizationState`
            instance.

        `ParticleError`
            If ``other`` corresponds to a different element or isotope.

        Examples
        --------
        >>> IonizationState('H', [1, 0], tol=1e-6) == IonizationState('H', [1, 1e-6], tol=1e-6)
        True
        >>> IonizationState('H', [1, 0], tol=1e-8) == IonizationState('H', [1, 1e-6], tol=1e-5)
        False

        """
        if not isinstance(other, IonizationState):
            raise TypeError(
                "An instance of the IonizationState class may only be "
                "compared with another IonizationState instance."
            )

        same_element = self.element == other.element
        same_isotope = self.isotope == other.isotope

        if not same_element or not same_isotope:
            return False

        # Use the tighter of the two tolerances. For thermodynamic
        # quantities, use it as a relative tolerance because the values
        # may substantially depart from order unity.

        min_tol = np.min([self.tol, other.tol])

        same_T_e = (
            np.isnan(self.T_e)
            and np.isnan(other.T_e)
            or u.allclose(self.T_e, other.T_e, rtol=min_tol, atol=0 * u.K)
        )

        same_n_elem = (
            np.isnan(self.n_elem)
            and np.isnan(other.n_elem)
            or u.allclose(self.n_elem, other.n_elem, rtol=min_tol, atol=0 * u.m ** -3)
        )

        # For the next line, recall that np.nan == np.nan is False

        same_fractions = np.any(
            [
                np.allclose(
                    self.ionic_fractions, other.ionic_fractions, rtol=0, atol=min_tol
                ),
                np.all(np.isnan(self.ionic_fractions))
                and np.all(np.isnan(other.ionic_fractions)),
            ]
        )

        return np.all(
            [same_element, same_isotope, same_T_e, same_n_elem, same_fractions]
        )

    @property
    def ionic_fractions(self) -> np.ndarray:
        """
        The ionic fractions, where the index corresponds to the charge
        number.

        Examples
        --------
        >>> hydrogen_states = IonizationState('H', [0.9, 0.1])
        >>> hydrogen_states.ionic_fractions
        array([0.9, 0.1])

        """
        return self._ionic_fractions

    @ionic_fractions.setter
    def ionic_fractions(self, fractions):
        """
        Set the ionic fractions, while checking that the new values are
        valid and normalized to one.
        """
        if fractions is None or np.all(np.isnan(fractions)):
            self._ionic_fractions = np.full(
                self.atomic_number + 1, np.nan, dtype=np.float64
            )
            return

        try:
            if np.min(fractions) < 0:
                raise ParticleError("Cannot have negative ionic fractions.")

            if len(fractions) != self.atomic_number + 1:
                raise ParticleError(
                    "The length of ionic_fractions must be "
                    f"{self.atomic_number + 1}."
                )

            if isinstance(fractions, u.Quantity):
                fractions = fractions.to(u.m ** -3)
                self.n_elem = np.sum(fractions)
                self._ionic_fractions = np.array(fractions / self.n_elem)
            else:
                fractions = np.array(fractions, dtype=np.float64)
                sum_of_fractions = np.sum(fractions)
                all_nans = np.all(np.isnan(fractions))

                if not all_nans:
                    if np.any(fractions < 0) or np.any(fractions > 1):
                        raise ParticleError("Ionic fractions must be between 0 and 1.")

                    if not np.isclose(sum_of_fractions, 1, rtol=0, atol=self.tol):
                        raise ParticleError("Ionic fractions must sum to one.")

                self._ionic_fractions = fractions

        except Exception as exc:
            raise ParticleError(
                f"Unable to set ionic fractions of {self.element} to {fractions}."
            ) from exc

    def _is_normalized(self, tol: Optional[Real] = None) -> bool:
        """
        `True` if the sum of the ionization fractions is equal to
        ``1`` within the allowed tolerance, and `False` otherwise.
        """
        tol = tol if tol is not None else self.tol
        if not isinstance(tol, Real):
            raise TypeError("tol must be an int or float.")
        if not 0 <= tol < 1:
            raise ValueError("Need 0 <= tol < 1.")
        total = np.sum(self._ionic_fractions)
        return np.isclose(total, 1, atol=tol, rtol=0)

    def normalize(self) -> None:
        """
        Normalize the ionization state distribution (if set) so that the
        sum of the ionic fractions becomes equal to one.

        This method may be used, for example, to correct for rounding
        errors.
        """
        self._ionic_fractions = self._ionic_fractions / np.sum(self._ionic_fractions)

    @property
    @validate_quantities
    def n_e(self) -> u.m ** -3:
        """
        The electron number density assuming a single species plasma.
        """
        return np.sum(self._n_elem * self.ionic_fractions * self.charge_numbers)

    @property
    @validate_quantities
    def n_elem(self) -> u.m ** -3:
        """The total number density of neutrals and all ions."""
        return self._n_elem.to(u.m ** -3)

    @n_elem.setter
    @validate_quantities
    def n_elem(self, value: u.m ** -3):
        """Set the number density of neutrals and all ions."""
        if value < 0 * u.m ** -3:
            raise ParticleError
        if 0 * u.m ** -3 < value <= np.inf * u.m ** -3:
            self._n_elem = value.to(u.m ** -3)
        elif np.isnan(value):
            self._n_elem = np.nan * u.m ** -3

    @property
    @validate_quantities
    def number_densities(self) -> u.m ** -3:
        """The number densities for each state."""
        try:
            return (self.n_elem * self.ionic_fractions).to(u.m ** -3)
        except Exception:
            return np.full(self.atomic_number + 1, np.nan) * u.m ** -3

    @number_densities.setter
    @validate_quantities
    def number_densities(self, value: u.m ** -3):
        """Set the number densities for each state."""
        if np.any(value.value < 0):
            raise ParticleError("Number densities cannot be negative.")
        if len(value) != self.atomic_number + 1:
            raise ParticleError(
                f"Incorrect number of charge states for {self.base_particle}"
            )
        value = value.to(u.m ** -3)

        self._n_elem = value.sum()
        self._ionic_fractions = value / self._n_elem

    @property
    def T_e(self) -> u.K:
        """The electron temperature."""
        if self._T_e is None:
            raise ParticleError("No electron temperature has been specified.")
        return self._T_e.to(u.K, equivalencies=u.temperature_energy())

    @T_e.setter
    @validate_quantities(value=dict(equivalencies=u.temperature_energy()))
    def T_e(self, value: u.K):
        """Set the electron temperature."""
        try:
            value = value.to(u.K, equivalencies=u.temperature_energy())
        except (AttributeError, u.UnitsError, u.UnitConversionError):
            raise ParticleError("Invalid temperature.") from None
        else:
            if value < 0 * u.K:
                raise ParticleError("T_e cannot be negative.")
        self._T_e = value

    @property
    @validate_quantities(
        validations_on_return=dict(
            equivalencies=u.temperature_energy(),
        )
    )
    def T_i(self) -> u.K:
        """
        The ion temperature. If the ion temperature has not been provided,
        then this attribute will provide the electron temperature.
        """
        return self._T_i

    @T_i.setter
    @validate_quantities(
        value=dict(
            equivalencies=u.temperature_energy(),
            none_shall_pass=True,
            can_be_negative=False,
        )
    )
    def T_i(self, value: u.K):
        """Set the ion temperature."""
        if value is None:
            self._T_i = np.repeat(self._T_e, self._number_of_particles)
            return

        if value.size == 1:
            self._T_i = np.repeat(value, self._number_of_particles)
        elif value.size == self._number_of_particles:
            self._T_i = value
        else:
            error_str = (
                "T_i must be set with either one common temperature"
                f" for all ions, or a set of {self._number_of_particles} of them. "
            )

            if value.size == 5 and self._number_of_particles != 5:
                error_str += " For {self.base_particle}, five is right out."
            raise ParticleError(error_str)

    @property
    def kappa(self) -> np.real:
        """
        The κ parameter for a kappa distribution function for electrons.

        The value of ``kappa`` must be greater than ``1.5`` in order to
        have a valid distribution function.  If ``kappa`` is
        `~numpy.inf`, then the distribution function reduces to a
        Maxwellian.

        """
        return self._kappa

    @kappa.setter
    def kappa(self, value: Real):
        """
        Set the kappa parameter for a kappa distribution function for
        electrons.  The value must be between ``1.5`` and `~numpy.inf`.
        """
        kappa_errmsg = "kappa must be a real number greater than 1.5"
        if not isinstance(value, Real):
            raise TypeError(kappa_errmsg)
        if value <= 1.5:
            raise ValueError(kappa_errmsg)
        self._kappa = np.real(value)

    @property
    def element(self) -> str:
        """The atomic symbol of the element."""
        return self._particle.element

    @property
    def isotope(self) -> Optional[str]:
        """
        The isotope symbol for an isotope, or `None` if the particle is
        not an isotope.
        """
        return self._particle.isotope

    @property
    def base_particle(self) -> str:
        """The symbol of the element or isotope."""
        return self.isotope if self.isotope else self.element

    def to_list(self) -> ParticleList:
        """
        Return a `~plasmapy.particles.particle_collections.ParticleList`
        of the ionic levels.
        """
        return ionic_levels(self.base_particle)

    @property
    def atomic_number(self) -> int:
        """The atomic number of the element."""
        return self._particle.atomic_number

    def __len__(self):
        return self._number_of_particles

    @property
    def ionic_symbols(self) -> List[str]:
        """The ionic symbols for all charge states."""
        return self.to_list().symbols

    @property
    def charge_numbers(self) -> np.ndarray:
        """An array of the charge numbers."""
        return self.to_list().charge_number

    @property
    @deprecated(
        since="0.7.0",
        name="integer_charges",
        message=(
            "The integer_charges attribute of IonizationState has been "
            "deprecated and will be removed in a future release.  Use "
            "charge_numbers instead."
        ),
        warning_type=PlasmaPyFutureWarning,
    )
    def integer_charges(self) -> np.ndarray:
        """An array of the charge numbers."""
        return self.charge_numbers

    @property
    def Z_mean(self) -> np.float64:
        """Return the mean charge number."""
        if np.nan in self.ionic_fractions:
            raise ChargeError(
                "Z_mean cannot be found because no ionic fraction "
                f"information is available for {self.base_particle}."
            )
        return np.sum(self.ionic_fractions * self.charge_numbers)

    @property
    def Z_rms(self) -> np.float64:
        """The root mean square charge number."""
        return np.sqrt(np.sum(self.ionic_fractions * self.charge_numbers ** 2))

    @property
    def Z_most_abundant(self) -> List[Integral]:
        """
        A `list` of the charge numbers with the highest ionic fractions.

        Examples
        --------
        >>> He = IonizationState('He', [0.2, 0.5, 0.3])
        >>> He.Z_most_abundant
        [1]
        >>> Li = IonizationState('Li', [0.4, 0.4, 0.2, 0.0])
        >>> Li.Z_most_abundant
        [0, 1]
        """
        if np.any(np.isnan(self.ionic_fractions)):
            raise ParticleError(
                f"Cannot find most abundant ion of {self.base_particle} "
                f"because the ionic fractions have not been defined."
            )

        return np.flatnonzero(
            self.ionic_fractions == self.ionic_fractions.max()
        ).tolist()

    @property
    def tol(self) -> Real:
        """
        The absolute tolerance for comparisons.

        This attribute is used as the ``atol`` parameter in
        `numpy.isclose`, `numpy.allclose`,
        `astropy.units.isclose`, and `astropy.units.allclose`
        when testing normalizations and making comparisons.
        """
        return self._tol

    @tol.setter
    def tol(self, atol: Real):
        """Set the absolute tolerance for comparisons."""
        if not isinstance(atol, Real):
            raise TypeError("The attribute tol must be a real number.")
        if 0 <= atol < 1:
            self._tol = atol
        else:
            raise ValueError("Need 0 <= tol < 1.")

    def _get_states_info(self, minimum_ionic_fraction=0.01) -> List[str]:
        """
        Return a `list` containing the ion symbol, ionic fraction, and
        (if available) the number density and temperature for that ion.

        Parameters
        ----------
        minimum_ionic_fraction
            The minimum ionic fraction to return state information for.
        """

        states_info = []

        for state in self:
            if state.ionic_fraction >= minimum_ionic_fraction:
                state_info = ""
                symbol = state.ionic_symbol
                if state.charge_number < 10:
                    symbol = f"{symbol[:-2]} {symbol[-2:]}"
                fraction = f"{state.ionic_fraction:.3f}"

                state_info += f"{symbol}: {fraction}"

                if np.isfinite(self.n_elem):
                    value = f"{state.number_density.si.value:.2e}"
                    state_info += f"    n_i = {value} m**-3"

                if np.isfinite(state.T_i):
                    value = f"{state.T_i.si.value:.2e}"
                    state_info += f"    T_i = {value} K"

                states_info.append(state_info)

        return states_info

    def average_particle(self, include_neutrals: bool = True) -> CustomParticle:
        """
        Return a `~plasmapy.particles.particle_class.CustomParticle`
        instance representing the mean particle in this ionization state.

        Parameters
        ----------
        include_neutrals : `bool`, optional
            If `True`, include neutrals when calculating the mean values
            of the different particles.  If `False`, include only ions.
            Defaults to `True`.
        """
        return self.ions.average_particle()

    def summarize(self, minimum_ionic_fraction: Real = 0.01) -> None:
        """
        Print quicklook information for an
        `~plasmapy.particles.ionization_state.IonizationState` instance.

        Parameters
        ----------
        minimum_ionic_fraction: Real
            If the ionic fraction for a particular ionization state is
            below this level, then information for it will not be
            printed.  Defaults to 0.01.

        Example
        -------
        >>> He_states = IonizationState(
        ...     'He',
        ...     [0.941, 0.058, 0.001],
        ...     T_e = 5.34 * u.K,
        ...     kappa = 4.05,
        ...     n_elem = 5.51e19 * u.m ** -3,
        ... )
        >>> He_states.summarize()
        IonizationState instance for He with Z_mean = 0.06
        ----------------------------------------------------------------
        He  0+: 0.941    n_i = 5.18e+19 m**-3    T_i = 5.34e+00 K
        He  1+: 0.058    n_i = 3.20e+18 m**-3    T_i = 5.34e+00 K
        ----------------------------------------------------------------
        n_elem = 5.51e+19 m**-3
        n_e = 3.31e+18 m**-3
        T_e = 5.34e+00 K
        kappa = 4.05
        ----------------------------------------------------------------

        """
        separator_line = [64 * "-"]

        scientific = "{:.2e}"
        floaty = "{:.2f}"

        n_elem = scientific.format(self.n_elem.value)
        n_e = scientific.format(self.n_e.value)
        T_e = scientific.format(self.T_e.value)
        kappa = floaty.format(self.kappa)
        Z_mean = floaty.format(self.Z_mean)

        output = [
            f"IonizationState instance for {self.base_particle} with Z_mean = {Z_mean}"
        ]
        attributes = []

        if not np.all(np.isnan(self.ionic_fractions)):
            output += separator_line
            output += self._get_states_info(minimum_ionic_fraction)
            output += separator_line
            # TODO add T_i somewhere around here, probably

        if not np.isnan(self.n_elem):
            attributes.append(f"n_elem = {n_elem} m**-3")
            attributes.append(f"n_e = {n_e} m**-3")
        if not np.isnan(self.T_e):
            attributes.append(f"T_e = {T_e} K")
        if np.isfinite(self.kappa):
            attributes.append(f"kappa = {kappa}")

        if attributes:
            attributes += separator_line
            output += attributes

        for line in output:
            print(line)<|MERGE_RESOLUTION|>--- conflicted
+++ resolved
@@ -8,7 +8,6 @@
 import numpy as np
 import warnings
 
-from astropy import constants as const
 from astropy import units as u
 from numbers import Integral, Real
 from typing import List, Optional, Union
@@ -19,12 +18,8 @@
     InvalidParticleError,
     ParticleError,
 )
-<<<<<<< HEAD
 from plasmapy.particles.particle_class import CustomParticle, Particle
-=======
-from plasmapy.particles.particle_class import Particle
 from plasmapy.particles.particle_collections import ionic_levels, ParticleList
->>>>>>> 29232c5b
 from plasmapy.utils.decorators import validate_quantities
 from plasmapy.utils.decorators.deprecation import deprecated
 from plasmapy.utils.exceptions import PlasmaPyFutureWarning
