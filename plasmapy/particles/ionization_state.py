"""
Objects for storing ionization state data for a single element or for
a single ionization level.
"""

__all__ = ["IonizationState", "IonicLevel"]

import numpy as np
import warnings

from astropy import units as u
from numbers import Integral, Real
from typing import List, Optional, Union

from plasmapy.particles.decorators import particle_input
from plasmapy.particles.exceptions import (
    ChargeError,
    InvalidParticleError,
    ParticleError,
)
from plasmapy.particles.particle_class import Particle
from plasmapy.utils.decorators import validate_quantities
from plasmapy.utils.decorators.deprecation import deprecated
from plasmapy.utils.exceptions import PlasmaPyFutureWarning

_number_density_errmsg = (
    "Number densities must be Quantity objects with units of inverse volume."
)


class IonicLevel:
    """
    Representation of the ionic fraction for a single ion.

    Parameters
    ----------
    ion: `~plasmapy.particles.particle_class.ParticleLike`
        The ion for the corresponding ionic fraction.

    ionic_fraction: real number between 0 and 1, optional
        The fraction of an element or isotope that is at this ionization
        level.

    number_density: `~astropy.units.Quantity`, optional
        The number density of this ion.

    See Also
    --------
    IonizationState
    plasmapy.particles.IonizationStateCollection

    Examples
    --------
    >>> alpha_fraction = IonicLevel("alpha", ionic_fraction=0.31)
    >>> alpha_fraction.ionic_symbol
    'He-4 2+'
    >>> alpha_fraction.charge_number
    2
    >>> alpha_fraction.ionic_fraction
    0.31
    """

    def __eq__(self, other):

        try:
            if self.ionic_symbol != other.ionic_symbol:
                return False

            ionic_fraction_within_tolerance = np.isclose(
                self.ionic_fraction,
                other.ionic_fraction,
                rtol=1e-15,
            )

            number_density_within_tolerance = u.isclose(
                self.number_density,
                other.number_density,
                rtol=1e-15,
            )

            return all(
                [ionic_fraction_within_tolerance, number_density_within_tolerance]
            )

        except Exception as exc:
            raise TypeError(
                "Unable to ascertain equality between the following objects:\n"
                f"  {self}\n"
                f"  {other}"
            ) from exc

    @particle_input
    def __init__(
        self, ion: Particle, ionic_fraction=None, number_density=None, T_i=None
    ):
        try:
            self.ion = ion
            self.ionic_fraction = ionic_fraction
            self.number_density = number_density
            self.T_i = T_i
        except Exception as exc:
            raise ParticleError("Unable to create IonicLevel object") from exc

    def __repr__(self):
        return (
            f"IonicLevel({repr(self.ionic_symbol)}, "
            f"ionic_fraction={self.ionic_fraction})"
        )

    @property
    def ionic_symbol(self) -> str:
        """The symbol of the ion."""
        return self.ion.ionic_symbol

    @property
    def charge_number(self) -> Integral:
        """The charge number of the ion."""
        return self.ion.charge_number

    @property
    @deprecated(
        since="0.7.0",
        name="integer_charge",
        message=(
            "The integer_charge attribute of IonicLevel has been "
            "deprecated and will be removed in a future release.  Use "
            "charge_number instead."
        ),
        warning_type=PlasmaPyFutureWarning,
    )
    def integer_charge(self) -> Integral:
        """The charge number of the ion."""
        return self.charge_number

    @property
    def ionic_fraction(self) -> Real:
        r"""
        The fraction of particles of an element that are at this
        ionization level.

        Notes
        -----
        An ionic fraction must be in the interval :math:`[0, 1]`.

        If no ionic fraction is specified, then this attribute will be
        assigned the value of `~numpy.nan`.
        """
        return self._ionic_fraction

    @ionic_fraction.setter
    def ionic_fraction(self, ionfrac: Optional[Real]):
        if ionfrac is None or np.isnan(ionfrac):
            self._ionic_fraction = np.nan
        else:
            try:
                out_of_range = ionfrac < 0 or ionfrac > 1
            except TypeError:
                raise TypeError(f"Invalid ionic fraction: {ionfrac}")
            else:
                if out_of_range:
                    raise ValueError("The ionic fraction must be between 0 and 1.")
                else:
                    self._ionic_fraction = ionfrac

    @property
    def number_density(self) -> u.m ** -3:
        """The number density of the ion."""
        return self._number_density

    @number_density.setter
    @validate_quantities(
        n={"can_be_negative": False, "can_be_inf": False, "none_shall_pass": True},
    )
    def number_density(self, n: u.m ** -3):
        if n is None:
            self._number_density = np.nan * u.m ** -3
        else:
            self._number_density = n

    @property
    def T_i(self) -> u.K:
        """The ion temperature of this particular charge state."""
        return self._T_i

    @T_i.setter
    @validate_quantities(
        T={"can_be_negative": False, "can_be_inf": False, "none_shall_pass": True},
    )
    def T_i(self, T: u.K):
        self._T_i = np.nan * u.K if T is None else T


class IonizationState:
    """
    Representation of the ionization state distribution of a single
    element or isotope.

    Parameters
    ----------
    particle: `~plasmapy.particles.particle_class.ParticleLike`
        A `str` or `~plasmapy.particles.particle_class.Particle` instance
        representing an element, isotope, or ion; or an integer representing
        the atomic number of an element.

    ionic_fractions: `~numpy.ndarray`, `list`, `tuple`, or `~astropy.units.Quantity`; optional
        The ionization fractions of an element, where the indices
        correspond to the charge number.  This argument should contain the
        atomic number plus one items, and must sum to one within an
        absolute tolerance of ``tol`` if dimensionless.  Alternatively,
        this argument may be a `~astropy.units.Quantity` that represents
        the number densities of each neutral/ion.  This argument cannot
        be specified when ``particle`` is an ion.

    T_e: `~astropy.units.Quantity`, keyword-only, optional
        The electron temperature or thermal energy per electron.

    n_elem: `~astropy.units.Quantity`, keyword-only, optional
        The number density of the element, including neutrals and all
        ions.

    tol: `float` or integer, keyword-only, optional
        The absolute tolerance used by `~numpy.isclose` and similar
        functions when testing normalizations and making comparisons.
        Defaults to ``1e-15``.

    Raises
    ------
    `~plasmapy.particles.exceptions.ParticleError`
        If the ionic fractions are not normalized or contain invalid
        values, or if number density information is provided through
        both ``ionic_fractions`` and ``n_elem``.

    `~plasmapy.particles.exceptions.InvalidParticleError`
        If the particle is invalid.

    See Also
    --------
    IonicLevel
    plasmapy.particles.IonizationStateCollection

    Examples
    --------
    >>> states = IonizationState('H', [0.6, 0.4], n_elem=1*u.cm**-3, T_e=11000*u.K)
    >>> states.ionic_fractions[0]  # fraction of hydrogen that is neutral
    0.6
    >>> states.ionic_fractions[1]  # fraction of hydrogen that is ionized
    0.4
    >>> states.n_e  # electron number density
    <Quantity 400000. 1 / m3>
    >>> states.n_elem  # element number density
    <Quantity 1000000. 1 / m3>

    If the input particle is an ion, then the ionization state for the
    corresponding element or isotope will be set to ``1.0`` for that
    ion.  For example, when the input particle is an alpha particle, the
    base particle will be He-4, and all He-4 particles will be set as
    doubly charged.

    >>> states = IonizationState('alpha')
    >>> states.base_particle
    'He-4'
    >>> states.ionic_fractions
    array([0., 0., 1.])
    """

    # TODO: Allow this class to handle negatively charged

    # TODO: Add in functionality to find equilibrium ionization states.

    @validate_quantities(
        T_e={"unit": u.K, "equivalencies": u.temperature_energy()},
        T_i={
            "unit": u.K,
            "equivalencies": u.temperature_energy(),
            "none_shall_pass": True,
        },
    )
    @particle_input(require="element")
    def __init__(
        self,
        particle: Particle,
        ionic_fractions=None,
        *,
        T_e: u.K = np.nan * u.K,
        T_i: u.K = None,
        kappa: Real = np.inf,
        n_elem: u.m ** -3 = np.nan * u.m ** -3,
        tol: Union[float, int] = 1e-15,
    ):
        """
        Initialize an `~plasmapy.particles.ionization_state.IonizationState`
        instance.
        """
        self._number_of_particles = particle.atomic_number + 1

        if particle.is_ion or particle.is_category(require=("uncharged", "element")):
            if ionic_fractions is None:
                ionic_fractions = np.zeros(self._number_of_particles)
                ionic_fractions[particle.charge_number] = 1.0
                particle = Particle(
                    particle.isotope if particle.isotope else particle.element
                )
            else:
                raise ParticleError(
                    "The ionic fractions must not be specified when "
                    "the input particle to IonizationState is an ion."
                )

        self._particle = particle

        try:
            self.tol = tol
            self.T_e = T_e
            self.T_i = T_i
            self.kappa = kappa

            if (
                not np.isnan(n_elem)
                and isinstance(ionic_fractions, u.Quantity)
                and ionic_fractions.si.unit == u.m ** -3
            ):
                raise ParticleError(
                    "Cannot simultaneously provide number density "
                    "through both n_elem and ionic_fractions."
                )

            self.n_elem = n_elem
            self.ionic_fractions = ionic_fractions

            if ionic_fractions is None and not np.isnan(self.T_e):
                warnings.warn(
                    "Collisional ionization equilibration has not yet "
                    "been implemented in IonizationState; cannot set "
                    "ionic fractions."
                )

        except Exception as exc:
            raise ParticleError(
                f"Unable to create IonizationState object for {particle.symbol}."
            ) from exc

    def __str__(self) -> str:
        return f"<IonizationState instance for {self.base_particle}>"

    def __repr__(self) -> str:
        return self.__str__()

    def __getitem__(self, value) -> IonicLevel:
        """Return information for a single ionization level."""
        if isinstance(value, slice):
            return [
                IonicLevel(
                    ion=Particle(self.base_particle, Z=val),
                    ionic_fraction=self.ionic_fractions[val],
                    number_density=self.number_densities[val],
                    T_i=self.T_i[val],
                )
                for val in range(0, self._number_of_particles)[value]
            ]

        if isinstance(value, Integral) and 0 <= value <= self.atomic_number:
            result = IonicLevel(
                ion=Particle(self.base_particle, Z=value),
                ionic_fraction=self.ionic_fractions[value],
                number_density=self.number_densities[value],
                T_i=self.T_i[value],
            )
        else:
            if not isinstance(value, Particle):
                try:
                    value = Particle(value)
                except InvalidParticleError as exc:
                    raise InvalidParticleError(
                        f"{value} is not a valid charge number or particle."
                    ) from exc

            same_element = value.element == self.element
            same_isotope = value.isotope == self.isotope
            has_charge_info = value.is_category(any_of=["charged", "uncharged"])

            if same_element and same_isotope and has_charge_info:
                Z = value.charge_number
                result = IonicLevel(
                    ion=Particle(self.base_particle, Z=Z),
                    ionic_fraction=self.ionic_fractions[Z],
                    number_density=self.number_densities[Z],
                    T_i=self.T_i[Z],
                )
            else:
                if not same_element or not same_isotope:
                    raise ParticleError("Inconsistent element or isotope.")
                elif not has_charge_info:
                    raise ChargeError("No charge number provided.")
        return result

    def __setitem__(self, key, value):
        raise NotImplementedError(
            "Item assignment of an IonizationState instance is not "
            "allowed because the ionic fractions for different "
            "ionization levels must be set simultaneously due to the "
            "normalization constraint."
        )

    def __iter__(self):
        yield from [self[i] for i in range(self.atomic_number + 1)]

    def __eq__(self, other):
        """
        Return `True` if the ionic fractions, number density scaling
        factor (if set), and electron temperature (if set) are all
        equal, and `False` otherwise.

        Raises
        ------
        `TypeError`
            If ``other`` is not an `~plasmapy.particles.ionization_state.IonizationState`
            instance.

        `ParticleError`
            If ``other`` corresponds to a different element or isotope.

        Examples
        --------
        >>> IonizationState('H', [1, 0], tol=1e-6) == IonizationState('H', [1, 1e-6], tol=1e-6)
        True
        >>> IonizationState('H', [1, 0], tol=1e-8) == IonizationState('H', [1, 1e-6], tol=1e-5)
        False

        """
        if not isinstance(other, IonizationState):
            raise TypeError(
                "An instance of the IonizationState class may only be "
                "compared with another IonizationState instance."
            )

        same_element = self.element == other.element
        same_isotope = self.isotope == other.isotope

        if not same_element or not same_isotope:
            return False

        # Use the tighter of the two tolerances. For thermodynamic
        # quantities, use it as a relative tolerance because the values
        # may substantially depart from order unity.

        min_tol = np.min([self.tol, other.tol])

        same_T_e = (
            np.isnan(self.T_e)
            and np.isnan(other.T_e)
            or u.allclose(self.T_e, other.T_e, rtol=min_tol, atol=0 * u.K)
        )

        same_n_elem = (
            np.isnan(self.n_elem)
            and np.isnan(other.n_elem)
            or u.allclose(self.n_elem, other.n_elem, rtol=min_tol, atol=0 * u.m ** -3)
        )

        # For the next line, recall that np.nan == np.nan is False

        same_fractions = np.any(
            [
                np.allclose(
                    self.ionic_fractions, other.ionic_fractions, rtol=0, atol=min_tol
                ),
                np.all(np.isnan(self.ionic_fractions))
                and np.all(np.isnan(other.ionic_fractions)),
            ]
        )

        return np.all(
            [same_element, same_isotope, same_T_e, same_n_elem, same_fractions]
        )

    @property
    def ionic_fractions(self) -> np.ndarray:
        """
<<<<<<< HEAD
        The ionic fractions, where the index corresponds to the integer
        charge.
=======
        Return the ionic fractions, where the index corresponds to
        the charge number.
>>>>>>> 5b32ef88

        Examples
        --------
        >>> hydrogen_states = IonizationState('H', [0.9, 0.1])
        >>> hydrogen_states.ionic_fractions
        array([0.9, 0.1])

        """
        return self._ionic_fractions

    @ionic_fractions.setter
    def ionic_fractions(self, fractions):
        """
        Set the ionic fractions, while checking that the new values are
        valid and normalized to one.
        """
        if fractions is None or np.all(np.isnan(fractions)):
            self._ionic_fractions = np.full(
                self.atomic_number + 1, np.nan, dtype=np.float64
            )
            return

        try:
            if np.min(fractions) < 0:
                raise ParticleError("Cannot have negative ionic fractions.")

            if len(fractions) != self.atomic_number + 1:
                raise ParticleError(
                    "The length of ionic_fractions must be "
                    f"{self.atomic_number + 1}."
                )

            if isinstance(fractions, u.Quantity):
                fractions = fractions.to(u.m ** -3)
                self.n_elem = np.sum(fractions)
                self._ionic_fractions = np.array(fractions / self.n_elem)
            else:
                fractions = np.array(fractions, dtype=np.float64)
                sum_of_fractions = np.sum(fractions)
                all_nans = np.all(np.isnan(fractions))

                if not all_nans:
                    if np.any(fractions < 0) or np.any(fractions > 1):
                        raise ParticleError("Ionic fractions must be between 0 and 1.")

                    if not np.isclose(sum_of_fractions, 1, rtol=0, atol=self.tol):
                        raise ParticleError("Ionic fractions must sum to one.")

                self._ionic_fractions = fractions

        except Exception as exc:
            raise ParticleError(
                f"Unable to set ionic fractions of {self.element} to {fractions}."
            ) from exc

    def _is_normalized(self, tol: Optional[Real] = None) -> bool:
        """
        `True` if the sum of the ionization fractions is equal to
        ``1`` within the allowed tolerance, and `False` otherwise.
        """
        tol = tol if tol is not None else self.tol
        if not isinstance(tol, Real):
            raise TypeError("tol must be an int or float.")
        if not 0 <= tol < 1:
            raise ValueError("Need 0 <= tol < 1.")
        total = np.sum(self._ionic_fractions)
        return np.isclose(total, 1, atol=tol, rtol=0)

    def normalize(self) -> None:
        """
        Normalize the ionization state distribution (if set) so that the
        sum of the ionic fractions becomes equal to one.

        This method may be used, for example, to correct for rounding
        errors.
        """
        self._ionic_fractions = self._ionic_fractions / np.sum(self._ionic_fractions)

    @property
    @validate_quantities
    def n_e(self) -> u.m ** -3:
        """
        The electron number density assuming a single species plasma.
        """
        return np.sum(self._n_elem * self.ionic_fractions * self.charge_numbers)

    @property
    @validate_quantities
    def n_elem(self) -> u.m ** -3:
        """The total number density of neutrals and all ions."""
        return self._n_elem.to(u.m ** -3)

    @n_elem.setter
    @validate_quantities
    def n_elem(self, value: u.m ** -3):
        """Set the number density of neutrals and all ions."""
        if value < 0 * u.m ** -3:
            raise ParticleError
        if 0 * u.m ** -3 < value <= np.inf * u.m ** -3:
            self._n_elem = value.to(u.m ** -3)
        elif np.isnan(value):
            self._n_elem = np.nan * u.m ** -3

    @property
    @validate_quantities
    def number_densities(self) -> u.m ** -3:
        """The number densities for each state."""
        try:
            return (self.n_elem * self.ionic_fractions).to(u.m ** -3)
        except Exception:
            return np.full(self.atomic_number + 1, np.nan) * u.m ** -3

    @number_densities.setter
    @validate_quantities
    def number_densities(self, value: u.m ** -3):
        """Set the number densities for each state."""
        if np.any(value.value < 0):
            raise ParticleError("Number densities cannot be negative.")
        if len(value) != self.atomic_number + 1:
            raise ParticleError(
                f"Incorrect number of charge states for {self.base_particle}"
            )
        value = value.to(u.m ** -3)

        self._n_elem = value.sum()
        self._ionic_fractions = value / self._n_elem

    @property
    def T_e(self) -> u.K:
        """The electron temperature."""
        if self._T_e is None:
            raise ParticleError("No electron temperature has been specified.")
        return self._T_e.to(u.K, equivalencies=u.temperature_energy())

    @T_e.setter
    @validate_quantities(value=dict(equivalencies=u.temperature_energy()))
    def T_e(self, value: u.K):
        """Set the electron temperature."""
        try:
            value = value.to(u.K, equivalencies=u.temperature_energy())
        except (AttributeError, u.UnitsError, u.UnitConversionError):
            raise ParticleError("Invalid temperature.") from None
        else:
            if value < 0 * u.K:
                raise ParticleError("T_e cannot be negative.")
        self._T_e = value

    @property
    @validate_quantities(
        validations_on_return=dict(
            equivalencies=u.temperature_energy(),
        )
    )
    def T_i(self) -> u.K:
        """
        The ion temperature. If the ion temperature has not been provided,
        then this attribute will provide the electron temperature.
        """
        return self._T_i

    @T_i.setter
    @validate_quantities(
        value=dict(
            equivalencies=u.temperature_energy(),
            none_shall_pass=True,
            can_be_negative=False,
        )
    )
    def T_i(self, value: u.K):
        """Set the ion temperature."""
        if value is None:
            self._T_i = np.repeat(self._T_e, self._number_of_particles)
            return

        if value.size == 1:
            self._T_i = np.repeat(value, self._number_of_particles)
        elif value.size == self._number_of_particles:
            self._T_i = value
        else:
            error_str = (
                "T_i must be set with either one common temperature"
                f" for all ions, or a set of {self._number_of_particles} of them. "
            )

            if value.size == 5 and self._number_of_particles != 5:
                error_str += " For {self.base_particle}, five is right out."
            raise ParticleError(error_str)

    @property
    def kappa(self) -> np.real:
        """
        The κ parameter for a kappa distribution function for electrons.

        The value of ``kappa`` must be greater than ``1.5`` in order to
        have a valid distribution function.  If ``kappa`` is
        `~numpy.inf`, then the distribution function reduces to a
        Maxwellian.

        """
        return self._kappa

    @kappa.setter
    def kappa(self, value: Real):
        """
        Set the kappa parameter for a kappa distribution function for
        electrons.  The value must be between ``1.5`` and `~numpy.inf`.
        """
        kappa_errmsg = "kappa must be a real number greater than 1.5"
        if not isinstance(value, Real):
            raise TypeError(kappa_errmsg)
        if value <= 1.5:
            raise ValueError(kappa_errmsg)
        self._kappa = np.real(value)

    @property
    def element(self) -> str:
        """The atomic symbol of the element."""
        return self._particle.element

    @property
    def isotope(self) -> Optional[str]:
        """
        The isotope symbol for an isotope, or `None` if the particle is
        not an isotope.
        """
        return self._particle.isotope

    @property
    def base_particle(self) -> str:
        """The symbol of the element or isotope."""
        return self.isotope if self.isotope else self.element

    @property
    def atomic_number(self) -> int:
        """The atomic number of the element."""
        return self._particle.atomic_number

    def __len__(self):
        return self._number_of_particles

    @property
    def _particle_instances(self) -> List[Particle]:
        """
        A `list` of the `~plasmapy.particles.Particle` class
        instances corresponding to each ion.
        """
        return [
            Particle(self._particle.symbol, Z=i) for i in range(self.atomic_number + 1)
        ]

    @property
    def ionic_symbols(self) -> List[str]:
        """The ionic symbols for all charge states."""
        return [particle.ionic_symbol for particle in self._particle_instances]

    @property
<<<<<<< HEAD
    def integer_charges(self) -> np.ndarray:
        """An array of the integer charges."""
=======
    def charge_numbers(self) -> np.ndarray:
        """An array of the charge numbers."""
>>>>>>> 5b32ef88
        return np.arange(0, self.atomic_number + 1, dtype=int)

    @property
    @deprecated(
        since="0.7.0",
        name="integer_charges",
        message=(
            "The integer_charges attribute of IonizationState has been "
            "deprecated and will be removed in a future release.  Use "
            "charge_numbers instead."
        ),
        warning_type=PlasmaPyFutureWarning,
    )
    def integer_charges(self) -> np.ndarray:
        """An array of the charge numbers."""
        return self.charge_numbers

    @property
    def Z_mean(self) -> np.float64:
<<<<<<< HEAD
        """The mean integer charge."""
=======
        """Return the mean charge number."""
>>>>>>> 5b32ef88
        if np.nan in self.ionic_fractions:
            raise ChargeError(
                "Z_mean cannot be found because no ionic fraction "
                f"information is available for {self.base_particle}."
            )
        return np.sum(self.ionic_fractions * np.arange(self.atomic_number + 1))

    @property
    def Z_rms(self) -> np.float64:
<<<<<<< HEAD
        """The root mean square integer charge."""
=======
        """Return the root mean square for the charge number."""
>>>>>>> 5b32ef88
        return np.sqrt(
            np.sum(self.ionic_fractions * np.arange(self.atomic_number + 1) ** 2)
        )

    @property
    def Z_most_abundant(self) -> List[Integral]:
        """
<<<<<<< HEAD
        A `list` of the integer charges with the highest ionic fractions.
=======
        Return a `list` of the charge numbers with the highest ionic
        fractions.
>>>>>>> 5b32ef88

        Examples
        --------
        >>> He = IonizationState('He', [0.2, 0.5, 0.3])
        >>> He.Z_most_abundant
        [1]
        >>> Li = IonizationState('Li', [0.4, 0.4, 0.2, 0.0])
        >>> Li.Z_most_abundant
        [0, 1]
        """
        if np.any(np.isnan(self.ionic_fractions)):
            raise ParticleError(
                f"Cannot find most abundant ion of {self.base_particle} "
                f"because the ionic fractions have not been defined."
            )

        return np.flatnonzero(
            self.ionic_fractions == self.ionic_fractions.max()
        ).tolist()

    @property
    def tol(self) -> Real:
        """
        The absolute tolerance for comparisons.

        This attribute is used as the ``atol`` parameter in
        `numpy.isclose`, `numpy.allclose`,
        `astropy.units.isclose`, and `astropy.units.allclose`
        when testing normalizations and making comparisons.
        """
        return self._tol

    @tol.setter
    def tol(self, atol: Real):
        """Set the absolute tolerance for comparisons."""
        if not isinstance(atol, Real):
            raise TypeError("The attribute tol must be a real number.")
        if 0 <= atol < 1:
            self._tol = atol
        else:
            raise ValueError("Need 0 <= tol < 1.")

    def _get_states_info(self, minimum_ionic_fraction=0.01) -> List[str]:
        """
        Return a `list` containing the ion symbol, ionic fraction, and
        (if available) the number density and temperature for that ion.

        Parameters
        ----------
        minimum_ionic_fraction
            The minimum ionic fraction to return state information for.
        """

        states_info = []

        for state in self:
            if state.ionic_fraction >= minimum_ionic_fraction:
                state_info = ""
                symbol = state.ionic_symbol
                if state.charge_number < 10:
                    symbol = f"{symbol[:-2]} {symbol[-2:]}"
                fraction = f"{state.ionic_fraction:.3f}"

                state_info += f"{symbol}: {fraction}"

                if np.isfinite(self.n_elem):
                    value = f"{state.number_density.si.value:.2e}"
                    state_info += f"    n_i = {value} m**-3"

                if np.isfinite(state.T_i):
                    value = f"{state.T_i.si.value:.2e}"
                    state_info += f"    T_i = {value} K"

                states_info.append(state_info)

        return states_info

    def summarize(self, minimum_ionic_fraction: Real = 0.01) -> None:
        """
        Print quicklook information for an
        `~plasmapy.particles.ionization_state.IonizationState` instance.

        Parameters
        ----------
        minimum_ionic_fraction: Real
            If the ionic fraction for a particular ionization state is
            below this level, then information for it will not be
            printed.  Defaults to 0.01.

        Example
        -------
        >>> He_states = IonizationState(
        ...     'He',
        ...     [0.941, 0.058, 0.001],
        ...     T_e = 5.34 * u.K,
        ...     kappa = 4.05,
        ...     n_elem = 5.51e19 * u.m ** -3,
        ... )
        >>> He_states.summarize()
        IonizationState instance for He with Z_mean = 0.06
        ----------------------------------------------------------------
        He  0+: 0.941    n_i = 5.18e+19 m**-3    T_i = 5.34e+00 K
        He  1+: 0.058    n_i = 3.20e+18 m**-3    T_i = 5.34e+00 K
        ----------------------------------------------------------------
        n_elem = 5.51e+19 m**-3
        n_e = 3.31e+18 m**-3
        T_e = 5.34e+00 K
        kappa = 4.05
        ----------------------------------------------------------------

        """
        separator_line = [64 * "-"]

        scientific = "{:.2e}"
        floaty = "{:.2f}"

        n_elem = scientific.format(self.n_elem.value)
        n_e = scientific.format(self.n_e.value)
        T_e = scientific.format(self.T_e.value)
        kappa = floaty.format(self.kappa)
        Z_mean = floaty.format(self.Z_mean)

        output = [
            f"IonizationState instance for {self.base_particle} with Z_mean = {Z_mean}"
        ]
        attributes = []

        if not np.all(np.isnan(self.ionic_fractions)):
            output += separator_line
            output += self._get_states_info(minimum_ionic_fraction)
            output += separator_line
            # TODO add T_i somewhere around here, probably

        if not np.isnan(self.n_elem):
            attributes.append(f"n_elem = {n_elem} m**-3")
            attributes.append(f"n_e = {n_e} m**-3")
        if not np.isnan(self.T_e):
            attributes.append(f"T_e = {T_e} K")
        if np.isfinite(self.kappa):
            attributes.append(f"kappa = {kappa}")

        if attributes:
            attributes += separator_line
            output += attributes

        for line in output:
            print(line)<|MERGE_RESOLUTION|>--- conflicted
+++ resolved
@@ -3,7 +3,7 @@
 a single ionization level.
 """
 
-__all__ = ["IonizationState", "IonicLevel"]
+__all__ = ["IonicLevel", "IonizationState"]
 
 import numpy as np
 import warnings
@@ -476,13 +476,8 @@
     @property
     def ionic_fractions(self) -> np.ndarray:
         """
-<<<<<<< HEAD
-        The ionic fractions, where the index corresponds to the integer
-        charge.
-=======
-        Return the ionic fractions, where the index corresponds to
-        the charge number.
->>>>>>> 5b32ef88
+        The ionic fractions, where the index corresponds to the charge
+        number.
 
         Examples
         --------
@@ -739,13 +734,8 @@
         return [particle.ionic_symbol for particle in self._particle_instances]
 
     @property
-<<<<<<< HEAD
-    def integer_charges(self) -> np.ndarray:
-        """An array of the integer charges."""
-=======
     def charge_numbers(self) -> np.ndarray:
         """An array of the charge numbers."""
->>>>>>> 5b32ef88
         return np.arange(0, self.atomic_number + 1, dtype=int)
 
     @property
@@ -765,11 +755,7 @@
 
     @property
     def Z_mean(self) -> np.float64:
-<<<<<<< HEAD
-        """The mean integer charge."""
-=======
         """Return the mean charge number."""
->>>>>>> 5b32ef88
         if np.nan in self.ionic_fractions:
             raise ChargeError(
                 "Z_mean cannot be found because no ionic fraction "
@@ -779,11 +765,7 @@
 
     @property
     def Z_rms(self) -> np.float64:
-<<<<<<< HEAD
-        """The root mean square integer charge."""
-=======
-        """Return the root mean square for the charge number."""
->>>>>>> 5b32ef88
+        """The root mean square charge number."""
         return np.sqrt(
             np.sum(self.ionic_fractions * np.arange(self.atomic_number + 1) ** 2)
         )
@@ -791,12 +773,7 @@
     @property
     def Z_most_abundant(self) -> List[Integral]:
         """
-<<<<<<< HEAD
-        A `list` of the integer charges with the highest ionic fractions.
-=======
-        Return a `list` of the charge numbers with the highest ionic
-        fractions.
->>>>>>> 5b32ef88
+        A `list` of the charge numbers with the highest ionic fractions.
 
         Examples
         --------
