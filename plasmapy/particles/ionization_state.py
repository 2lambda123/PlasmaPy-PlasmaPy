"""
Objects for storing ionization state data for a single element or for
a single ionization level.
"""

__all__ = ["IonizationState", "IonicLevel"]

import numpy as np
import warnings

from astropy import units as u
from numbers import Integral, Real
from typing import List, Optional, Union

from plasmapy.particles.decorators import particle_input
from plasmapy.particles.exceptions import (
    ChargeError,
    InvalidParticleError,
    ParticleError,
)
from plasmapy.particles.particle_class import Particle
from plasmapy.utils.decorators import validate_quantities

_number_density_errmsg = (
    "Number densities must be Quantity objects with units of inverse volume."
)


class IonicLevel:
    """
    Representation of the ionic fraction for a single ion.

    Parameters
    ----------
    ion: `~plasmapy.particles.particle_class.ParticleLike`
        The ion for the corresponding ionic fraction.

    ionic_fraction: real number between 0 and 1, optional
        The fraction of an element or isotope that is at this ionization
        level.

    number_density: `~astropy.units.Quantity`, optional
        The number density of this ion.

    See Also
    --------
    IonizationState
    plasmapy.particles.IonizationStateCollection

    Examples
    --------
    >>> alpha_fraction = IonicLevel("alpha", ionic_fraction=0.31)
    >>> alpha_fraction.ionic_symbol
    'He-4 2+'
    >>> alpha_fraction.integer_charge
    2
    >>> alpha_fraction.ionic_fraction
    0.31
    """

    def __eq__(self, other):

        try:
            if self.ionic_symbol != other.ionic_symbol:
                return False

            ionic_fraction_within_tolerance = np.isclose(
                self.ionic_fraction,
                other.ionic_fraction,
                rtol=1e-15,
            )

            number_density_within_tolerance = u.isclose(
                self.number_density,
                other.number_density,
                rtol=1e-15,
            )

            return all(
                [ionic_fraction_within_tolerance, number_density_within_tolerance]
            )

        except Exception as exc:
            raise TypeError(
                "Unable to ascertain equality between the following objects:\n"
                f"  {self}\n"
                f"  {other}"
            ) from exc

    @particle_input
    def __init__(
        self, ion: Particle, ionic_fraction=None, number_density=None, T_i=None
    ):
        try:
            self.ion = ion
            self.ionic_fraction = ionic_fraction
            self.number_density = number_density
            self.T_i = T_i
        except Exception as exc:
            raise ParticleError("Unable to create IonicLevel object") from exc

    def __repr__(self):
        return (
            f"IonicLevel({repr(self.ionic_symbol)}, "
            f"ionic_fraction={self.ionic_fraction})"
        )

    @property
    def ionic_symbol(self) -> str:
        """The symbol of the ion."""
        return self.ion.ionic_symbol

    @property
    def integer_charge(self) -> Integral:
        """The integer charge of the ion."""
        return self.ion.integer_charge

    @property
    def ionic_fraction(self) -> Real:
        r"""
        The fraction of particles of an element that are at this
        ionization level.

        Notes
        -----
        An ionic fraction must be in the interval :math:`[0, 1]`.

        If no ionic fraction is specified, then this attribute will be
        assigned the value of `~numpy.nan`.
        """
        return self._ionic_fraction

    @ionic_fraction.setter
    def ionic_fraction(self, ionfrac: Optional[Real]):
        if ionfrac is None or np.isnan(ionfrac):
            self._ionic_fraction = np.nan
        else:
            try:
                out_of_range = ionfrac < 0 or ionfrac > 1
            except TypeError:
                raise TypeError(f"Invalid ionic fraction: {ionfrac}")
            else:
                if out_of_range:
                    raise ValueError("The ionic fraction must be between 0 and 1.")
                else:
                    self._ionic_fraction = ionfrac

    @property
    def number_density(self) -> u.m ** -3:
        """The number density of the ion."""
        return self._number_density

    @number_density.setter
    @validate_quantities(
        n={"can_be_negative": False, "can_be_inf": False, "none_shall_pass": True},
    )
    def number_density(self, n: u.m ** -3):
        if n is None:
            self._number_density = np.nan * u.m ** -3
        else:
            self._number_density = n

    @property
    def T_i(self) -> u.K:
        """The ion temperature of this particular charge state."""
        return self._T_i

    @T_i.setter
    @validate_quantities(
        T={"can_be_negative": False, "can_be_inf": False, "none_shall_pass": True},
    )
    def T_i(self, T: u.K):
        self._T_i = np.nan * u.K if T is None else T


class IonizationState:
    """
    Representation of the ionization state distribution of a single
    element or isotope.

    Parameters
    ----------
    particle: `~plasmapy.particles.particle_class.ParticleLike`
        A `str` or `~plasmapy.particles.particle_class.Particle` instance
        representing an element, isotope, or ion; or an integer representing
        the atomic number of an element.

    ionic_fractions: `~numpy.ndarray`, `list`, `tuple`, or `~astropy.units.Quantity`; optional
        The ionization fractions of an element, where the indices
        correspond to integer charge.  This argument should contain the
        atomic number plus one items, and must sum to one within an
        absolute tolerance of ``tol`` if dimensionless.  Alternatively,
        this argument may be a `~astropy.units.Quantity` that represents
        the number densities of each neutral/ion.  This argument cannot
        be specified when ``particle`` is an ion.

    T_e: `~astropy.units.Quantity`, keyword-only, optional
        The electron temperature or thermal energy per electron.

    n_elem: `~astropy.units.Quantity`, keyword-only, optional
        The number density of the element, including neutrals and all
        ions.

    tol: `float` or integer, keyword-only, optional
        The absolute tolerance used by `~numpy.isclose` when testing
        normalizations and making comparisons.  Defaults to ``1e-15``.

    Raises
    ------
    `~plasmapy.particles.exceptions.ParticleError`
        If the ionic fractions are not normalized or contain invalid
        values, or if number density information is provided through
        both ``ionic_fractions`` and ``n_elem``.

    `~plasmapy.particles.exceptions.InvalidParticleError`
        If the particle is invalid.

    See Also
    --------
    IonicLevel
    plasmapy.particles.IonizationStateCollection

    Examples
    --------
    >>> states = IonizationState('H', [0.6, 0.4], n_elem=1*u.cm**-3, T_e=11000*u.K)
    >>> states.ionic_fractions[0]  # fraction of hydrogen that is neutral
    0.6
    >>> states.ionic_fractions[1]  # fraction of hydrogen that is ionized
    0.4
    >>> states.n_e  # electron number density
    <Quantity 400000. 1 / m3>
    >>> states.n_elem  # element number density
    <Quantity 1000000. 1 / m3>

    If the input particle is an ion, then the ionization state for the
    corresponding element or isotope will be set to ``1.0`` for that
    ion.  For example, when the input particle is an alpha particle, the
    base particle will be He-4, and all He-4 particles will be set as
    doubly charged.

    >>> states = IonizationState('alpha')
    >>> states.base_particle
    'He-4'
    >>> states.ionic_fractions
    array([0., 0., 1.])
    """

    # TODO: Allow this class to handle negatively charged

    # TODO: Add in functionality to find equilibrium ionization states.

    @validate_quantities(
        T_e={"unit": u.K, "equivalencies": u.temperature_energy()},
        T_i={
            "unit": u.K,
            "equivalencies": u.temperature_energy(),
            "none_shall_pass": True,
        },
    )
    @particle_input(require="element")
    def __init__(
        self,
        particle: Particle,
        ionic_fractions=None,
        *,
        T_e: u.K = np.nan * u.K,
        T_i: u.K = None,
        kappa: Real = np.inf,
        n_elem: u.m ** -3 = np.nan * u.m ** -3,
        tol: Union[float, int] = 1e-15,
    ):
<<<<<<< HEAD
        """Initialize an `~plasmapy.particles.IonizationState` instance."""
        self._number_particles = particle.atomic_number + 1
=======
        """
        Initialize an `~plasmapy.particles.ionization_state.IonizationState`
        instance.
        """
>>>>>>> 68801c2c

        if particle.is_ion or particle.is_category(require=("uncharged", "element")):
            if ionic_fractions is None:
                ionic_fractions = np.zeros(self._number_particles)
                ionic_fractions[particle.integer_charge] = 1.0
                particle = Particle(
                    particle.isotope if particle.isotope else particle.element
                )
            else:
                raise ParticleError(
                    "The ionic fractions must not be specified when "
                    "the input particle to IonizationState is an ion."
                )

        self._particle = particle

        try:
            self.tol = tol
            self.T_e = T_e
            self.T_i = T_i
            self.kappa = kappa

            if (
                not np.isnan(n_elem)
                and isinstance(ionic_fractions, u.Quantity)
                and ionic_fractions.si.unit == u.m ** -3
            ):
                raise ParticleError(
                    "Cannot simultaneously provide number density "
                    "through both n_elem and ionic_fractions."
                )

            self.n_elem = n_elem
            self.ionic_fractions = ionic_fractions

            if ionic_fractions is None and not np.isnan(self.T_e):
                warnings.warn(
                    "Collisional ionization equilibration has not yet "
                    "been implemented in IonizationState; cannot set "
                    "ionic fractions."
                )

        except Exception as exc:
            raise ParticleError(
                f"Unable to create IonizationState object for {particle.symbol}."
            ) from exc

    def __str__(self) -> str:
        return f"<IonizationState instance for {self.base_particle}>"

    def __repr__(self) -> str:
        return self.__str__()

    def __getitem__(self, value) -> IonicLevel:
        """Return information for a single ionization level."""
        if isinstance(value, slice):
            return [
                IonicLevel(
                    ion=Particle(self.base_particle, Z=val),
                    ionic_fraction=self.ionic_fractions[val],
                    number_density=self.number_densities[val],
                    T_i=self.T_i[val],  # TODO
                )
                for val in range(0, self._number_particles)[value]
            ]

        if isinstance(value, Integral) and 0 <= value <= self.atomic_number:
            result = IonicLevel(
                ion=Particle(self.base_particle, Z=value),
                ionic_fraction=self.ionic_fractions[value],
                number_density=self.number_densities[value],
                T_i=self.T_i[value],
            )
        else:
            if not isinstance(value, Particle):
                try:
                    value = Particle(value)
                except InvalidParticleError as exc:
                    raise InvalidParticleError(
                        f"{value} is not a valid integer charge or particle."
                    ) from exc

            same_element = value.element == self.element
            same_isotope = value.isotope == self.isotope
            has_charge_info = value.is_category(any_of=["charged", "uncharged"])

            if same_element and same_isotope and has_charge_info:
                Z = value.integer_charge
                result = IonicLevel(
                    ion=Particle(self.base_particle, Z=Z),
                    ionic_fraction=self.ionic_fractions[Z],
                    number_density=self.number_densities[Z],
                    T_i=self.T_i[Z],
                )
            else:
                if not same_element or not same_isotope:
                    raise ParticleError("Inconsistent element or isotope.")
                elif not has_charge_info:
                    raise ChargeError("No integer charge provided.")
        return result

    def __setitem__(self, key, value):
        raise NotImplementedError(
            "Item assignment of an IonizationState instance is not "
            "allowed because the ionic fractions for different "
            "ionization levels must be set simultaneously due to the "
            "normalization constraint."
        )

    def __iter__(self):
        yield from [self[i] for i in range(self.atomic_number + 1)]

    def __eq__(self, other):
        """
        Return `True` if the ionic fractions, number density scaling
        factor (if set), and electron temperature (if set) are all
        equal, and `False` otherwise.

        Raises
        ------
        `TypeError`
            If ``other`` is not an `~plasmapy.particles.ionization_state.IonizationState`
            instance.

        `ParticleError`
            If ``other`` corresponds to a different element or isotope.

        Examples
        --------
        >>> IonizationState('H', [1, 0], tol=1e-6) == IonizationState('H', [1, 1e-6], tol=1e-6)
        True
        >>> IonizationState('H', [1, 0], tol=1e-8) == IonizationState('H', [1, 1e-6], tol=1e-5)
        False

        """
        if not isinstance(other, IonizationState):
            raise TypeError(
                "An instance of the IonizationState class may only be "
                "compared with another IonizationState instance."
            )

        same_element = self.element == other.element
        same_isotope = self.isotope == other.isotope

        if not same_element or not same_isotope:
            return False

        # Use the tighter of the two tolerances. For thermodynamic
        # quantities, use it as a relative tolerance because the values
        # may substantially depart from order unity.

        min_tol = np.min([self.tol, other.tol])

        same_T_e = (
            np.isnan(self.T_e)
            and np.isnan(other.T_e)
            or u.allclose(self.T_e, other.T_e, rtol=min_tol, atol=0 * u.K)
        )

        same_n_elem = (
            np.isnan(self.n_elem)
            and np.isnan(other.n_elem)
            or u.allclose(self.n_elem, other.n_elem, rtol=min_tol, atol=0 * u.m ** -3)
        )

        # For the next line, recall that np.nan == np.nan is False

        same_fractions = np.any(
            [
                np.allclose(
                    self.ionic_fractions, other.ionic_fractions, rtol=0, atol=min_tol
                ),
                np.all(np.isnan(self.ionic_fractions))
                and np.all(np.isnan(other.ionic_fractions)),
            ]
        )

        return np.all(
            [same_element, same_isotope, same_T_e, same_n_elem, same_fractions]
        )

    @property
    def ionic_fractions(self) -> np.ndarray:
        """
        Return the ionic fractions, where the index corresponds to
        the integer charge.

        Examples
        --------
        >>> hydrogen_states = IonizationState('H', [0.9, 0.1])
        >>> hydrogen_states.ionic_fractions
        array([0.9, 0.1])

        """
        return self._ionic_fractions

    @ionic_fractions.setter
    def ionic_fractions(self, fractions):
        """
        Set the ionic fractions, while checking that the new values are
        valid and normalized to one.
        """
        if fractions is None or np.all(np.isnan(fractions)):
            self._ionic_fractions = np.full(
                self.atomic_number + 1, np.nan, dtype=np.float64
            )
            return

        try:
            if np.min(fractions) < 0:
                raise ParticleError("Cannot have negative ionic fractions.")

            if len(fractions) != self.atomic_number + 1:
                raise ParticleError(
                    "The length of ionic_fractions must be "
                    f"{self.atomic_number + 1}."
                )

            if isinstance(fractions, u.Quantity):
                fractions = fractions.to(u.m ** -3)
                self.n_elem = np.sum(fractions)
                self._ionic_fractions = np.array(fractions / self.n_elem)
            else:
                fractions = np.array(fractions, dtype=np.float64)
                sum_of_fractions = np.sum(fractions)
                all_nans = np.all(np.isnan(fractions))

                if not all_nans:
                    if np.any(fractions < 0) or np.any(fractions > 1):
                        raise ParticleError("Ionic fractions must be between 0 and 1.")

                    if not np.isclose(sum_of_fractions, 1, rtol=0, atol=self.tol):
                        raise ParticleError("Ionic fractions must sum to one.")

                self._ionic_fractions = fractions

        except Exception as exc:
            raise ParticleError(
                f"Unable to set ionic fractions of {self.element} to {fractions}."
            ) from exc

    def _is_normalized(self, tol: Optional[Real] = None) -> bool:
        """
        Return `True` if the sum of the ionization fractions is equal to
        one within the allowed tolerance, and `False` otherwise.
        """
        tol = tol if tol is not None else self.tol
        if not isinstance(tol, Real):
            raise TypeError("tol must be an int or float.")
        if not 0 <= tol < 1:
            raise ValueError("Need 0 <= tol < 1.")
        total = np.sum(self._ionic_fractions)
        return np.isclose(total, 1, atol=tol, rtol=0)

    def normalize(self) -> None:
        """
        Normalize the ionization state distribution (if set) so that the
        sum of the ionic fractions becomes equal to one.

        This method may be used, for example, to correct for rounding
        errors.
        """
        self._ionic_fractions = self._ionic_fractions / np.sum(self._ionic_fractions)

    @property
    @validate_quantities
    def n_e(self) -> u.m ** -3:
        """
        Return the electron number density assuming a single species
        plasma.
        """
        return np.sum(self._n_elem * self.ionic_fractions * self.integer_charges)

    @property
    @validate_quantities
    def n_elem(self) -> u.m ** -3:
        """Return the total number density of neutrals and all ions."""
        return self._n_elem.to(u.m ** -3)

    @n_elem.setter
    @validate_quantities
    def n_elem(self, value: u.m ** -3):
        """Set the number density of neutrals and all ions."""
        if value < 0 * u.m ** -3:
            raise ParticleError
        if 0 * u.m ** -3 < value <= np.inf * u.m ** -3:
            self._n_elem = value.to(u.m ** -3)
        elif np.isnan(value):
            self._n_elem = np.nan * u.m ** -3

    @property
    @validate_quantities
    def number_densities(self) -> u.m ** -3:
        """Return the number densities for each state."""
        try:
            return (self.n_elem * self.ionic_fractions).to(u.m ** -3)
        except Exception:
            return np.full(self.atomic_number + 1, np.nan) * u.m ** -3

    @number_densities.setter
    @validate_quantities
    def number_densities(self, value: u.m ** -3):
        """Set the number densities for each state."""
        if np.any(value.value < 0):
            raise ParticleError("Number densities cannot be negative.")
        if len(value) != self.atomic_number + 1:
            raise ParticleError(
                f"Incorrect number of charge states for {self.base_particle}"
            )
        value = value.to(u.m ** -3)

        self._n_elem = value.sum()
        self._ionic_fractions = value / self._n_elem

    @property
    def T_e(self) -> u.K:
        """Return the electron temperature."""
        if self._T_e is None:
            raise ParticleError("No electron temperature has been specified.")
        return self._T_e.to(u.K, equivalencies=u.temperature_energy())

    @T_e.setter
    @validate_quantities(value=dict(equivalencies=u.temperature_energy()))
    def T_e(self, value: u.K):
        """Set the electron temperature."""
        try:
            value = value.to(u.K, equivalencies=u.temperature_energy())
        except (AttributeError, u.UnitsError, u.UnitConversionError):
            raise ParticleError("Invalid temperature.") from None
        else:
            if value < 0 * u.K:
                raise ParticleError("T_e cannot be negative.")
        self._T_e = value

    @property
    @validate_quantities(
        validations_on_return=dict(
            equivalencies=u.temperature_energy(),
        )
    )
    def T_i(self) -> u.K:
        """Return the electron temperature."""
        if self._T_i is None:
            return self.T_e
        return self._T_i.to(u.K, equivalencies=u.temperature_energy())

    @T_i.setter
    @validate_quantities(
        value=dict(equivalencies=u.temperature_energy(), none_shall_pass=True)
    )
    def T_i(self, value: u.K):
        """Set the electron temperature."""
        if value is None:
            self._T_i = np.repeat(self._T_e, self._number_particles)
            return

        try:
            value = value.to(u.K, equivalencies=u.temperature_energy())
        except (AttributeError, u.UnitsError, u.UnitConversionError):
            raise ParticleError("Invalid temperature.") from None
        else:
            if (value < 0 * u.K).any():
                raise ParticleError("T_i cannot be negative.")

        if value.size == 1:
            self._T_i = np.repeat(value, self._number_particles)
        elif value.size == self._number_particles:
            self._T_i = value
        else:
            error_str = (
                "T_i must be set with either one common temperature"
                f" for all ions, or a set of {self._number_particles} of them. "
            )

            if value.size == 5 and self._number_particles != 5:
                error_str += " For {self.base_particle}, five is right out."
            raise ParticleError(error_str)

    @property
    @validate_quantities(
        validations_on_return=dict(
            equivalencies=u.temperature_energy(),
        )
    )
    def T_i(self) -> u.K:
        """
        The ion temperature. If the ion temperature has not been provided,
        then this attribute will provide the electron temperature.
        """
        return self._T_i

    @T_i.setter
    @validate_quantities(
        value=dict(
            equivalencies=u.temperature_energy(),
            none_shall_pass=True,
            can_be_negative=False,
        )
    )
    def T_i(self, value: u.K):
        """Set the ion temperature."""
        if value is None:
            self._T_i = np.repeat(self._T_e, self._number_particles)
            return

        if value.size == 1:
            self._T_i = np.repeat(value, self._number_particles)
        elif value.size == self._number_particles:
            self._T_i = value
        else:
            error_str = (
                "T_i must be set with either one common temperature"
                f" for all ions, or a set of {self._number_particles} of them. "
            )

            if value.size == 5 and self._number_particles != 5:
                error_str += " For {self.base_particle}, five is right out."
            raise ParticleError(error_str)

    @property
    def kappa(self) -> np.real:
        """
        Return the kappa parameter for a kappa distribution function
        for electrons.

        The value of ``kappa`` must be greater than ``1.5`` in order to
        have a valid distribution function.  If ``kappa`` equals
        `~numpy.inf`, then the distribution function reduces to a
        Maxwellian.

        """
        return self._kappa

    @kappa.setter
    def kappa(self, value: Real):
        """
        Set the kappa parameter for a kappa distribution function for
        electrons.  The value must be between ``1.5`` and `~numpy.inf`.
        """
        kappa_errmsg = "kappa must be a real number greater than 1.5"
        if not isinstance(value, Real):
            raise TypeError(kappa_errmsg)
        if value <= 1.5:
            raise ValueError(kappa_errmsg)
        self._kappa = np.real(value)

    @property
    def element(self) -> str:
        """Return the atomic symbol of the element."""
        return self._particle.element

    @property
    def isotope(self) -> Optional[str]:
        """
        Return the isotope symbol for an isotope, or `None` if the
        particle is not an isotope.
        """
        return self._particle.isotope

    @property
    def base_particle(self) -> str:
        """Return the symbol of the element or isotope."""
        return self.isotope if self.isotope else self.element

    @property
    def atomic_number(self) -> int:
        """Return the atomic number of the element."""
        return self._particle.atomic_number

    def __len__(self):
        return self._number_particles

    @property
    def _particle_instances(self) -> List[Particle]:
        """
        Return a list of the `~plasmapy.particles.particle_class.Particle` class
        instances corresponding to each ion.
        """
        return [
            Particle(self._particle.symbol, Z=i) for i in range(self.atomic_number + 1)
        ]

    @property
    def ionic_symbols(self) -> List[str]:
        """Return the ionic symbols for all charge states."""
        return [particle.ionic_symbol for particle in self._particle_instances]

    @property
    def integer_charges(self) -> np.ndarray:
        """Return an array with the integer charges."""
        return np.arange(0, self.atomic_number + 1, dtype=int)

    @property
    def Z_mean(self) -> np.float64:
        """Return the mean integer charge"""
        if np.nan in self.ionic_fractions:
            raise ChargeError(
                "Z_mean cannot be found because no ionic fraction "
                f"information is available for {self.base_particle}."
            )
        return np.sum(self.ionic_fractions * np.arange(self.atomic_number + 1))

    @property
    def Z_rms(self) -> np.float64:
        """Return the root mean square integer charge."""
        return np.sqrt(
            np.sum(self.ionic_fractions * np.arange(self.atomic_number + 1) ** 2)
        )

    @property
    def Z_most_abundant(self) -> List[Integral]:
        """
        Return a `list` of the integer charges with the highest ionic
        fractions.

        Examples
        --------
        >>> He = IonizationState('He', [0.2, 0.5, 0.3])
        >>> He.Z_most_abundant
        [1]
        >>> Li = IonizationState('Li', [0.4, 0.4, 0.2, 0.0])
        >>> Li.Z_most_abundant
        [0, 1]

        """
        if np.any(np.isnan(self.ionic_fractions)):
            raise ParticleError(
                f"Cannot find most abundant ion of {self.base_particle} "
                f"because the ionic fractions have not been defined."
            )

        return np.flatnonzero(
            self.ionic_fractions == self.ionic_fractions.max()
        ).tolist()

    @property
    def tol(self) -> Real:
        """Return the absolute tolerance for comparisons."""
        return self._tol

    @tol.setter
    def tol(self, atol: Real):
        """Set the absolute tolerance for comparisons."""
        if not isinstance(atol, Real):
            raise TypeError("The attribute tol must be a real number.")
        if 0 <= atol < 1:
            self._tol = atol
        else:
            raise ValueError("Need 0 <= tol < 1.")

    def _get_states_info(self, minimum_ionic_fraction=0.01) -> List[str]:
        """
        Return a `list` containing the ion symbol, ionic fraction, and
        (if available) the number density for that ion.

        Parameters
        ----------
        minimum_ionic_fraction
            The minimum ionic fraction to return state information for.
        """

        states_info = []

        for state in self:
            if state.ionic_fraction >= minimum_ionic_fraction:
                state_info = ""
                symbol = state.ionic_symbol
                if state.integer_charge < 10:
                    symbol = symbol[:-2] + " " + symbol[-2:]
                fraction = "{:.3f}".format(state.ionic_fraction)

                state_info += f"{symbol}: {fraction}"

                if np.isfinite(self.n_elem):
                    value = "{:.2e}".format(state.number_density.si.value)
                    state_info += f"    n_i = {value} m**-3"

                states_info.append(state_info)

        return states_info

    def summarize(self, minimum_ionic_fraction: Real = 0.01) -> None:
        """
        Print quicklook information for an
        `~plasmapy.particles.ionization_state.IonizationState` instance.

        Parameters
        ----------
        minimum_ionic_fraction: Real
            If the ionic fraction for a particular ionization state is
            below this level, then information for it will not be
            printed.  Defaults to 0.01.

        Example
        -------
        >>> He_states = IonizationState(
        ...     'He',
        ...     [0.941, 0.058, 0.001],
        ...     T_e = 5.34 * u.K,
        ...     kappa = 4.05,
        ...     n_elem = 5.51e19 * u.m ** -3,
        ... )
        >>> He_states.summarize()
        IonizationState instance for He with Z_mean = 0.06
        ----------------------------------------------------------------
        He  0+: 0.941    n_i = 5.18e+19 m**-3
        He  1+: 0.058    n_i = 3.20e+18 m**-3
        ----------------------------------------------------------------
        n_elem = 5.51e+19 m**-3
        n_e = 3.31e+18 m**-3
        T_e = 5.34e+00 K
        kappa = 4.05
        ----------------------------------------------------------------

        """
        separator_line = [64 * "-"]

        scientific = "{:.2e}"
        floaty = "{:.2f}"

        n_elem = scientific.format(self.n_elem.value)
        n_e = scientific.format(self.n_e.value)
        T_e = scientific.format(self.T_e.value)
        kappa = floaty.format(self.kappa)
        Z_mean = floaty.format(self.Z_mean)

        output = [
            f"IonizationState instance for {self.base_particle} with Z_mean = {Z_mean}"
        ]
        attributes = []

        if not np.all(np.isnan(self.ionic_fractions)):
            output += separator_line
            output += self._get_states_info(minimum_ionic_fraction)
            output += separator_line
            # TODO add T_i somewhere around here, probably

        if not np.isnan(self.n_elem):
            attributes.append(f"n_elem = {n_elem} m**-3")
            attributes.append(f"n_e = {n_e} m**-3")
        if not np.isnan(self.T_e):
            attributes.append(f"T_e = {T_e} K")
        if np.isfinite(self.kappa):
            attributes.append(f"kappa = {kappa}")

        if attributes:
            attributes += separator_line
            output += attributes

        for line in output:
            print(line)<|MERGE_RESOLUTION|>--- conflicted
+++ resolved
@@ -269,16 +269,12 @@
         n_elem: u.m ** -3 = np.nan * u.m ** -3,
         tol: Union[float, int] = 1e-15,
     ):
-<<<<<<< HEAD
-        """Initialize an `~plasmapy.particles.IonizationState` instance."""
-        self._number_particles = particle.atomic_number + 1
-=======
         """
         Initialize an `~plasmapy.particles.ionization_state.IonizationState`
         instance.
         """
->>>>>>> 68801c2c
-
+
+        self._number_particles = particle.atomic_number + 1
         if particle.is_ion or particle.is_category(require=("uncharged", "element")):
             if ionic_fractions is None:
                 ionic_fractions = np.zeros(self._number_particles)
