--- conflicted
+++ resolved
@@ -1630,8 +1630,6 @@
         """
         return self._categories
 
-<<<<<<< HEAD
-=======
     def is_category(
         self,
         *category_tuple,
@@ -1763,7 +1761,6 @@
 
         return require <= self._categories
 
->>>>>>> 3d594889
     @property
     def is_electron(self) -> bool:
         """
