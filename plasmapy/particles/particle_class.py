--- conflicted
+++ resolved
@@ -2381,110 +2381,4 @@
             charge = Z * const.e.si
             bare_symbol += f" {-Z}-" if Z < 0 else f" {Z}+"
 
-<<<<<<< HEAD
-        return CustomParticle(mass=mass, charge=charge, symbol=bare_symbol)
-=======
-        return CustomParticle(mass=mass, charge=charge, symbol=bare_symbol)
-
-
-ParticleLike = Union[str, Integral, Particle, CustomParticle]
-
-ParticleLike.__doc__ = r"""
-An `object` is particle-like if it can be identified as an instance of
-`~plasmapy.particles.particle_class.Particle` or
-`~plasmapy.particles.particle_class.CustomParticle`, or cast into one.
-
-When used as a type hint annotation, `ParticleLike` indicates that an
-argument should represent a physical particle. Particle-like objects
-can include strings, integers, or instances of the
-`~plasmapy.particles.particle_class.Particle` or
-`~plasmapy.particles.particle_class.CustomParticle` classes.
-
-Notes
------
-Real world particles are typically represented as instances of the
-`~plasmapy.particles.particle_class.Particle` class in PlasmaPy.
-
->>> from plasmapy.particles import Particle
->>> Particle("proton")
-Particle("p+")
-
-All `~plasmapy.particles.particle_class.Particle` instances, and objects
-that can be cast into `~plasmapy.particles.particle_class.Particle`
-instances, are particle-like.
-
-* **Elements**
-
-    An element may also be represented by a string that contains the atomic
-    symbol (case-sensitive) or the name of the element, or an integer
-    representing the atomic number. The element iron can be represented as
-    ``"Fe"``, ``"iron"``, ``"Iron"``, ``26``, or ``Particle("Fe")``.
-
-* **Isotopes**
-
-    An isotope may be represented by a string that contains an atomic symbol
-    or element name, followed by a hyphen and the mass number (with no spaces
-    in between). The isotope :sup:`56`\ Fe can be represented as
-    ``"Fe-56"``, ``"iron-56"``, or ``Particle("Fe-56")``. :sup:`1`\ H can be
-    represented by ``"protium"``, :sup:`2`\ H can be represented by ``"D"``
-    or ``"deuterium"``, and :sup:`3`\ H can be represented by ``"T"`` or
-    ``"tritium"``.
-
-* **Ions**
-
-    An ion or ionic level may be represented by a string that contains a
-    representation of an element or isotope, followed by charge information.
-    For example, ``"He 1+"``, ``"He+"``, ``"helium 1+"``, and ``"He II"``
-    all represent singly ionized helium.
-
-    Charge information is typically separated from the element or isotope by
-    a space, and given as an integer paired with a plus or minus sign. The
-    sign can either precede or follow the integer (e.g., ``"Fe 0+"`` or
-    ``"Fe +0"``). The charge information can also be given as a series of
-    plus signs or of minus signs that immediately follow the element or
-    isotope (e.g., ``"Fe++"`` for Fe\ :sup:`2+`\ ).
-
-    Ions can also be represented using Roman numeral notation, where the Roman
-    numeral indicates the charge number plus one (e.g., ``"H I"`` represents
-    H\ :sup:`0+` and ``"He-4 II"`` represents :sup:`4`\ He\ :sup:`1+`\ ).
-
-    D\ :sup:`1+` can also be represented by ``"deuteron"``, T\ :sup:`1+` can
-    be represented by ``"triton"``, and :sup:`4`\ He\ :sup:`2+` can be
-    represented by ``"alpha"``.
-
-* **Special particles**
-
-    A special particle may be represented by a string that contains
-    the name of the particle (case-insensitive) or a standard symbol for it
-    (case-sensitive). A neutron can be represented as ``"n"`` or
-    ``"neutron"``; a proton can be represented as ``"p+"``, ``"p"``, or
-    ``"Proton"``; and an electron can be represented by ``"e-"``, ``"e"``,
-    or ``"ELECTRON"``.
-
-* **Custom particles**
-
-    `~plasmapy.particles.particle_class.CustomParticle` instances are
-    particle-like because particle properties are provided in physical units.
-
-.. note::
-
-    `~plasmapy.particles.particle_class.DimensionlessParticle`
-    instances are *not* particle-like because, without normalization
-    information, they do not uniquely identify a physical particle.
-
-See Also
---------
-~plasmapy.particles.particle_class.Particle
-~plasmapy.particles.particle_class.CustomParticle
-~plasmapy.particles.decorators.particle_input
-
-Examples
---------
-Using |ParticleLike| as a type hint annotation indicates that an
-argument or variable should represent a physical particle.
-
->>> from plasmapy.particles import ParticleLike, Particle
->>> def is_electron(particle: ParticleLike):
-...     return particle == Particle("e-")
-"""
->>>>>>> e0b33ab6
+        return CustomParticle(mass=mass, charge=charge, symbol=bare_symbol)