--- conflicted
+++ resolved
@@ -39,6 +39,7 @@
     ParticleWarning,
 )
 from plasmapy.utils import roman
+from plasmapy.utils.decorators import modify_docstring
 
 _classification_categories = {
     "lepton",
@@ -235,6 +236,7 @@
         """Provide the particle's categories."""
         ...
 
+    @modify_docstring(append="""{}""".format(SetFormatter()))
     def is_category(
         self,
         *category_tuple,
@@ -242,6 +244,7 @@
         any_of: Union[str, Iterable[str]] = None,
         exclude: Union[str, Iterable[str]] = None,
     ) -> bool:
+
         """Determine if the particle meets categorization criteria.
 
         Return `True` if the particle is consistent with the provided
@@ -272,19 +275,7 @@
         ~plasmapy.particles.particle_class.valid_categories :
             A `set` containing all valid particle categories.
 
-        Notes
-        -----
-        Valid particle categories are given in
-        `~plasmapy.particles.particle_class.valid_categories` and
-        include: {valid_categories}
-<<<<<<< HEAD
     
-=======
-        """.format(
-            valid_categories=SetFormatter()
-        )
-        """
->>>>>>> 7d55f004
         Examples
         --------
         Required categories may be entered as positional arguments,
@@ -331,7 +322,13 @@
         ...     require="fermion", any_of={'lepton', 'baryon'}, exclude='charged',
         ... )
         False
-        """.format(valid_categories= SetFormatter())
+
+        Notes
+        -----
+        Valid particle categories are given in
+        `~plasmapy.particles.particle_class.valid_categories` and
+        include:
+        """
 
         def become_set(arg: Union[str, Set, Sequence]) -> Set[str]:
             """Change the argument into a `set`."""
@@ -394,7 +391,7 @@
 
 
 class Particle(AbstractPhysicalParticle):
-    f"""
+    """
     A class for an individual particle or antiparticle.
 
     Parameters
@@ -448,9 +445,6 @@
     ~plasmapy.particles.particle_collections.ParticleList
     ~plasmapy.particles.particle_class.valid_categories
 
-    Notes
-    -----
-    Valid particle categories include: {SetFormatter()}
 
     Examples
     --------
@@ -572,6 +566,10 @@
     The `~plasmapy.particles.particle_class.Particle.categories` attribute
     and `~plasmapy.particles.particle_class.Particle.is_category` method
     may be used to find and test particle membership in categories.
+
+    Notes
+    -----
+    Valid particle categories include:
     """
 
     def __init__(
