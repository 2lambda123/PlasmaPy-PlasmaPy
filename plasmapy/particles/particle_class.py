--- conflicted
+++ resolved
@@ -2,12 +2,7 @@
 
 from __future__ import annotations
 
-from io import StringIO
-from typing import Any, Optional, Union
-
-from astropy.units.quantity import Quantity
-
-from plasmapy.particles.particle_collections import ParticleList
+from typing import Any
 
 __all__ = [
     "AbstractParticle",
@@ -49,7 +44,10 @@
 from plasmapy.utils._units_helpers import _get_physical_type_dict
 
 if TYPE_CHECKING:
-    from collections.abc import Iterable
+    from collections.abc import Iterable, Sequence
+    from io import StringIO
+
+    from plasmapy.particles.particle_collections import ParticleList
 
 _classification_categories: set[str] = {
     "lepton",
@@ -102,7 +100,7 @@
 """
 
 
-def _category_errmsg(particle: Union[str, Particle], category: str) -> str:
+def _category_errmsg(particle: str | Particle, category: str) -> str:
     """
     Return an error message when an attribute raises an
     `~plasmapy.particles.exceptions.InvalidElementError`,
@@ -121,21 +119,13 @@
 
     @property
     @abstractmethod
-<<<<<<< HEAD
-    def mass(self) -> Union[u.Quantity, float]:
-=======
-    def mass(self) -> u.Quantity | float:
->>>>>>> 00ee2fb4
+    def mass(self) -> u.Quantity[u.kg] | float:
         """Provide the particle's mass."""
         raise NotImplementedError
 
     @property
     @abstractmethod
-<<<<<<< HEAD
-    def charge(self) -> Union[u.Quantity, float]:
-=======
-    def charge(self) -> u.Quantity | float:
->>>>>>> 00ee2fb4
+    def charge(self) -> u.Quantity[u.C] | float:
         """Provide the particle's electric charge."""
         raise NotImplementedError
 
@@ -240,17 +230,10 @@
 
     def is_category(
         self,
-<<<<<<< HEAD
-        *category_tuple: Union[str, Iterable[str]],
-        require: Optional[Union[str, Iterable[str]]] = None,
-        any_of: Optional[Union[str, Iterable[str]]] = None,
-        exclude: Optional[Union[str, Iterable[str]]] = None,
-=======
         *category_tuple,
         require: str | Iterable[str] | None = None,
         any_of: str | Iterable[str] | None = None,
         exclude: str | Iterable[str] | None = None,
->>>>>>> 00ee2fb4
     ) -> bool:
         """Determine if the particle meets categorization criteria.
 
@@ -347,11 +330,7 @@
         False
         """
 
-<<<<<<< HEAD
-        def become_set(arg: Optional[Union[str, Iterable[str]]]) -> set[str]:
-=======
         def become_set(arg: str | set | Sequence) -> set[str]:
->>>>>>> 00ee2fb4
             """Change the argument into a `set`."""
             if arg is None:
                 return set()
@@ -395,7 +374,7 @@
 
         return require <= self.categories
 
-    def __add__(self, other: Union[str, Particle, ParticleList]) -> ParticleList:
+    def __add__(self, other: str | Particle | ParticleList) -> ParticleList:
         return self._as_particle_list + other
 
     def __radd__(self, other: str) -> ParticleList:
@@ -407,7 +386,7 @@
     def __rmul__(self, other: int) -> ParticleList:
         return self._as_particle_list.__mul__(other)
 
-    def __gt__(self, other: ParticleList) -> Quantity:
+    def __gt__(self, other: ParticleList) -> u.Quantity:
         return self._as_particle_list.__gt__(other)
 
 
@@ -671,7 +650,7 @@
         else:
             self._store_identity_of_atom(argument)
 
-    def _store_identity_of_atom(self, argument: Union[str, int]) -> None:
+    def _store_identity_of_atom(self, argument: str | int) -> None:
         """
         Store the particle's symbol, element, isotope, ion, mass number,
         and charge number.
@@ -1729,11 +1708,7 @@
         """
         return self.is_category("ion")
 
-<<<<<<< HEAD
-    def ionize(self, n: Integral = 1, inplace: bool = False) -> Optional[Particle]:
-=======
-    def ionize(self, n: int = 1, inplace: bool = False):
->>>>>>> 00ee2fb4
+    def ionize(self, n: int = 1, inplace: bool = False) -> Particle | None:
         """
         Create a new |Particle| instance corresponding to the current
         |Particle| after being ionized ``n`` times.
@@ -1815,11 +1790,7 @@
         else:
             return Particle(base_particle, Z=new_charge_number)
 
-<<<<<<< HEAD
-    def recombine(self, n: Integral = 1, inplace: bool = False) -> Optional[Particle]:
-=======
-    def recombine(self, n: int = 1, inplace: bool = False):
->>>>>>> 00ee2fb4
+    def recombine(self, n: int = 1, inplace: bool = False) -> Particle | None:
         """
         Create a new |Particle| instance corresponding to the current
         |Particle| after undergoing recombination ``n`` times.
@@ -1938,15 +1909,9 @@
     def __init__(
         self,
         *,
-<<<<<<< HEAD
-        mass: Optional[float] = None,
-        charge: Optional[float] = None,
-        symbol: Optional[str] = None,
-=======
         mass: float | None = None,
         charge: float | None = None,
         symbol: str | None = None,
->>>>>>> 00ee2fb4
     ) -> None:
         try:
             self.mass = mass
@@ -2045,11 +2010,7 @@
         return self._charge
 
     @mass.setter
-<<<<<<< HEAD
-    def mass(self, m: Optional[Union[float, u.Quantity]]) -> None:
-=======
-    def mass(self, m: float | u.Quantity | None):
->>>>>>> 00ee2fb4
+    def mass(self, m: float | u.Quantity[u.kg] | None):
         try:
             self._mass = self._validate_parameter(m, can_be_negative=False)
         except (TypeError, ValueError):
@@ -2059,11 +2020,7 @@
             ) from None
 
     @charge.setter
-<<<<<<< HEAD
-    def charge(self, q: Optional[Union[float, u.Quantity]]) -> None:
-=======
-    def charge(self, q: float | u.Quantity | None):
->>>>>>> 00ee2fb4
+    def charge(self, q: float | u.Quantity[u.C] | None):
         try:
             self._charge = self._validate_parameter(q, can_be_negative=True)
         except (TypeError, ValueError):
@@ -2163,11 +2120,7 @@
         charge: u.Quantity[u.C] = None,
         symbol: str | None = None,
         *,
-<<<<<<< HEAD
-        Z: Optional[float] = None,
-=======
         Z: float | None = None,
->>>>>>> 00ee2fb4
     ) -> None:
         # TODO: py3.10 replace ifology with structural pattern matching
 
@@ -2193,15 +2146,9 @@
     @classmethod
     def _from_quantities(
         cls,
-<<<<<<< HEAD
-        *quantities: u.Quantity,
-        symbol: Optional[str] = None,
-        Z: Optional[float] = None,
-=======
         *quantities,
         symbol: str | None = None,
         Z: float | None = None,
->>>>>>> 00ee2fb4
     ) -> CustomParticle:
         """
         An alternate constructor for |CustomParticle| objects where the
@@ -2323,11 +2270,7 @@
         return self._charge
 
     @charge.setter
-<<<<<<< HEAD
-    def charge(self, q: Optional[Union[u.Quantity, float]]) -> None:
-=======
     def charge(self, q: u.Quantity | float | None):
->>>>>>> 00ee2fb4
         if q is None:
             q = np.nan * u.C
         elif isinstance(q, str):
@@ -2430,7 +2373,7 @@
         return repr(self) if self._symbol is None else self._symbol
 
     @symbol.setter
-    def symbol(self, new_symbol: Optional[str]) -> None:
+    def symbol(self, new_symbol: str | None) -> None:
         if new_symbol is None:
             self._symbol = None
         elif isinstance(new_symbol, str):
