"""Classes to represent particles."""

from __future__ import annotations

__all__ = [
    "AbstractParticle",
    "AbstractPhysicalParticle",
    "CustomParticle",
    "DimensionlessParticle",
    "Particle",
    "ParticleLike",
    "molecule",
]

import astropy.constants as const
import astropy.units as u
import json
import numpy as np
import warnings

from abc import ABC, abstractmethod
from collections import defaultdict, namedtuple
from datetime import datetime
from numbers import Integral, Real
from typing import Iterable, List, Optional, Set, Tuple, Union

from plasmapy.particles import _elements, _isotopes, _parsing, _special_particles
from plasmapy.particles.exceptions import (
    ChargeError,
    InvalidElementError,
    InvalidIonError,
    InvalidIsotopeError,
    InvalidParticleError,
    MissingParticleDataError,
    MissingParticleDataWarning,
    ParticleError,
    ParticleWarning,
)
from plasmapy.utils import roman

_classification_categories = {
    "lepton",
    "antilepton",
    "fermion",
    "boson",
    "antibaryon",
    "baryon",
    "neutrino",
    "antineutrino",
    "matter",
    "antimatter",
    "stable",
    "unstable",
    "charged",
    "uncharged",
    "custom",
}

_periodic_table_categories = {
    "nonmetal",
    "metal",
    "alkali metal",
    "alkaline earth metal",
    "metalloid",
    "transition metal",
    "post-transition metal",
    "halogen",
    "noble gas",
    "actinide",
    "lanthanide",
}

_atomic_property_categories = {"element", "isotope", "ion"}

_specific_particle_categories = {"electron", "positron", "proton", "neutron"}

_valid_categories = (
    _periodic_table_categories
    | _classification_categories
    | _atomic_property_categories
    | _specific_particle_categories
)


def _category_errmsg(particle, category: str) -> str:
    """
    Return an error message when an attribute raises an
    `~plasmapy.particles.exceptions.InvalidElementError`,
    `~plasmapy.particles.exceptions.InvalidIonError`, or
    `~plasmapy.particles.exceptions.InvalidIsotopeError`.
    """
    article = "an" if category[0] in "aeiouAEIOU" else "a"
    errmsg = (
        f"The particle {particle} is not {article} {category}, "
        f"so this attribute is not available."
    )
    return errmsg


class AbstractParticle(ABC):
    """An abstract base class that defines the interface for particles."""

    @property
    @abstractmethod
    def mass(self) -> Union[u.Quantity, Real]:
        """Provide the particle's mass."""
        raise NotImplementedError

    @property
    @abstractmethod
    def charge(self) -> Union[u.Quantity, Real]:
        """Provide the particle's electric charge."""
        raise NotImplementedError

    @property
    def json_dict(self) -> dict:
        """
        A dictionary representation of the particle object that is JSON
        friendly (i.e. convertible to a JSON object).

        The dictionary should maintain the following format so that
        `~plasmapy.particles.serialization.ParticleJSONDecoder` knows
        how to decode the resulting JSON object.

        .. code-block:: python

            {"plasmapy_particle": {
                # string representation of the particle class
                "type": "Particle",

                # string representation of the module contains the particle class
                "module": "plasmapy.particles.particle_class",

                # date stamp of when the object was created
                "date_created": "2020-07-20 17:46:13 UTC",

                # parameters used to initialized the particle class
                "__init__": {
                    # tuple of positional arguments
                    "args": (),

                    # dictionary of keyword arguments
                    "kwargs": {},
                },
            }}

        Only the ``"__init__"`` entry should be modified by the subclass.
        """
        return {
            "plasmapy_particle": {
                "type": type(self).__name__,
                "module": self.__module__,
                "date_created": datetime.utcnow().strftime("%Y-%m-%d %H:%M:%S UTC"),
                "__init__": {"args": (), "kwargs": {}},
            }
        }

    def __bool__(self):
        """
        Raise an `~plasmapy.particles.exceptions.ParticleError` because
        particles do not have a truth value.
        """
        raise ParticleError("The truth value of a particle is not defined.")

    def json_dump(self, fp, **kwargs):
        """
        Write the particle's `json_dict` to the ``fp`` file object using
        `json.dump`.

        Parameters
        ----------
        fp: `file object <https://docs.python.org/3/glossary.html#term-file-object>`_
            Destination file object to write the JSON serialized `json_dict`.

        **kwargs:
            Any keyword accepted by `json.dump`.
        """
        return json.dump(self.json_dict, fp, **kwargs)

    def json_dumps(self, **kwargs) -> str:
        """
        Serialize the particle's `json_dict` into a JSON formatted `str`
        using `json.dumps`.

        Parameters
        ----------
        **kwargs:
            Any keyword accepted by `json.dumps`.

        Returns
        -------
        str
            JSON formatted `str`.
        """
        return json.dumps(self.json_dict, **kwargs)


class AbstractPhysicalParticle(AbstractParticle):
    """Base class for particles that are defined with physical units."""

    @property
    def _as_particle_list(self):
        # Avoid circular imports by importing here
        from plasmapy.particles.particle_collections import ParticleList

        return ParticleList([self])

    @property
    @abstractmethod
    def categories(self) -> Set[str]:
        """Provide the particle's categories."""
        raise NotImplementedError

    def is_category(
        self,
        *category_tuple,
        require: Union[str, Iterable[str]] = None,
        any_of: Union[str, Iterable[str]] = None,
        exclude: Union[str, Iterable[str]] = None,
    ) -> bool:
        """
        Determine if the particle meets categorization criteria.

        Return `True` if the particle is consistent with the provided
        categories, and `False` otherwise.

        Parameters
        ----------
        *category_tuple
            Required categories in the form of one or more `str` objects
            or an iterable.

        require : `str` or iterable providing `str` objects, optional, keyword-only
            One or more categories.  This method will return `False` if
            the particle does not belong to all of these categories.

        any_of : `str` or iterable providing `str` objects, optional, keyword-only
            One or more categories. This method will return `False` if
            the particle does not belong to at least one of these
            categories.

        exclude : `str` or iterable providing `str` objects, optional, keyword-only
            One or more categories.  This method will return `False` if
            the particle belongs to any of these categories.

        Notes
        -----
        A `set` containing all valid categories may be accessed by the
        ``valid_categories`` attribute of ``is_category``.

        Examples
        --------
        Required categories may be entered as positional arguments,
        including as a `list`, `set`, or `tuple` of required categories.

        >>> electron = Particle("e-")
        >>> electron.is_category("lepton")
        True
        >>> electron.is_category("lepton", "baryon")
        False
        >>> electron.is_category(["fermion", "matter"])
        True

        Required arguments may also be provided using the ``require``
        keyword argument.

        >>> electron.is_category(require="lepton")
        True
        >>> electron.is_category(require=["lepton", "baryon"])
        False

        This method will return `False` if the particle does not belong
        to at least one of the categories provided with the ``any_of``
        keyword argument.

        >>> electron.is_category(any_of=["lepton", "baryon"])
        True
        >>> electron.is_category(any_of=("noble gas", "lanthanide", "halogen"))
        False

        This method will return `False` if the particle belongs to any
        of the categories provided in the ``exclude`` keyword argument.

        >>> electron.is_category(exclude="baryon")
        True
        >>> electron.is_category(exclude={"lepton", "baryon"})
        False

        The ``require``, ``any_of``, and ``exclude`` keywords may be
        combined.  If the particle matches all of the provided criteria,
        then this method will return `True`.

        >>> electron.is_category(
        ...     require="fermion", any_of={'lepton', 'baryon'}, exclude='charged',
        ... )
        False
        """

        def become_set(arg: Union[str, Set, Tuple, List]) -> Set[str]:
            """Change the argument into a `set`."""
            if arg is None:
                return set()
            if isinstance(arg, set):
                return arg
            if isinstance(arg, str):
                return {arg}
            return set(arg[0]) if isinstance(arg[0], (tuple, list, set)) else set(arg)

        if category_tuple and require:  # coverage: ignore
            raise ParticleError(
                "No positional arguments are allowed if the `require` keyword "
                "is set in is_category."
            )

        require = become_set(category_tuple) if category_tuple else become_set(require)
        exclude = become_set(exclude)
        any_of = become_set(any_of)

        invalid_categories = (require | exclude | any_of) - _valid_categories

        duplicate_categories = require & exclude | exclude & any_of | require & any_of

        categories_and_adjectives = [
            (invalid_categories, "invalid"),
            (duplicate_categories, "duplicated"),
        ]

        for problem_categories, adjective in categories_and_adjectives:
            if problem_categories:
                raise ParticleError(
                    f"The following categories in {self.__repr__()}"
                    f".is_category are {adjective}: {problem_categories}"
                )

        if exclude and exclude & self.categories:
            return False

        if any_of and not any_of & self.categories:
            return False

        return require <= self.categories

    def __add__(self, other):
        return self._as_particle_list + other

    def __radd__(self, other):
        return other + self._as_particle_list

    def __mul__(self, other):
        return self._as_particle_list.__mul__(other)

    def __rmul__(self, other):
        return self._as_particle_list.__mul__(other)

    def __gt__(self, other):
        return self._as_particle_list.__gt__(other)


AbstractPhysicalParticle.is_category.valid_categories = _valid_categories
"""All valid particle categories."""


class Particle(AbstractPhysicalParticle):
    """
    A class for an individual particle or antiparticle.

    Parameters
    ----------
    argument : `ParticleLike`, excluding `CustomParticle` instances
        A string representing a particle, element, isotope, or ion; an
        integer representing the atomic number of an element; or a
        |Particle| instance.

    mass_numb : `int`, optional, |keyword-only|
        The mass number of an isotope or nuclide.

    Z : `int`, optional, |keyword-only|
        The charge number of the particle.

    Raises
    ------
    `TypeError`
        For when any of the arguments or keywords is not of the required
        type.

    `~plasmapy.particles.exceptions.InvalidParticleError`
        Raised when the particle input does not correspond to a valid
        particle or is contradictory.

    `~plasmapy.particles.exceptions.InvalidElementError`
        For when an attribute is being accessed that requires
        information about an element, but the particle is not an
        element, isotope, or ion.

    `~plasmapy.particles.exceptions.InvalidIsotopeError`
        For when an attribute is being accessed that requires
        information about an isotope or nuclide, but the particle is not
        an isotope (or an ion of an isotope).

    `~plasmapy.particles.exceptions.ChargeError`
        For when either the
        `~plasmapy.particles.particle_class.Particle.charge` or
        `~plasmapy.particles.particle_class.Particle.charge_number`
        attributes is being accessed but the charge information for the
        particle is not available.

    `~plasmapy.particles.exceptions.ParticleError`
        Raised for attempts at converting a
        |Particle| object to a `bool`.

    See Also
    --------
    CustomParticle
    DimensionlessParticle
    ~plasmapy.particles.particle_collections.ParticleList

    Examples
    --------
    Particles may be defined using a wide variety of aliases:

    >>> proton = Particle('p+')
    >>> electron = Particle('e-')
    >>> neutron = Particle('neutron')
    >>> deuteron = Particle('D', Z=1)
    >>> triton = Particle('T+')
    >>> alpha = Particle('He', mass_numb=4, Z=2)
    >>> positron = Particle('positron')
    >>> hydrogen = Particle(1)  # atomic number

    The `~plasmapy.particles.particle_class.Particle.symbol` attribute
    returns the particle's symbol in the standard form.

    >>> positron.symbol
    'e+'

    The `~plasmapy.particles.particle_class.Particle.element`,
    `~plasmapy.particles.particle_class.Particle.isotope`, and
    `~plasmapy.particles.particle_class.Particle.ionic_symbol` attributes
    provide the symbols for each of these different types of particles.

    >>> proton.element
    'H'
    >>> alpha.isotope
    'He-4'
    >>> deuteron.ionic_symbol
    'D 1+'

    The `~plasmapy.particles.particle_class.Particle.ionic_symbol`
    attribute works for neutral atoms if charge information is available.

    >>> deuterium = Particle("D", Z=0)
    >>> deuterium.ionic_symbol
    'D 0+'

    If the particle doesn't belong to one of those categories, then
    these attributes are `None`.

    >>> positron.element is None
    True

    The attributes of a |Particle| instance may be used to test whether
    or not a particle is an element, isotope, or ion.

    >>> True if positron.element else False
    False
    >>> True if deuterium.isotope else False
    True
    >>> True if Particle('alpha').is_ion else False
    True

    Many of the attributes provide physical properties of a particle.

    >>> electron.charge_number
    -1
    >>> proton.spin
    0.5
    >>> alpha.atomic_number
    2
    >>> deuteron.mass_number
    2
    >>> deuteron.binding_energy.to('MeV')
    <Quantity 2.224... MeV>
    >>> alpha.charge
    <Quantity 3.20435...e-19 C>
    >>> neutron.half_life
    <Quantity 881.5 s>
    >>> Particle('C-14').half_life.to(u.year)
    <Quantity 5730. yr>
    >>> deuteron.electron_number
    0
    >>> alpha.neutron_number
    2

    If a |Particle| instance represents an elementary particle, then
    the unary ``~`` (invert) operator may be used to return the
    particle's antiparticle.

    >>> ~positron
    Particle("e-")

    A |Particle| instance may be used as the first argument to
    |Particle|.

    >>> iron = Particle('Fe')
    >>> iron == Particle(iron)
    True
    >>> Particle(iron, mass_numb=56, Z=6)
    Particle("Fe-56 6+")

    If the previously constructed |Particle| instance represents an
    element, then the ``Z`` and ``mass_numb`` arguments may be used to
    specify an ion or isotope.

    >>> iron = Particle('Fe')
    >>> Particle(iron, Z=1)
    Particle("Fe 1+")
    >>> Particle(iron, mass_numb=56)
    Particle("Fe-56")

    Adding particles together will create a
    `~plasmapy.particles.particle_collections.ParticleList`, which is
    a list-like collection of particles.

    >>> proton + 2 * electron
    ParticleList(['p+', 'e-', 'e-'])

    The ``>`` operator can be used with |Particle| and/or
    `~plasmapy.particles.particle_collections.ParticleList` objects to
    return the nuclear reaction energy.

    >>> deuteron + triton > alpha + neutron
    <Quantity 2.81810898e-12 J>

    The `~plasmapy.particles.particle_class.Particle.categories` attribute
    and `~plasmapy.particles.particle_class.Particle.is_category` method
    may be used to find and test particle membership in categories.

    Valid particle categories include: ``'actinide'``, ``'alkali
    metal'``, ``'alkaline earth metal'``, ``'antibaryon'``,
    ``'antilepton'``, ``'antimatter'``, ``'antineutrino'``,
    ``'baryon'``, ``'boson'``, ``'charged'``, ``'electron'``,
    ``'element'``, ``'fermion'``, ``'halogen'``, ``'ion'``,
    ``'isotope'``, ``'lanthanide'``, ``'lepton'``, ``'matter'``,
    ``'metal'``, ``'metalloid'``, ``'neutrino'``, ``'neutron'``,
    ``'noble gas'``, ``'nonmetal'``, ``'positron'``,
    ``'post-transition metal'``, ``'proton'``, ``'stable'``,
    ``'transition metal'``, ``'uncharged'``, and ``'unstable'``.
    """

    def __init__(
        self,
        argument: ParticleLike,
        *_,
        mass_numb: Integral = None,
        Z: Integral = None,
    ):

        # TODO: Remove the following block during or after the 0.9.0 release

        if _:
            raise TypeError(
                "The parameters mass_numb and Z to Particle are now "
                "keyword-only [e.g., Particle('H', mass_numb=2, Z=1)]."
            )

        # If argument is a Particle instance, then construct a new
        # Particle instance for the same particle.

        if isinstance(argument, Particle):
            argument = argument.symbol

        self.__inputs = argument, mass_numb, Z

        self._initialize_attributes_and_categories()
        self._store_particle_identity()
        self._assign_particle_attributes()
        self._add_charge_information()
        self._add_half_life_information()

        # If __name__ is not defined here, then problems with the doc
        # build arise related to the Particle instances that are
        # defined in plasmapy/particles/__init__.py.

        self.__name__ = self.__repr__()

    def _initialize_attributes_and_categories(self):
        """Create empty collections for attributes and categories."""
        self._attributes = defaultdict(type(None))
        self._categories = set()

    def _validate_inputs(self):
        """Raise appropriate exceptions when inputs are invalid."""
        argument, mass_numb, Z = self.__inputs

        if not isinstance(argument, (Integral, np.integer, str, Particle)):
            raise TypeError(
                "The first positional argument when creating a "
                "Particle object must be either an integer, string, or "
                "another Particle object."
            )

        if mass_numb is not None and not isinstance(mass_numb, Integral):
            raise TypeError("mass_numb is not an integer")

        if Z is not None and not isinstance(Z, Integral):
            raise TypeError("Z is not an integer.")

    def _store_particle_identity(self):
        """Store the particle's symbol and identifying information."""
        self._validate_inputs()
        argument, mass_numb, Z = self.__inputs
        symbol = _parsing.dealias_particle_aliases(argument)
        if symbol in _special_particles.data_about_special_particles:
            self._attributes["symbol"] = symbol
        else:
            self._store_identity_of_atom(argument)

    def _store_identity_of_atom(self, argument):
        """
        Store the particle's symbol, element, isotope, ion, mass number,
        and charge number.
        """
        _, mass_numb, Z = self.__inputs

        try:
            information_about_atom = _parsing.parse_and_check_atomic_input(
                argument,
                mass_numb=mass_numb,
                Z=Z,
            )
        except InvalidParticleError as exc:
            errmsg = _parsing.invalid_particle_errmsg(
                argument, mass_numb=mass_numb, Z=Z
            )
            raise InvalidParticleError(errmsg) from exc

        self._attributes["symbol"] = information_about_atom["symbol"]

        for key in information_about_atom:
            self._attributes[key] = information_about_atom[key]

    def _assign_particle_attributes(self):
        """Assign particle attributes and categories."""
        if self.symbol in _special_particles.data_about_special_particles:
            self._assign_special_particle_attributes()
        else:
            self._assign_atom_attributes()

    def _assign_special_particle_attributes(self):
        """Initialize special particles."""
        attributes = self._attributes
        categories = self._categories

        for attribute in _special_particles.data_about_special_particles[self.symbol]:
            attributes[attribute] = _special_particles.data_about_special_particles[
                self.symbol
            ][attribute]

        particle_taxonomy = _special_particles.particle_zoo._taxonomy_dict
        all_categories = particle_taxonomy.keys()

        for category in all_categories:
            if self.symbol in particle_taxonomy[category]:
                categories.add(category)

        if attributes["name"] in _specific_particle_categories:
            categories.add(attributes["name"])

        # Protons are treated specially because they can be considered
        # both as special particles and atomic particles.

        if self.symbol == "p+":
            categories.update({"element", "isotope", "ion"})

        _, mass_numb, Z = self.__inputs

        if mass_numb is not None or Z is not None:
            if self.symbol == "p+" and (mass_numb == 1 or Z == 1):
                warnings.warn(
                    "Redundant mass number or charge information.", ParticleWarning
                )
            else:
                raise InvalidParticleError(
                    "The keywords 'mass_numb' and 'Z' cannot be used when "
                    "creating Particle objects for special particles. To "
                    f"create a Particle object for {attributes['name']}s, "
                    f"use:  Particle({repr(attributes['particle'])})"
                )

    def _assign_atom_attributes(self):
        """Assign attributes and categories to elements, isotopes, and ions."""
        attributes = self._attributes
        categories = self._categories

        element = attributes["element"]
        isotope = attributes["isotope"]
        ion = attributes["ion"]

        if element:
            categories.add("element")
        if isotope:
            categories.add("isotope")
        if self.element and self._attributes["charge number"]:
            categories.add("ion")

        # Element properties

        this_element = _elements.data_about_elements[element]

        attributes["atomic number"] = this_element["atomic number"]
        attributes["element name"] = this_element["element name"]

        # Set the lepton number to zero for elements, isotopes, and
        # ions.  The lepton number will probably come up primarily
        # during nuclear reactions.

        attributes["lepton number"] = 0

        if isotope:

            this_isotope = _isotopes.data_about_isotopes[isotope]

            attributes["baryon number"] = this_isotope["mass number"]
            attributes["isotope mass"] = this_isotope.get("mass", None)
            attributes["isotopic abundance"] = this_isotope.get("abundance", 0.0)

            if this_isotope["stable"]:
                attributes["half-life"] = np.inf * u.s
            else:
                attributes["half-life"] = this_isotope.get("half-life", None)

        if element and not isotope:
            attributes["standard atomic weight"] = this_element.get("atomic mass", None)

        if ion in _special_particles.special_ion_masses:
            attributes["mass"] = _special_particles.special_ion_masses[ion]

        attributes["periodic table"] = _elements.PeriodicTable(
            group=this_element["group"],
            period=this_element["period"],
            block=this_element["block"],
            category=this_element["category"],
        )

        categories.add(this_element["category"])

    def _add_charge_information(self):
        """Assign attributes and categories related to charge information."""
        if self._attributes["charge number"] == 1:
            self._attributes["charge"] = const.e.si
        elif self._attributes["charge number"] is not None:
            self._attributes["charge"] = self._attributes["charge number"] * const.e.si

        if self._attributes["charge number"]:
            self._categories.add("charged")
        elif self._attributes["charge number"] == 0:
            self._categories.add("uncharged")

    def _add_half_life_information(self):
        """Assign categories related to stability."""
        if self._attributes["half-life"] is not None:
            if isinstance(self._attributes["half-life"], str):
                self._categories.add("unstable")
            elif self._attributes["half-life"] == np.inf * u.s:
                self._categories.add("stable")
            else:
                self._categories.add("unstable")

    def __repr__(self) -> str:
        """
        Return a call string that would recreate this object.

        Examples
        --------
        >>> lead = Particle('lead')
        >>> repr(lead)
        'Particle("Pb")'
        """
        return f'Particle("{self.symbol}")'

    def __str__(self) -> str:
        """Return the particle's symbol."""
        return self.symbol

    def __eq__(self, other) -> bool:
        """
        Determine if two objects correspond to the same particle.

        This method will return `True` if ``other`` is an identical
        |Particle| instance or a `str` representing the same particle,
        and return `False` if ``other`` is a different |Particle|, a
        `str` representing a different particle or another type.

        Examples
        --------
        >>> electron = Particle('e-')
        >>> positron = Particle('e+')
        >>> electron == positron
        False
        >>> electron == 'e-'
        True
        """
        if isinstance(other, str):
            try:
                other_particle = Particle(other)
                return self.symbol == other_particle.symbol
            except InvalidParticleError:
                return False

        if not isinstance(other, self.__class__):
            return NotImplemented

        no_symbol_attr = "symbol" not in dir(self) or "symbol" not in dir(other)
        no_attributes_attr = "_attributes" not in dir(self) or "_attributes" not in dir(
            other
        )

        if no_symbol_attr or no_attributes_attr:  # coverage: ignore
            return False

        same_particle = self.symbol == other.symbol

        # The following two loops are a hack to enable comparisons
        # between defaultdicts.  By accessing all of the defined keys in
        # each of the defaultdicts, this makes sure that
        # self._attributes and other._attributes have the same keys.

        # TODO: create function in utils to account for equality between
        # defaultdicts, and implement it here

        for attribute in self._attributes:
            other._attributes[attribute]

        for attribute in other._attributes:
            self._attributes[attribute]

        same_attributes = self._attributes == other._attributes

        if same_particle and not same_attributes:  # coverage: ignore
            raise ParticleError(
                f"{self} and {other} should be the same Particle, but "
                f"have differing attributes.\n\n"
                f"The attributes of {self} are:\n\n{self._attributes}\n\n"
                f"The attributes of {other} are:\n\n{other._attributes}\n"
            )

        return same_particle

    def __hash__(self) -> int:
        """
        Allow use of `hash` so that a |Particle| instance may be used
        as a key in a `dict`.
        """
        return hash(self.__repr__())

    def __invert__(self) -> Particle:
        """
        Return the corresponding antiparticle, or raise an
        `~plasmapy.particles.exceptions.ParticleError` if the particle
        is not an elementary particle.
        """
        return self.antiparticle

    @property
    def json_dict(self) -> dict:
        """
        A JSON friendly dictionary representation of the particle.

        See `AbstractParticle.json_dict` for more details.

        Examples
        --------
        >>> lead = Particle('lead')
        >>> lead.json_dict
        {'plasmapy_particle': {'type': 'Particle',
            'module': 'plasmapy.particles.particle_class',
            'date_created': '...',
            '__init__': {'args': ('Pb',), 'kwargs': {}}}}
        >>> electron = Particle('e-')
        >>> electron.json_dict
        {'plasmapy_particle': {'type': 'Particle',
            'module': 'plasmapy.particles.particle_class',
            'date_created': '...',
            '__init__': {'args': ('e-',), 'kwargs': {}}}}
        """
        particle_dictionary = super().json_dict
        particle_dictionary["plasmapy_particle"]["__init__"]["args"] = (self.symbol,)
        return particle_dictionary

    @property
    def symbol(self) -> str:
        """
        The symbol of the particle, atom, isotope, or ion.

        This attribute will return the canonical symbol for special
        particles (e.g., ``"p+"``, ``"e-"``, or ``"n"``), the atomic
        symbol for elements (e.g., ``"Fe"``), the isotopic symbol for
        isotopes (e.g., ``"D"`` or ``"Fe-56"``), and the ionic symbol
        for ions (e.g., ``"N 1+"`` or ``"He-4 1+"``).

        Examples
        --------
        >>> electron = Particle('positron')
        >>> electron.symbol
        'e+'
        >>> deuteron = Particle('D 1+')
        >>> deuteron.symbol
        'D 1+'
        """
        return self._attributes["symbol"]

    @property
    def antiparticle(self) -> Particle:
        """
        The antiparticle corresponding to the particle.

        This attribute may be accessed by using the unary operator ``~``
        on a |Particle| instance.

        Raises
        ------
        `~plasmapy.particles.exceptions.ParticleError`
            If the particle is not an elementary particle and does not
            have a defined antiparticle.

        Examples
        --------
        >>> electron = Particle('e-')
        >>> electron.antiparticle
        Particle("e+")

        >>> antineutron = Particle('antineutron')
        >>> ~antineutron
        Particle("n")
        """
        if self.symbol in _special_particles.antiparticles:
            return Particle(_special_particles.antiparticles[self.symbol])
        else:
            raise ParticleError(
                "The unary operator can only be used for elementary "
                "particles and antiparticles."
            )

    @property
    def element(self) -> Optional[str]:
        """
        The atomic symbol if the particle corresponds to an element, and
        `None` otherwise.

        Examples
        --------
        >>> alpha = Particle('alpha')
        >>> alpha.element
        'He'
        """
        return self._attributes["element"]

    @property
    def isotope(self) -> Optional[str]:
        """
        The isotope symbol if the particle corresponds to an isotope,
        and `None` otherwise.

        Examples
        --------
        >>> alpha = Particle('alpha')
        >>> alpha.isotope
        'He-4'
        """
        return self._attributes["isotope"]

    @property
    def ionic_symbol(self) -> Optional[str]:
        """
        The ionic symbol if the particle corresponds to an ion or
        neutral atom, and `None` otherwise.

        Examples
        --------
        >>> deuteron = Particle('deuteron')
        >>> deuteron.ionic_symbol
        'D 1+'
        >>> hydrogen_atom = Particle('H', Z=0)
        >>> hydrogen_atom.ionic_symbol
        'H 0+'
        """
        return self._attributes["ion"]

    @property
    def roman_symbol(self) -> Optional[str]:
        """
        The spectral name of the particle (i.e. the ionic symbol in
        Roman numeral notation).

        If the particle is not an ion or neutral atom, return `None`.
        The roman numeral represents one plus the charge number. Raise
        `~plasmapy.particles.exceptions.ChargeError` if no charge has
        been specified and
        `~plasmapy.utils.exceptions.OutOfRangeError` if the charge is
        negative.

        Examples
        --------
        >>> proton = Particle('proton')
        >>> proton.roman_symbol
        'H-1 II'
        >>> hydrogen_atom = Particle('H', Z=0)
        >>> hydrogen_atom.roman_symbol
        'H I'
        """
        if not self._attributes["element"]:
            return None
        if self._attributes["charge number"] is None:
            raise ChargeError(f"The charge of particle {self} has not been specified.")
        if self._attributes["charge number"] < 0:
            raise roman.OutOfRangeError("Cannot convert negative charges to Roman.")

        symbol = self.isotope or self.element
        charge_number = self._attributes["charge number"]
        roman_charge = roman.to_roman(charge_number + 1)
        return f"{symbol} {roman_charge}"

    @property
    def element_name(self) -> str:
        """
        The name of the element corresponding to this particle.

        Raises
        ------
        `~plasmapy.particles.exceptions.InvalidElementError`
            If the particle does not correspond to an element.

        Examples
        --------
        >>> tritium = Particle('T')
        >>> tritium.element_name
        'hydrogen'
        """
        if not self.element:
            raise InvalidElementError(_category_errmsg(self, "element"))
        return self._attributes["element name"]

    @property
    def isotope_name(self) -> Optional[str]:
        """
        The name of the element along with the isotope symbol if the
        particle corresponds to an isotope, or `None` if it does not.

        Raises
        ------
        `~plasmapy.particles.exceptions.InvalidElementError`
            If the particle is not a valid element.

        `~plasmapy.particles.exceptions.InvalidIsotopeError`
            If the particle is not a valid isotope.

        Examples
        --------
        >>> deuterium = Particle("D")
        >>> deuterium.isotope_name
        'deuterium'
        >>> iron_isotope = Particle("Fe-56", Z=16)
        >>> iron_isotope.isotope_name
        'iron-56'
        """
        if not self.element:
            raise InvalidElementError(_category_errmsg(self.symbol, "element"))
        elif not self.isotope:
            raise InvalidIsotopeError(_category_errmsg(self, "isotope"))

        if self.isotope == "D":
            return "deuterium"
        elif self.isotope == "T":
            return "tritium"
        else:
            return f"{self.element_name}-{self.mass_number}"

    @property
    def charge_number(self) -> Integral:
        """
        The particle's electrical charge in units of the elementary charge.

        Raises
        ------
        `~plasmapy.particles.exceptions.ChargeError`
            If the charge has not been specified.

        Examples
        --------
        >>> muon = Particle('mu-')
        >>> muon.charge_number
        -1
        """
        if self._attributes["charge number"] is None:
            raise ChargeError(f"The charge of particle {self} has not been specified.")
        return self._attributes["charge number"]

    @property
    def charge(self) -> u.C:
        """
        The particle's electrical charge in coulombs.

        Raises
        ------
        `~plasmapy.particles.exceptions.ChargeError`
            If the charge has not been specified.

        Examples
        --------
        >>> electron = Particle('e-')
        >>> electron.charge
        <Quantity -1.60217662e-19 C>
        """
        if self._attributes["charge"] is None:
            raise ChargeError(f"The charge of particle {self} has not been specified.")
        if self._attributes["charge number"] == 1:
            return const.e.si

        return self._attributes["charge"]

    @property
    def standard_atomic_weight(self) -> u.kg:
        """
        The element's standard atomic weight in kg.

        Raises
        ------
        `~plasmapy.particles.exceptions.InvalidElementError`
            If the particle is not an element or corresponds to an
            isotope or ion.

        `~plasmapy.particles.exceptions.MissingParticleDataError`
            If the element does not have a defined standard atomic
            weight.

        Examples
        --------
        >>> oxygen = Particle('O')
        >>> oxygen.standard_atomic_weight
        <Quantity 2.656696...e-26 kg>
        """
        if self.isotope or self.is_ion or not self.element:
            raise InvalidElementError(_category_errmsg(self, "element"))
        if self._attributes["standard atomic weight"] is None:  # coverage: ignore
            raise MissingParticleDataError(
                f"The standard atomic weight of {self} is unavailable."
            )
        return self._attributes["standard atomic weight"].to(u.kg)

    @property
    def mass(self) -> u.kg:
        """
        The mass of the particle in kilograms.

        If the particle is an element and not an isotope or ion, then
        this attribute will return the standard atomic weight, if
        available.

        If the particle is an isotope but not an ion, then this
        attribute will return the isotopic mass, including bound
        electrons.

        If the particle is an ion, then this attribute will return the
        mass of the element or isotope (as just described) minus the
        product of the charge number and the electron mass.

        For special particles, this attribute will return the standard
        value for the particle's mass.

        Raises
        ------
        `~plasmapy.particles.exceptions.MissingParticleDataError`.
            If the mass is unavailable (e.g., for neutrinos or elements
            with no standard atomic weight.

        Examples
        --------
        >>> Particle('He').mass
        <Quantity 6.64647...e-27 kg>
        >>> Particle('He+').mass
        <Quantity 6.64556...e-27 kg>
        >>> Particle('He-4 +1').mass
        <Quantity 6.64556...e-27 kg>
        >>> Particle('alpha').mass
        <Quantity 6.64465...e-27 kg>
        """

        if self._attributes["mass"] is not None:
            return self._attributes["mass"].to(u.kg)

        if self.is_ion:

            if self.isotope:
                base_mass = self._attributes["isotope mass"]
            else:
                base_mass = self._attributes["standard atomic weight"]

            if base_mass is None:
                raise MissingParticleDataError(
                    f"The mass of ion '{self.ionic_symbol}' is not available."
                )

            mass = base_mass - self.charge_number * const.m_e

            return mass.to(u.kg)

        if self.element:

            if self.isotope:
                mass = self._attributes["isotope mass"]
            else:
                mass = self._attributes["standard atomic weight"]

            if mass is not None:
                return mass.to(u.kg)

        raise MissingParticleDataError(f"The mass of {self} is not available.")

    @property
    def nuclide_mass(self) -> u.kg:
        """
        The mass of the bare nucleus of an isotope or a neutron.

        Raises
        ------
        `~plasmapy.particles.exceptions.InvalidIsotopeError`
            If the particle is not an isotope or neutron.

        `~plasmapy.particles.exceptions.MissingParticleDataError`
            If the isotope mass is not available.

        Examples
        --------
        >>> deuterium = Particle('D')
        >>> deuterium.nuclide_mass
        <Quantity 3.34358372e-27 kg>
        """

        if self.isotope == "H-1":
            return const.m_p
        elif self.isotope == "D":
            return _special_particles.special_ion_masses["D 1+"]
        elif self.isotope == "T":
            return _special_particles.special_ion_masses["T 1+"]
        elif self.symbol == "n":
            return const.m_n

        if not self.isotope:
            raise InvalidIsotopeError(_category_errmsg(self, "isotope"))

        base_mass = self._attributes["isotope mass"]

        if base_mass is None:  # coverage: ignore
            raise MissingParticleDataError(
                f"The mass of a {self.isotope} nuclide is not available."
            )

        _nuclide_mass = (
            self._attributes["isotope mass"] - self.atomic_number * const.m_e
        )

        return _nuclide_mass.to(u.kg)

    @property
    def mass_energy(self) -> u.J:
        """
        The mass energy of the particle in joules.

        If the particle is an isotope or nuclide, return the mass energy
        of the nucleus only.

        If the mass of the particle is not known, then raise a
        `~plasmapy.particles.exceptions.MissingParticleDataError`.

        Examples
        --------
        >>> proton = Particle('p+')
        >>> proton.mass_energy
        <Quantity 1.503277...e-10 J>

        >>> protium = Particle('H-1 0+')
        >>> protium.mass_energy
        <Quantity 1.503277...e-10 J>

        >>> electron = Particle('electron')
        >>> electron.mass_energy.to('MeV')
        <Quantity 0.510998... MeV>
        """
        try:
            mass = self.nuclide_mass if self.isotope else self.mass
            energy = mass * const.c**2
            return energy.to(u.J)
        except MissingParticleDataError:
            raise MissingParticleDataError(
                f"The mass energy of {self.symbol} is not available "
                f"because the mass is unknown."
            ) from None

    @property
    def binding_energy(self) -> u.J:
        """
        The particle's nuclear binding energy.

        Raises
        ------
        `~plasmapy.particles.exceptions.InvalidIsotopeError`
            If the particle is not a nucleon or isotope.

        Examples
        --------
        >>> alpha = Particle('alpha')
        >>> alpha.binding_energy
        <Quantity 4.53346...e-12 J>
        >>> Particle('T').binding_energy.to('MeV')
        <Quantity 8.481... MeV>

        The binding energy of a nucleon equals 0 joules.

        >>> neutron = Particle('n')
        >>> proton = Particle('p+')
        >>> neutron.binding_energy
        <Quantity 0. J>
        >>> proton.binding_energy
        <Quantity 0. J>
        """

        if self._attributes["baryon number"] == 1:
            return 0 * u.J

        if not self.isotope:
            raise InvalidIsotopeError(
                "The nuclear binding energy may only be calculated for "
                "nucleons and isotopes."
            )

        number_of_protons = self.atomic_number
        number_of_neutrons = self.mass_number - self.atomic_number

        mass_of_protons = number_of_protons * const.m_p
        mass_of_neutrons = number_of_neutrons * const.m_n

        mass_of_nucleons = mass_of_protons + mass_of_neutrons

        mass_defect = mass_of_nucleons - self.nuclide_mass
        nuclear_binding_energy = mass_defect * const.c**2

        return nuclear_binding_energy.to(u.J)

    @property
    def atomic_number(self) -> Integral:
        """
        The number of protons in an element, isotope, or ion.

        Raises
        ------
        `~plasmapy.particles.exceptions.InvalidElementError`.
            If the particle does not correspond to an element.

        Examples
        --------
        >>> proton = Particle('p+')
        >>> proton.atomic_number
        1
        >>> curium = Particle('Cm')
        >>> curium.atomic_number
        96
        """
        if not self.element:
            raise InvalidElementError(_category_errmsg(self, "element"))
        return self._attributes["atomic number"]

    @property
    def mass_number(self) -> Integral:
        """
        The total number of protons and neutrons in an isotope or nuclide.

        Raises
        ------
        `~plasmapy.particles.exceptions.InvalidIsotopeError`.
            If the particle does not correspond to an isotope.

        Examples
        --------
        >>> alpha = Particle('helium-4 2+')
        >>> alpha.mass_number
        4
        """
        if not self.isotope:
            raise InvalidIsotopeError(_category_errmsg(self, "isotope"))
        return self._attributes["mass number"]

    @property
    def neutron_number(self) -> Integral:
        """
        The number of neutrons in an isotope or nucleon.

        This attribute will return the number of neutrons in an isotope,
        or ``1`` for a neutron.

        If this particle is not an isotope or neutron, then this
        attribute will raise an
        `~plasmapy.particles.exceptions.InvalidIsotopeError`.

        Examples
        --------
        >>> alpha = Particle('He-4++')
        >>> alpha.neutron_number
        2
        >>> Particle('n').neutron_number
        1
        """
        if self.symbol == "n":
            return 1
        elif self.isotope:
            return self.mass_number - self.atomic_number
        else:  # coverage: ignore
            raise InvalidIsotopeError(_category_errmsg(self, "isotope"))

    @property
    def electron_number(self) -> Integral:
        """
        The number of electrons in an ion.

        This attribute will return the number of bound electrons in an
        ion, or ``1`` for an electron.

        Raises
        ------
        `~plasmapy.particles.exceptions.InvalidIonError`
            If this particle is not an ion or electron.

        Examples
        --------
        >>> Particle('Li 0+').electron_number
        3
        >>> Particle('e-').electron_number
        1
        """
        if self.symbol == "e-":
            return 1
        elif self.ionic_symbol:
            return self.atomic_number - self.charge_number
        else:  # coverage: ignore
            raise InvalidIonError(_category_errmsg(self, "ion"))

    @property
    def isotopic_abundance(self) -> u.Quantity:
        """
        The isotopic abundance of an isotope.

        Raises
        ------
        `~plasmapy.particles.exceptions.InvalidIsotopeError`
            If the particle does not correspond to an isotope.

        `~plasmapy.particles.exceptions.MissingParticleDataError`
            If the isotopic abundance is not available.

        Examples
        --------
        >>> D = Particle('deuterium')
        >>> D.isotopic_abundance
        0.000115
        """
        from plasmapy.particles.atomic import common_isotopes

        if not self.isotope or self.is_ion:  # coverage: ignore
            raise InvalidIsotopeError(_category_errmsg(self.symbol, "isotope"))

        abundance = self._attributes.get("isotopic abundance", 0.0)

        if not common_isotopes(self.element):
            warnings.warn(
                f"No isotopes of {self.element} have an isotopic abundance. "
                f"The isotopic abundance of {self.isotope} is being returned as 0.0",
                ParticleWarning,
            )

        return abundance

    @property
    def baryon_number(self) -> Integral:
        """
        The number of baryons in a particle.

        This attribute will return the number of protons and neutrons
        minus the number of antiprotons and antineutrons. The baryon
        number is equivalent to the mass number for isotopes.

        Raises
        ------
        `~plasmapy.particles.exceptions.MissingParticleDataError`
            If the baryon number is unavailable.

        Examples
        --------
        >>> alpha = Particle('alpha')
        >>> alpha.baryon_number
        4
        """
        if self._attributes["baryon number"] is None:  # coverage: ignore
            raise MissingParticleDataError(
                f"The baryon number for '{self.symbol}' is not available."
            )
        return self._attributes["baryon number"]

    @property
    def lepton_number(self) -> Integral:
        """
        ``1`` for leptons, ``-1`` for antileptons, and ``0`` otherwise.

        This attribute returns the number of leptons minus the number of
        antileptons, excluding bound electrons in an atom or ion.

        Raises
        ------
        `~plasmapy.particles.exceptions.MissingParticleDataError`
            If the lepton number is unavailable.

        Examples
        --------
        >>> Particle('e-').lepton_number
        1
        >>> Particle('mu+').lepton_number
        -1
        >>> Particle('He-4 0+').lepton_number
        0
        """
        if self._attributes["lepton number"] is None:  # coverage: ignore
            raise MissingParticleDataError(
                f"The lepton number for {self.symbol} is not available."
            )
        return self._attributes["lepton number"]

    @property
    def half_life(self) -> Union[u.Quantity, str]:
        """
        The particle's half-life in seconds, or a `str` with half-life
        information.

        Particles that do not have sufficiently well-constrained
        half-lives will return a `str` containing the information
        that is available about the half-life and issue a
        `~plasmapy.particles.exceptions.MissingParticleDataWarning`.

        Examples
        --------
        >>> neutron = Particle('n')
        >>> neutron.half_life
        <Quantity 881.5 s>
        """
        if self.element and not self.isotope:
            raise InvalidIsotopeError(_category_errmsg(self.symbol, "isotope"))

        if isinstance(self._attributes["half-life"], str):
            warnings.warn(
                f"The half-life for {self.symbol} is not known precisely; "
                "returning string with estimated value.",
                MissingParticleDataWarning,
            )

        if self._attributes["half-life"] is None:
            raise MissingParticleDataError(
                f"The half-life of '{self.symbol}' is not available."
            )
        return self._attributes["half-life"]

    @property
    def spin(self) -> Real:
        """
        The intrinsic spin of the particle.

        If the spin is unavailable, then a
        `~plasmapy.particles.exceptions.MissingParticleDataError` will
        be raised.

        Examples
        --------
        >>> positron = Particle('e+')
        >>> positron.spin
        0.5
        """
        if self._attributes["spin"] is None:
            raise MissingParticleDataError(
                f"The spin of particle '{self.symbol}' is unavailable."
            )

        return self._attributes["spin"]

    @property
    def periodic_table(self) -> namedtuple:
        """
        A `~collections.namedtuple` that provides access to category,
        period, group, and block information about an element.

        Raises
        ------
        `~plasmapy.particles.exceptions.InvalidElementError`
            If the particle is not an element, isotope, or ion.

        Examples
        --------
        >>> gold = Particle('Au')
        >>> gold.periodic_table.category
        'transition metal'
        >>> gold.periodic_table.period
        6
        >>> gold.periodic_table.group
        11
        >>> gold.periodic_table.block
        'd'
        """
        if self.element:
            return self._attributes["periodic table"]
        else:  # coverage: ignore
            raise InvalidElementError(_category_errmsg(self.symbol, "element"))

    @property
    def categories(self) -> Set[str]:
        """
        The particle's categories.

        Examples
        --------
        >>> gold = Particle('Au')
        >>> 'transition metal' in gold.categories
        True
        >>> 'antilepton' in gold.categories
        False

        """
        return self._categories

<<<<<<< HEAD
=======
    def is_category(
        self,
        *category_tuple,
        require: Union[str, Iterable[str]] = None,
        any_of: Union[str, Iterable[str]] = None,
        exclude: Union[str, Iterable[str]] = None,
    ) -> bool:
        """
        Determine if the particle meets categorization criteria.

        Return `True` if the particle is consistent with the provided
        categories, and `False` otherwise.

        Parameters
        ----------
        *category_tuple
            Required categories in the form of one or more `str` objects
            or an iterable.

        require : `str` or iterable providing `str` objects, optional, |keyword-only|
            One or more categories.  This method will return `False` if
            the |Particle| does not belong to all of these categories.

        any_of : `str` or iterable providing `str` objects, optional, |keyword-only|
            One or more categories. This method will return `False` if
            the |Particle| does not belong to at least one of these
            categories.

        exclude : `str` or iterable providing `str` objects, optional, |keyword-only|
            One or more categories.  This method will return `False` if
            the |Particle| belongs to any of these categories.

        Notes
        -----
        A `set` containing all valid categories may be accessed by the
        ``valid_categories`` attribute of
        `~plasmapy.particles.particle_class.Particle.is_category`.

        Examples
        --------
        Required categories may be entered as positional arguments,
        including as a `list`, `set`, or `tuple` of required categories.

        >>> electron = Particle("e-")
        >>> electron.is_category("lepton")
        True
        >>> electron.is_category("lepton", "baryon")
        False
        >>> electron.is_category(["fermion", "matter"])
        True

        Required arguments may also be provided using the ``require``
        keyword argument.

        >>> electron.is_category(require="lepton")
        True
        >>> electron.is_category(require=["lepton", "baryon"])
        False

        This method will return `False` if the particle does not belong
        to at least one of the categories provided with the ``any_of``
        keyword argument.

        >>> electron.is_category(any_of=["lepton", "baryon"])
        True
        >>> electron.is_category(any_of=("noble gas", "lanthanide", "halogen"))
        False

        This method will return `False` if the particle belongs to any
        of the categories provided in the ``exclude`` keyword argument.

        >>> electron.is_category(exclude="baryon")
        True
        >>> electron.is_category(exclude={"lepton", "baryon"})
        False

        The ``require``, ``any_of``, and ``exclude`` keywords may be
        combined.  If the particle matches all of the provided criteria,
        then `~plasmapy.particles.particle_class.Particle.is_category`
        will return `True`.

        >>> electron.is_category(
        ...     require="fermion", any_of={'lepton', 'baryon'}, exclude='charged',
        ... )
        False
        """

        def become_set(arg: Union[str, Set, Tuple, List]) -> Set[str]:
            """Change the argument into a `set`."""
            if arg is None:
                return set()
            if isinstance(arg, set):
                return arg
            if isinstance(arg, str):
                return {arg}
            return set(arg[0]) if isinstance(arg[0], (tuple, list, set)) else set(arg)

        if category_tuple and require:  # coverage: ignore
            raise ParticleError(
                "No positional arguments are allowed if the `require` keyword "
                "is set in is_category."
            )

        require = become_set(category_tuple) if category_tuple else become_set(require)
        exclude = become_set(exclude)
        any_of = become_set(any_of)

        invalid_categories = (require | exclude | any_of) - _valid_categories

        duplicate_categories = require & exclude | exclude & any_of | require & any_of

        categories_and_adjectives = [
            (invalid_categories, "invalid"),
            (duplicate_categories, "duplicated"),
        ]

        for problem_categories, adjective in categories_and_adjectives:
            if problem_categories:
                raise ParticleError(
                    f"The following categories in {self.__repr__()}"
                    f".is_category are {adjective}: {problem_categories}"
                )

        if exclude and exclude & self._categories:
            return False

        if any_of and not any_of & self._categories:
            return False

        return require <= self._categories

>>>>>>> 3d594889
    @property
    def is_electron(self) -> bool:
        """
        `True` if the particle is an electron, and `False` otherwise.

        Examples
        --------
        >>> Particle('e-').is_electron
        True
        >>> Particle('e+').is_electron
        False

        """
        return self == "e-"

    @property
    def is_ion(self) -> bool:
        """
        `True` if the particle is an ion, and `False` otherwise.

        Examples
        --------
        >>> Particle('D+').is_ion
        True
        >>> Particle('H-1 0+').is_ion
        False
        >>> Particle('e+').is_ion
        False

        """
        return self.is_category("ion")

    def ionize(self, n: Integral = 1, inplace: bool = False):
        """
        Create a new |Particle| instance corresponding to the current
        |Particle| after being ionized ``n`` times.

        If ``inplace`` is `False` (default), then return the ionized
        |Particle|.  If ``inplace`` is `True`, then replace the current
        |Particle| with the newly ionized |Particle|.

        New in version 0.8: If the |Particle| instance has no charge
        information (e.g., ``Particle("Li")``), this method assumes it
        to be electrically neutral.

        Parameters
        ----------
        n : positive integer
            The number of bound electrons to remove from the |Particle|
            object.  Defaults to ``1``.

        inplace : bool, optional
            If `True`, then replace the current |Particle| instance
            with the newly ionized |Particle|.

        Returns
        -------
        particle : ~plasmapy.particles.particle_class.Particle
            A new |Particle| object that has been ionized ``n`` times
            relative to the original |Particle|.  If ``inplace`` is
            `False`, instead return `None`.

        Raises
        ------
        `~plasmapy.particles.exceptions.InvalidElementError`
            If the |Particle| is not an element.

        `~plasmapy.particles.exceptions.InvalidIonError`
            If there are less than ``n`` remaining bound electrons.

        ValueError
            If ``n`` is not positive.

        Examples
        --------
        >>> Particle("Fe 6+").ionize()
        Particle("Fe 7+")
        >>> helium_particle = Particle("He-4 0+")
        >>> helium_particle.ionize(n=2, inplace=True)
        >>> helium_particle
        Particle("He-4 2+")
        >>> Particle("Li").ionize(3)
        Particle("Li 3+")

        """
        if not self.element:
            raise InvalidElementError(
                f"Cannot ionize {self.symbol} because it is not a "
                f"neutral atom or ion."
            )
        if not self.is_category(any_of={"charged", "uncharged"}):
            assumed_charge_number = 0
        else:
            assumed_charge_number = self.charge_number

        if assumed_charge_number == self.atomic_number:
            raise InvalidIonError(
                f"The particle {self.symbol} is already fully "
                f"ionized and cannot be ionized further."
            )
        if not isinstance(n, Integral):
            raise TypeError("n must be a positive integer.")
        if n <= 0:
            raise ValueError("n must be a positive number.")

        base_particle = self.isotope or self.element
        new_charge_number = assumed_charge_number + n

        if inplace:
            self.__init__(base_particle, Z=new_charge_number)
        else:
            return Particle(base_particle, Z=new_charge_number)

    def recombine(self, n: Integral = 1, inplace=False):
        """
        Create a new |Particle| instance corresponding to the current
        |Particle| after undergoing recombination ``n`` times.

        If ``inplace`` is `False` (default), then return the |Particle|
        that just underwent recombination.  If ``inplace`` is `True`,
        then replace the current |Particle| with the |Particle| that
        just underwent recombination.

        Parameters
        ----------
        n : positive integer
            The number of electrons to recombine into the |Particle|
            object.

        inplace : bool, optional
            If `True`, then replace the current |Particle| instance
            with the |Particle| that just underwent recombination.

        Returns
        -------
        particle : ~plasmapy.particles.particle_class.Particle
            A new |Particle| object that has undergone recombination
            ``n`` times relative to the original |Particle|.  If
            ``inplace`` is `False`, instead return `None`.

        Raises
        ------
        ~plasmapy.particles.exceptions.InvalidElementError
            If the |Particle| is not an element.

        ~plasmapy.particles.exceptions.ChargeError
            If no charge information for the |Particle| object is
            specified.

        ValueError
            If ``n`` is not positive.

        Examples
        --------
        >>> Particle("Fe 6+").recombine()
        Particle("Fe 5+")
        >>> helium_particle = Particle("He-4 2+")
        >>> helium_particle.recombine(n=2, inplace=True)
        >>> helium_particle
        Particle("He-4 0+")

        """

        if not self.element:
            raise InvalidElementError(
                f"{self.symbol} cannot undergo recombination because "
                f"it is not a neutral atom or ion."
            )
        if not self.is_category(any_of={"charged", "uncharged"}):
            raise ChargeError(
                f"{self.symbol} cannot undergo recombination because "
                f"its charge is not specified."
            )
        if not isinstance(n, Integral):
            raise TypeError("n must be a positive integer.")
        if n <= 0:
            raise ValueError("n must be a positive number.")

        base_particle = self.isotope or self.element
        new_charge_number = self.charge_number - n

        if inplace:
            self.__init__(base_particle, Z=new_charge_number)
        else:
            return Particle(base_particle, Z=new_charge_number)


class DimensionlessParticle(AbstractParticle):
    """
    A class to represent dimensionless custom particles.

    This class may be used, for example, to represent a particle in a
    dimensionless particle-in-cell simulation.

    Parameters
    ----------
    mass : positive real number, |keyword-only|, optional
        The mass of the dimensionless particle.  Defaults to `numpy.nan`.

    charge : real number, |keyword-only|, optional
        The electric charge of the dimensionless particle.  Defaults to
        `numpy.nan`.

    symbol : str, optional
        The symbol to be assigned to the dimensionless particle.

    See Also
    --------
    ~plasmapy.particles.particle_class.Particle
    ~plasmapy.particles.particle_class.CustomParticle

    Notes
    -----
    |DimensionlessParticle| instances are not considered
    `~plasmapy.particles.particle_class.ParticleLike` because
    dimensionless particles cannot uniquely identify a physical particle
    without normalization information.

    Examples
    --------
    >>> from plasmapy.particles import DimensionlessParticle
    >>> dimensionless_particle = DimensionlessParticle(mass=1.0, charge=-1.0, symbol="ξ")
    >>> dimensionless_particle.mass
    1.0
    >>> dimensionless_particle.charge
    -1.0
    >>> dimensionless_particle.symbol
    'ξ'
    """

    def __init__(self, *, mass: Real = None, charge: Real = None, symbol: str = None):
        try:
            self.mass = mass
            self.charge = charge
            self.symbol = symbol
        except InvalidParticleError as exc:
            raise InvalidParticleError(
                f"Unable to create a custom particle with a mass of "
                f"{mass} and a charge of {charge}."
            ) from exc

    def __repr__(self):
        """
        Return a string representation of a |DimensionlessParticle|.

        Examples
        --------
        >>> dimensionless_particle = DimensionlessParticle(mass=1.45, charge=1.23)
        >>> repr(dimensionless_particle)
        'DimensionlessParticle(mass=1.45, charge=1.23)'
        """
        return f"DimensionlessParticle(mass={self.mass}, charge={self.charge})"

    @staticmethod
    def _validate_parameter(obj, can_be_negative=True) -> np.float64:
        """Verify that the argument corresponds to a valid real number."""

        # TODO: Replace with validator? Use an equivalency between coulombs and reals.

        if obj is None or obj is np.nan:
            return np.nan
        elif np.isinf(obj):
            return obj
        elif isinstance(obj, bool):
            raise TypeError("Expecting a real number, not a bool.")
        elif isinstance(obj, u.Quantity) and not isinstance(obj.value, Real):
            raise ValueError("The value of a Quantity must be a real number.")

        try:
            new_obj = np.float64(obj)
        except TypeError:
            raise TypeError(f"Cannot convert {obj} to numpy.float64.")

        if hasattr(new_obj, "__len__"):
            raise TypeError("Expecting a real number, not a collection.")

        if not can_be_negative and new_obj < 0:
            raise ValueError("Expecting a nonnegative number.")

        return new_obj

    @property
    def json_dict(self) -> dict:
        """
        A `json` friendly dictionary representation of the
        |DimensionlessParticle|.

        See `~plasmapy.particles.particle_class.AbstractParticle.json_dict`
        for more details.

        Examples
        --------
        >>> from plasmapy.particles import DimensionlessParticle
        >>> dimensionless_particle = DimensionlessParticle(mass=1.0, charge=-1.0)
        >>> dimensionless_particle.json_dict
        {'plasmapy_particle': {'type': 'DimensionlessParticle',
            'module': 'plasmapy.particles.particle_class',
            'date_created': '...',
            '__init__': {'args': (), 'kwargs': {'mass': 1.0, 'charge': -1.0,
            'symbol': 'DimensionlessParticle(mass=1.0, charge=-1.0)'}}}}
        >>> import pytest
        >>> dimensionless_particle = DimensionlessParticle(mass=1.0)
        >>> dimensionless_particle.json_dict
        {'plasmapy_particle': {'type': 'DimensionlessParticle',
            'module': 'plasmapy.particles.particle_class',
            'date_created': '...',
            '__init__': {'args': (), 'kwargs': {'mass': 1.0, 'charge': nan,
            'symbol': 'DimensionlessParticle(mass=1.0, charge=nan)'}}}}
        """
        particle_dictionary = super().json_dict
        particle_dictionary["plasmapy_particle"]["__init__"]["kwargs"] = {
            "mass": self.mass,
            "charge": self.charge,
            "symbol": self.symbol,
        }
        return particle_dictionary

    @property
    def mass(self) -> np.float64:
        """The dimensionless mass of the |DimensionlessParticle|."""
        return self._mass

    @property
    def charge(self) -> np.float64:
        """The dimensionless charge of the |DimensionlessParticle|."""
        return self._charge

    @mass.setter
    def mass(self, m: Optional[Union[Real, u.Quantity]]):
        try:
            self._mass = self._validate_parameter(m, can_be_negative=False)
        except (TypeError, ValueError):
            raise InvalidParticleError(
                f"The mass of a dimensionless particle must be a real "
                f"number that is greater than or equal to zero, not: {m}"
            ) from None

    @charge.setter
    def charge(self, q: Optional[Union[Real, u.Quantity]]):
        try:
            self._charge = self._validate_parameter(q, can_be_negative=True)
        except (TypeError, ValueError):
            raise InvalidParticleError(
                f"The charge of a dimensionless particle must be a real "
                f"number, not: {q}"
            ) from None

    @property
    def symbol(self) -> str:
        """
        The symbol assigned to the |DimensionlessParticle|.

        If no symbol was defined, then return the value given by `repr`.
        """
        return self._symbol

    @symbol.setter
    def symbol(self, new_symbol: str):
        if new_symbol is None:
            self._symbol = repr(self)
        elif isinstance(new_symbol, str):
            self._symbol = new_symbol
        else:
            raise TypeError("symbol needs to be a string.")


class CustomParticle(AbstractPhysicalParticle):
    """
    A class to represent custom particles.

    Example use cases for this class include representing an average
    ion in a multi-component plasma, molecules, or dust grains.

    Parameters
    ----------
    mass : ~astropy.units.Quantity, optional
        The mass of the custom particle in units of mass.

    charge : ~astropy.units.Quantity or ~numbers.Real, optional
        The electric charge of the custom particle.  If provided as a
        `~astropy.units.Quantity`, then it must be in units of electric
        charge.  If provided as a real number, then it is treated as the
        ratio of the charge to the elementary charge.

    symbol : str, optional
        The symbol to be assigned to the custom particle.

    Raises
    ------
    ~plasmapy.particles.exceptions.InvalidParticleError
        If the charge or mass provided is invalid so that the custom
        particle cannot be created.

    See Also
    --------
    ~plasmapy.particles.particle_class.Particle
    ~plasmapy.particles.particle_class.DimensionlessParticle

    Notes
    -----
    If the charge or mass is not specified, then the corresponding value
    will be set to ``numpy.nan`` in the appropriate units.

    Examples
    --------
    >>> from astropy import units as u
    >>> from plasmapy.particles import CustomParticle
    >>> custom_particle = CustomParticle(mass=1.2e-26 * u.kg, charge=9.2e-19 * u.C, symbol="Ξ")
    >>> custom_particle.mass
    <Quantity 1.2e-26 kg>
    >>> custom_particle.charge
    <Quantity 9.2e-19 C>
    >>> custom_particle.symbol
    'Ξ'
    >>> import pytest
    >>> with pytest.warns(UserWarning): custom_particle = CustomParticle(mass=1.5e-26 * u.kg, charge=-1, symbol="Ξ")
    >>> custom_particle.mass
    <Quantity 1.5e-26 kg>
    >>> custom_particle.charge
    <Quantity -1.60217...e-19 C>
    >>> custom_particle.symbol
    'Ξ'
    """

    def __init__(self, mass: u.kg = None, charge: (u.C, Real) = None, symbol=None):
        try:
            self.mass = mass
            self.charge = charge
            self.symbol = symbol
        except (ValueError, TypeError, u.UnitsError) as exc:
            raise InvalidParticleError(
                f"Unable to create a custom particle with a mass of "
                f"{mass} and a charge of {charge}."
            ) from exc

    def __repr__(self):
        """
        Return a string representation of a |CustomParticle|.

        Examples
        --------
        >>> custom_particle = CustomParticle(mass=1.2e-26 * u.kg, charge=9.2e-19 * u.C)
        >>> repr(custom_particle)
        'CustomParticle(mass=1.2...e-26 kg, charge=9.2...e-19 C)'

        If present, the symbol is displayed as well.

        >>> custom_particle = CustomParticle(mass=4.21e-25 * u.kg, charge=1.6e-19 * u.C, symbol="I2+")
        >>> repr(custom_particle)
        'CustomParticle(mass=4.21e-25 kg, charge=1.6e-19 C, symbol=I2+)'
        """
        return (
            f"CustomParticle(mass={self.mass}, charge={self.charge})"
            if self._symbol is None
            else f"CustomParticle(mass={self.mass}, charge={self.charge}, symbol={self.symbol})"
        )

    @property
    def json_dict(self) -> dict:
        """
        A `json` friendly dictionary representation of the |CustomParticle|.

        See `~plasmapy.particles.particle_class.AbstractParticle.json_dict`
        for more details.

        Examples
        --------
        >>> custom_particle = CustomParticle(mass=5.12 * u.kg, charge=6.2 * u.C, symbol="ξ")
        >>> custom_particle.json_dict
        {'plasmapy_particle': {'type': 'CustomParticle',
            'module': 'plasmapy.particles.particle_class',
            'date_created': '...',
            '__init__': {'args': (), 'kwargs': {'mass': '5.12 kg', 'charge': '6.2 C',
            'symbol': 'ξ'}}}}
        >>> import pytest
        >>> custom_particle = CustomParticle(mass=1.5e-26 * u.kg)
        >>> custom_particle.json_dict
        {'plasmapy_particle': {'type': 'CustomParticle',
            'module': 'plasmapy.particles.particle_class',
            'date_created': '...',
            '__init__': {'args': (), 'kwargs': {'mass': '1.5e-26 kg', 'charge': 'nan C',
            'symbol': 'CustomParticle(mass=1.5e-26 kg, charge=nan C)'}}}}
        """
        particle_dictionary = super().json_dict
        particle_dictionary["plasmapy_particle"]["__init__"]["kwargs"] = {
            "mass": str(self.mass),
            "charge": str(self.charge),
            "symbol": self.symbol,
        }
        return particle_dictionary

    @property
    def charge(self) -> u.C:
        """The electric charge of the |CustomParticle| in coulombs."""
        return self._charge

    @charge.setter
    def charge(self, q: Optional[Union[u.Quantity, Real]]):
        if q is None:
            q = np.nan * u.C
        elif isinstance(q, str):
            q = u.Quantity(q)

        if np.isnan(q):
            self._charge = q
        elif isinstance(q, Real):
            self._charge = q * const.e.si
            warnings.warn(
                f"CustomParticle charge set to {q} times the elementary charge."
            )
        elif isinstance(q, u.Quantity):
            if not isinstance(q.value, Real):
                raise InvalidParticleError(
                    "The charge of a custom particle can only be a real "
                    "number or a quantity representing a real number with "
                    "units of charge."
                )
            try:
                self._charge = q.to(u.C)
            except u.UnitsError as exc:
                raise InvalidParticleError(
                    "The charge of a custom particle can only have units "
                    "that are compatible with coulombs."
                ) from exc
        else:
            raise TypeError(
                "The charge of a custom particle must be provided either "
                "as a Quantity with units compatible with coulombs or as "
                "a real number that represents the ratio of the charge to "
                "the elementary charge."
            )

    @property
    def mass(self) -> u.kg:
        """The mass of the |CustomParticle|."""
        return self._mass

    @mass.setter
    def mass(self, m: u.kg):
        if m is None:
            m = np.nan * u.kg
        elif isinstance(m, str):
            m = u.Quantity(m)
        elif not isinstance(m, u.Quantity):
            raise TypeError(
                "The mass of a custom particle must be a nonnegative Quantity "
                "with units of mass."
            )
        if np.isnan(m):
            self._mass = m
        else:
            if not isinstance(m.value, Real):
                raise TypeError(
                    "The mass of a custom particle must be a real number "
                    "with units of mass."
                )
            try:
                self._mass = m.to(u.kg)
                if self.mass < 0 * u.kg:
                    raise ValueError("The mass of a particle must be nonnegative.")
            except u.UnitsError as exc:
                raise u.UnitsError(
                    "The mass of a custom particle must have units of mass."
                ) from exc

    @property
    def mass_energy(self) -> u.J:
        """
        The mass energy of the |CustomParticle|.

        Examples
        --------
        >>> import astropy.units as u
        >>> custom_particle = CustomParticle(mass = 2e-25 * u.kg, charge = 0 * u.C)
        >>> custom_particle.mass_energy.to('GeV')
        <Quantity 112.19177208 GeV>
        """
        return (self.mass * const.c**2).to(u.J)

    @property
    def symbol(self) -> str:
        """
        The symbol assigned to the |CustomParticle|.

        If no symbol was defined, then return the value given by `repr`.
        """
        return repr(self) if self._symbol is None else self._symbol

    @symbol.setter
    def symbol(self, new_symbol: str):
        if new_symbol is None:
            self._symbol = None
        elif isinstance(new_symbol, str):
            self._symbol = new_symbol
        else:
            raise TypeError("symbol needs to be a string.")

    @property
    def categories(self) -> Set[str]:
        """Categories for the |CustomParticle|."""
        categories_ = {"custom"}

        if self.charge == 0 * u.C:
            categories_ &= {"uncharged"}
        elif not np.isnan(self.charge):
            categories_ &= {"charged"}

        return categories_

    def __eq__(self, other) -> bool:
        """
        Determine if two objects correspond to the same particle.

        This method will return `True` if ``other`` is an identical
        |CustomParticle| instance with the same mass charge and symbol,
        and return `False` if ``other`` differs on any of these attributes,
        or another type.
        """

        if not isinstance(other, self.__class__):
            return NotImplemented

        same_symbol = self.symbol.__eq__(other.symbol)
        same_mass = u.isclose(self.mass, other.mass, equal_nan=True, rtol=0)
        same_charge = u.isclose(self.charge, other.charge, equal_nan=True, rtol=0)

        return same_symbol and same_mass and same_charge

    def __hash__(self) -> int:
        """
        Allow use of `hash` so that a |CustomParticle| instance may be used
        as a key in a `dict`.
        """
        return hash(self.__repr__())


def molecule(
    symbol: str, Z: Optional[Integral] = None
) -> Union[Particle, CustomParticle]:
    r"""
    Parse a molecule symbol into a |CustomParticle| or |Particle|.

    Parameters
    ----------
    symbol : `str`
        Symbol of the molecule to be parsed. This argument should be a
        string representing the chemical formula where the subscript
        numbers are not given as subscripts, followed by charge
        information. For example, CO\ :sub:`2` can be represented as
        ``"CO2"`` and CO\ :sup:`+` can be represented as ``"CO 1+"``,
        ``"CO +1"``, or ``"CO+"``.

    Z : `int`, optional
        The charge number if not present in the symbol.

    Returns
    -------
    |Particle| or |CustomParticle|
        A |Particle| object if the input could be parsed as such, or a
        |CustomParticle| with the provided symbol, charge, and a mass
        corresponding to the sum of the molecule elements.

    Raises
    ------
    `InvalidParticleError`
        If ``symbol`` couldn't be parsed.

    Warns
    -----
    : `~plasmapy.particles.exceptions.ParticleWarning`
        If the charge is given both as an argument and in the symbol.

    Examples
    --------
    >>> from plasmapy.particles import molecule
    >>> molecule("I2")
    CustomParticle(mass=4.214596603223354e-25 kg, charge=0.0 C, symbol=I2)

    Charge information is given either within the symbol or as a second parameter.

    >>> molecule("I2+")
    CustomParticle(mass=4.214596603223354e-25 kg, charge=1.602176634e-19 C, symbol=I2 1+)

    >>> molecule("I2", 1)
    CustomParticle(mass=4.214596603223354e-25 kg, charge=1.602176634e-19 C, symbol=I2 1+)

    Inputs that can be interpreted as |Particle| instances are returned as such.

    >>> molecule("Xe")
    Particle("Xe")

    The given symbol is preserved in the |CustomParticle| instance. This permits
    us to differentiate between isomers:

    >>> molecule("CH4O2") == molecule("CH3OOH")
    False
    """
    try:
        return Particle(symbol, Z=Z)
    except ParticleError as exc:
        element_dict, bare_symbol, Z = _parsing.parse_and_check_molecule_input(
            symbol, Z
        )
        mass = 0 * u.kg
        for element_symbol, amount in element_dict.items():
            try:
                element = Particle(element_symbol)
            except ParticleError as exc2:
                raise InvalidParticleError(
                    f"Could not identify {element_symbol}."
                ) from exc2
            if not element.is_category("element"):
                raise InvalidParticleError(
                    f"Molecule symbol contains a particle that is not an element: {element.symbol}"
                ) from exc

            mass += amount * element.mass

        if Z is None:
            charge = 0 * u.C
        else:
            charge = Z * const.e.si
            bare_symbol += f" {-Z}-" if Z < 0 else f" {Z}+"

        return CustomParticle(mass=mass, charge=charge, symbol=bare_symbol)


ParticleLike = Union[str, Integral, Particle, CustomParticle]

ParticleLike.__doc__ = r"""
An `object` is particle-like if it can be identified as an instance of
`~plasmapy.particles.particle_class.Particle` or
`~plasmapy.particles.particle_class.CustomParticle`, or cast into one.

When used as a type hint annotation, `ParticleLike` indicates that an
argument should represent a physical particle. Particle-like objects
can include strings, integers, or instances of the
`~plasmapy.particles.particle_class.Particle` or
`~plasmapy.particles.particle_class.CustomParticle` classes.

Notes
-----
Real world particles are typically represented as instances of the
`~plasmapy.particles.particle_class.Particle` class in PlasmaPy.

>>> from plasmapy.particles import Particle
>>> Particle("proton")
Particle("p+")

All `~plasmapy.particles.particle_class.Particle` instances, and objects
that can be cast into `~plasmapy.particles.particle_class.Particle`
instances, are particle-like.

* **Elements**

    An element may also be represented by a string that contains the atomic
    symbol (case-sensitive) or the name of the element, or an integer
    representing the atomic number. The element iron can be represented as
    ``"Fe"``, ``"iron"``, ``"Iron"``, ``26``, or ``Particle("Fe")``.

* **Isotopes**

    An isotope may be represented by a string that contains an atomic symbol
    or element name, followed by a hyphen and the mass number (with no spaces
    in between). The isotope :sup:`56`\ Fe can be represented as
    ``"Fe-56"``, ``"iron-56"``, or ``Particle("Fe-56")``. :sup:`1`\ H can be
    represented by ``"protium"``, :sup:`2`\ H can be represented by ``"D"``
    or ``"deuterium"``, and :sup:`3`\ H can be represented by ``"T"`` or
    ``"tritium"``.

* **Ions**

    An ion or ionic level may be represented by a string that contains a
    representation of an element or isotope, followed by charge information.
    For example, ``"He 1+"``, ``"He+"``, ``"helium 1+"``, and ``"He II"``
    all represent singly ionized helium.

    Charge information is typically separated from the element or isotope by
    a space, and given as an integer paired with a plus or minus sign. The
    sign can either precede or follow the integer (e.g., ``"Fe 0+"`` or
    ``"Fe +0"``). The charge information can also be given as a series of
    plus signs or of minus signs that immediately follow the element or
    isotope (e.g., ``"Fe++"`` for Fe\ :sup:`2+`\ ).

    Ions can also be represented using Roman numeral notation, where the Roman
    numeral indicates the charge number plus one (e.g., ``"H I"`` represents
    H\ :sup:`0+` and ``"He-4 II"`` represents :sup:`4`\ He\ :sup:`1+`\ ).

    D\ :sup:`1+` can also be represented by ``"deuteron"``, T\ :sup:`1+` can
    be represented by ``"triton"``, and :sup:`4`\ He\ :sup:`2+` can be
    represented by ``"alpha"``.

* **Special particles**

    A special particle may be represented by a string that contains
    the name of the particle (case-insensitive) or a standard symbol for it
    (case-sensitive). A neutron can be represented as ``"n"`` or
    ``"neutron"``; a proton can be represented as ``"p+"``, ``"p"``, or
    ``"Proton"``; and an electron can be represented by ``"e-"``, ``"e"``,
    or ``"ELECTRON"``.

* **Custom particles**

    `~plasmapy.particles.particle_class.CustomParticle` instances are
    particle-like because particle properties are provided in physical units.

.. note::

    `~plasmapy.particles.particle_class.DimensionlessParticle`
    instances are *not* particle-like because, without normalization
    information, they do not uniquely identify a physical particle.

See Also
--------
~plasmapy.particles.particle_class.Particle
~plasmapy.particles.particle_class.CustomParticle
~plasmapy.particles.decorators.particle_input

Examples
--------
Using `ParticleLike` as a type hint annotation indicates that an
argument or variable should represent a physical particle.

>>> from plasmapy.particles import ParticleLike, Particle
>>> def is_electron(particle: ParticleLike):
...     return particle == Particle("e-")
"""<|MERGE_RESOLUTION|>--- conflicted
+++ resolved
@@ -1631,8 +1631,6 @@
         """
         return self._categories
 
-<<<<<<< HEAD
-=======
     def is_category(
         self,
         *category_tuple,
@@ -1764,7 +1762,6 @@
 
         return require <= self._categories
 
->>>>>>> 3d594889
     @property
     def is_electron(self) -> bool:
         """
