"""
The `plasmapy.particles` subpackage provides access to information about
atoms, isotopes, ions, and other particles.
"""
# __all__ will be auto populated below
__all__ = []

import inspect

from plasmapy.particles.atomic import (
    atomic_number,
    charge_number,
    common_isotopes,
    electric_charge,
    half_life,
    integer_charge,
    ionic_levels,
    is_stable,
    isotopic_abundance,
    known_isotopes,
    mass_number,
    particle_mass,
    reduced_mass,
    stable_isotopes,
    standard_atomic_weight,
)
from plasmapy.particles.decorators import particle_input
from plasmapy.particles.ionization_state import IonicLevel, IonizationState
from plasmapy.particles.ionization_state_collection import IonizationStateCollection
from plasmapy.particles.nuclear import nuclear_binding_energy, nuclear_reaction_energy
from plasmapy.particles.particle_class import (
    AbstractParticle,
    AbstractPhysicalParticle,
    CustomParticle,
    DimensionlessParticle,
    molecule,
    Particle,
    ParticleLike,
)
<<<<<<< HEAD
from plasmapy.particles.particle_collections import ParticleList
=======
from plasmapy.particles.particle_collections import (
    ionic_levels,
    ParticleList,
    ParticleListLike,
)
>>>>>>> 83cc316c
from plasmapy.particles.serialization import (
    json_load_particle,
    json_loads_particle,
    ParticleJSONDecoder,
)
from plasmapy.particles.symbols import (
    atomic_symbol,
    element_name,
    ionic_symbol,
    isotope_symbol,
    particle_symbol,
)

proton = Particle("p+")
"""A |Particle| instance representing a proton."""

electron = Particle("e-")
"""A |Particle| instance representing an electron."""

neutron = Particle("n")
"""A |Particle| instance representing a neutron."""

positron = Particle("e+")
"""A |Particle| instance representing a positron."""

deuteron = Particle("D 1+")
"""A |Particle| instance representing a positively charged deuterium ion."""

triton = Particle("T 1+")
"""A |Particle| instance representing a positively charged tritium ion."""

alpha = Particle("He-4 2+")
"""
A |Particle| instance representing an alpha particle (doubly charged
helium-4).
"""

# auto populate __all__
for name, obj in list(globals().items()):
    if inspect.ismodule(obj):
        continue
    elif name.startswith("__") or name.endswith("__"):
        continue

    __all__.append(name)

__all__.sort()

del inspect, name, obj<|MERGE_RESOLUTION|>--- conflicted
+++ resolved
@@ -37,15 +37,7 @@
     Particle,
     ParticleLike,
 )
-<<<<<<< HEAD
-from plasmapy.particles.particle_collections import ParticleList
-=======
-from plasmapy.particles.particle_collections import (
-    ionic_levels,
-    ParticleList,
-    ParticleListLike,
-)
->>>>>>> 83cc316c
+from plasmapy.particles.particle_collections import ParticleList, ParticleListLike
 from plasmapy.particles.serialization import (
     json_load_particle,
     json_loads_particle,
