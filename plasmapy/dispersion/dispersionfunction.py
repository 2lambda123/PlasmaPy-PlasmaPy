"""
Module containing functionality focused on the plasma dispersion function
:math:`Z(ζ)`.
"""
__all__ = ["plasma_dispersion_func", "plasma_dispersion_func_deriv"]

__lite_funcs__ = ["plasma_dispersion_func_lite", "plasma_dispersion_func_deriv_lite"]

import astropy.units as u
import numbers
import numpy as np

from scipy.special import wofz as Faddeeva_function
from typing import Union

from plasmapy.utils.decorators import bind_lite_func, preserve_signature

__all__ += __lite_funcs__


# TODO: Use cython to speed up the Faddeeva_function execution in
<<<<<<< HEAD
# plasma_dispersion_func_lite


@preserve_signature
def plasma_dispersion_func_lite(zeta: numbers.Real) -> numbers.Real:

    r"""
    The ":term:`lite-function`" version of
    `~plasmapy.dispersion.dispersionfunction.plasma_dispersion_func`.
    Performs the same calculation as
    `~plasmapy.dispersion.dispersionfunction.plasma_dispersion_func`, but is intended
    for computational use and, thus, has all data conditioning
    safeguards removed.

    Parameters
    ----------
    zeta : `~numbers.Real`
        Argument of plasma dispersion function. Zeta is assumed to be
        dimensionless.

    Returns
    -------
    Z : `~numbers.Real`
        Value of plasma dispersion function.

    """

=======
#       plasma_dispersion_func_lite


@preserve_signature
def plasma_dispersion_func_lite(zeta):
    r"""
    The :term:`lite-function` version of
    `~plasmapy.dispersion.dispersionfunction.plasma_dispersion_func`.
    Performs the same calculation as
    `~plasmapy.dispersion.dispersionfunction.plasma_dispersion_func`,
    but is intended for computational use and, thus, has all data
    conditioning safeguards removed.

    Parameters
    ----------
    zeta : :term:`numpy:array_like` of real or complex values
        Argument of the plasma dispersion function. ``zeta`` is
        dimensionless.

    Returns
    -------
    Z : :term:`numpy:array_like` of complex values
        Value of plasma dispersion function.

    See Also
    --------
    ~plasmapy.dispersion.dispersionfunction.plasma_dispersion_func

    """

>>>>>>> f39db36b
    return 1j * np.sqrt(np.pi) * Faddeeva_function(zeta)


@bind_lite_func(plasma_dispersion_func_lite)
def plasma_dispersion_func(
    zeta: Union[complex, int, float, np.ndarray, u.Quantity]
) -> Union[complex, float, np.ndarray, u.Quantity]:
    r"""
    Calculate the plasma dispersion function.

    Parameters
    ----------
    zeta : complex, int, float, ~numpy.ndarray, or ~astropy.units.Quantity
        Argument of plasma dispersion function.

    Returns
    -------
    Z : complex, float, or ~numpy.ndarray
        Value of plasma dispersion function.

    Raises
    ------
    TypeError
        If the argument is of an invalid type.

    ~astropy.units.UnitsError
        If the argument is a `~astropy.units.Quantity` but is not
        dimensionless.

    ValueError
        If the argument is not entirely finite.

    See Also
    --------
    plasma_dispersion_func_deriv

    Notes
    -----
    The plasma dispersion function is defined as:

    .. math::
        Z(\zeta) = \pi^{-0.5} \int_{-\infty}^{+\infty}
        \frac{e^{-x^2}}{x-\zeta} dx

    where the argument is a complex number :cite:p:`fried:1961`.

    In plasma wave theory, the plasma dispersion function appears
    frequently when the background medium has a Maxwellian
    distribution function.  The argument of this function then refers
    to the ratio of a wave's phase velocity to a thermal velocity.

    Examples
    --------
    >>> plasma_dispersion_func(0)
    1.7724538509055159j
    >>> plasma_dispersion_func(1j)
    0.757872156141312j
    >>> plasma_dispersion_func(-1.52+0.47j)
    (0.6088888957234254+0.33494583882874024j)

    For user convience
    `~plasmapy.dispersion.dispersionfunction.plasma_dispersion_func_lite`
    is bound to this function and can be used as follows:

    >>> plasma_dispersion_func.lite(0)
    1.7724538509055159j
    >>> plasma_dispersion_func.lite(1j)
    0.757872156141312j
    >>> plasma_dispersion_func.lite(-1.52+0.47j)
    (0.6088888957234254+0.33494583882874024j)

    """
    if not isinstance(
        zeta, (numbers.Integral, numbers.Real, numbers.Complex, np.ndarray, u.Quantity)
    ):
        raise TypeError(
            "The argument to plasma_dispersion_function "
            "must be one of the following types: complex, float, "
            "int, ndarray, or Quantity."
        )

    if isinstance(zeta, u.Quantity):
        if zeta.unit == u.dimensionless_unscaled:
            zeta = zeta.value
        else:
            raise u.UnitsError(
                "The argument to plasma_dispersion_function "
                "must be dimensionless if it is a Quantity"
            )

    if not np.all(np.isfinite(zeta)):
        raise ValueError("The argument to plasma_dispersion_function is not finite.")

    return plasma_dispersion_func_lite(zeta)
<<<<<<< HEAD

=======


@preserve_signature
def plasma_dispersion_func_deriv_lite(zeta):
    r"""
    The :term:`lite-function` version of
    `~plasmapy.dispersion.dispersionfunction.plasma_dispersion_func_deriv`.
    Performs the same calculation as
    `~plasmapy.dispersion.dispersionfunction.plasma_dispersion_func_deriv`,
    but is intended for computational use and, thus, has all data
    conditioning safeguards removed.

    Parameters
    ----------
    zeta : :term:`numpy:array_like` of real or complex values
        Argument of the plasma dispersion function. ``zeta`` is
        dimensionless.

    Returns
    -------
    Zprime : :term:`numpy:array_like` of complex values
        First derivative of plasma dispersion function.

    See Also
    --------
    ~plasmapy.dispersion.dispersionfunction.plasma_dispersion_func_deriv

    """

    return -2 * (1 + zeta * plasma_dispersion_func_lite(zeta))
>>>>>>> f39db36b

@preserve_signature
def plasma_dispersion_func_deriv_lite(zeta: numbers.Real) -> numbers.Real:

<<<<<<< HEAD
    r"""
    The ":term:`lite-function`" version of
    `~plasmapy.dispersion.dispersionfunction.plasma_dispersion_func_deriv`.
    Performs the same calculation as
    `~plasmapy.dispersion.dispersionfunction.plasma_dispersion_func_deriv`,
    but is intended
    for computational use and, thus, has all data conditioning
    safeguards removed.

    Parameters
    ----------
    zeta : `~numbers.Real`
        Argument of plasma dispersion function. Zeta is assumed to be
        dimensionless.

    Returns
    -------
    Zprime : `~numbers.Real`
        First derivative of plasma dispersion function.

    """

    return -2 * (1 + zeta * plasma_dispersion_func_lite(zeta))


=======
>>>>>>> f39db36b
@bind_lite_func(plasma_dispersion_func_deriv_lite)
def plasma_dispersion_func_deriv(
    zeta: Union[complex, int, float, np.ndarray, u.Quantity]
) -> Union[complex, float, np.ndarray, u.Quantity]:
    r"""
    Calculate the derivative of the plasma dispersion function.

    Parameters
    ----------
    zeta : complex, int, float, ~numpy.ndarray, or ~astropy.units.Quantity
        Argument of plasma dispersion function.

    Returns
    -------
    Zprime : complex, float, or ~numpy.ndarray
        First derivative of plasma dispersion function.

    Raises
    ------
    TypeError
        If the argument is invalid.

    ~astropy.units.UnitsError
        If the argument is a `~astropy.units.Quantity` but is not
        dimensionless.

    ValueError
        If the argument is not entirely finite.

    See Also
    --------
    plasma_dispersion_func

    Notes
    -----
    The derivative of the plasma dispersion function is defined as:

    .. math::
        Z'(\zeta) = \pi^{-1/2} \int_{-\infty}^{+\infty}
        \frac{e^{-x^2}}{(x-\zeta)^2} dx

    where the argument is a complex number :cite:p:`fried:1961`.

    Examples
    --------
    >>> plasma_dispersion_func_deriv(0)
    (-2+0j)
    >>> plasma_dispersion_func_deriv(1j)
    (-0.484255687717376...+0j)
    >>> plasma_dispersion_func_deriv(-1.52+0.47j)
    (0.165871331498228...+0.445879788059350...j)

    For user convience
    `~plasmapy.dispersion.dispersionfunction.plasma_dispersion_func_deriv_lite`
    is bound to this function and can be used as follows:

    >>> plasma_dispersion_func_deriv.lite(0)
    (-2+0j)
    >>> plasma_dispersion_func_deriv.lite(1j)
    (-0.484255687717376...+0j)
    >>> plasma_dispersion_func_deriv.lite(-1.52+0.47j)
    (0.165871331498228...+0.445879788059350...j)

    """

    if not isinstance(
        zeta, (numbers.Integral, numbers.Real, numbers.Complex, np.ndarray, u.Quantity)
    ):
        raise TypeError(
            "The argument to plasma_dispersion_function_deriv "
            "must be one of the following types: complex, float, "
            "int, ndarray, or Quantity."
        )

    if isinstance(zeta, u.Quantity):
        if zeta.unit == u.dimensionless_unscaled:
            zeta = zeta.value
        else:
            raise u.UnitsError(
                "The argument to plasma_dispersion_function_deriv "
                "must be dimensionless if it is a Quantity."
            )

    if not np.all(np.isfinite(zeta)):
        raise ValueError(
            "The argument to plasma_dispersion_function_deriv is not finite."
        )

    return plasma_dispersion_func_deriv_lite(zeta)<|MERGE_RESOLUTION|>--- conflicted
+++ resolved
@@ -19,35 +19,6 @@
 
 
 # TODO: Use cython to speed up the Faddeeva_function execution in
-<<<<<<< HEAD
-# plasma_dispersion_func_lite
-
-
-@preserve_signature
-def plasma_dispersion_func_lite(zeta: numbers.Real) -> numbers.Real:
-
-    r"""
-    The ":term:`lite-function`" version of
-    `~plasmapy.dispersion.dispersionfunction.plasma_dispersion_func`.
-    Performs the same calculation as
-    `~plasmapy.dispersion.dispersionfunction.plasma_dispersion_func`, but is intended
-    for computational use and, thus, has all data conditioning
-    safeguards removed.
-
-    Parameters
-    ----------
-    zeta : `~numbers.Real`
-        Argument of plasma dispersion function. Zeta is assumed to be
-        dimensionless.
-
-    Returns
-    -------
-    Z : `~numbers.Real`
-        Value of plasma dispersion function.
-
-    """
-
-=======
 #       plasma_dispersion_func_lite
 
 
@@ -78,7 +49,6 @@
 
     """
 
->>>>>>> f39db36b
     return 1j * np.sqrt(np.pi) * Faddeeva_function(zeta)
 
 
@@ -173,9 +143,6 @@
         raise ValueError("The argument to plasma_dispersion_function is not finite.")
 
     return plasma_dispersion_func_lite(zeta)
-<<<<<<< HEAD
-
-=======
 
 
 @preserve_signature
@@ -206,39 +173,8 @@
     """
 
     return -2 * (1 + zeta * plasma_dispersion_func_lite(zeta))
->>>>>>> f39db36b
-
-@preserve_signature
-def plasma_dispersion_func_deriv_lite(zeta: numbers.Real) -> numbers.Real:
-
-<<<<<<< HEAD
-    r"""
-    The ":term:`lite-function`" version of
-    `~plasmapy.dispersion.dispersionfunction.plasma_dispersion_func_deriv`.
-    Performs the same calculation as
-    `~plasmapy.dispersion.dispersionfunction.plasma_dispersion_func_deriv`,
-    but is intended
-    for computational use and, thus, has all data conditioning
-    safeguards removed.
-
-    Parameters
-    ----------
-    zeta : `~numbers.Real`
-        Argument of plasma dispersion function. Zeta is assumed to be
-        dimensionless.
-
-    Returns
-    -------
-    Zprime : `~numbers.Real`
-        First derivative of plasma dispersion function.
-
-    """
-
-    return -2 * (1 + zeta * plasma_dispersion_func_lite(zeta))
-
-
-=======
->>>>>>> f39db36b
+
+
 @bind_lite_func(plasma_dispersion_func_deriv_lite)
 def plasma_dispersion_func_deriv(
     zeta: Union[complex, int, float, np.ndarray, u.Quantity]
