"""Functions to calculate fundamental plasma frequency parameters."""
__all__ = [
    "gyrofrequency",
    "lower_hybrid_frequency",
    "plasma_frequency",
    "upper_hybrid_frequency",
]
__aliases__ = ["oc_", "wc_", "wlh_", "wp_", "wuh_"]
__lite_funcs__ = ["plasma_frequency_lite"]

import astropy.units as u
import numbers
import numpy as np

from astropy.constants.si import e, eps0
from numba import njit
from typing import Optional

from plasmapy import particles
<<<<<<< HEAD
from plasmapy.formulary import misc
from plasmapy.particles import particle_input, ParticleLike
from plasmapy.particles.exceptions import InvalidParticleError
=======
from plasmapy.particles import particle_input, ParticleLike
from plasmapy.particles.exceptions import ChargeError, InvalidParticleError
>>>>>>> 3d5fd4c1
from plasmapy.utils.decorators import (
    angular_freq_to_hz,
    bind_lite_func,
    preserve_signature,
    validate_quantities,
)

__all__ += __aliases__ + __lite_funcs__

e_si_unitless = e.value
eps0_si_unitless = eps0.value


@particle_input(any_of={"charged", "uncharged"})
@validate_quantities(
    validations_on_return={
        "units": [u.rad / u.s, u.Hz],
        "equivalencies": [(u.cy / u.s, u.Hz)],
    }
)
@angular_freq_to_hz
def gyrofrequency(
    B: u.T,
    particle: ParticleLike,
    signed: bool = False,
    Z: Optional[numbers.Real] = None,
    mass_numb: Optional[numbers.Integral] = None,
) -> u.rad / u.s:
    r"""
    Calculate the particle gyrofrequency in units of radians per second.

    **Aliases:** `oc_`, `wc_`

    Parameters
    ----------
    B : `~astropy.units.Quantity`
        The magnetic field magnitude in units convertible to tesla.

    particle : |particle-like|
        Representation of the particle species (e.g., ``'p'`` for
        protons, ``'D+'`` for deuterium, or ``'He-4 1+'`` for singly
        ionized helium-4).

    signed : `bool`, default: `False`
        The gyrofrequency can be defined as signed, where its sign is
        the sign of the |charge number|. Defaults to unsigned (i.e.,
        always positive).

    Z : real number, optional
        The |charge number| of an ion or neutral atom, if not provided
        in ``particle``.

    mass_numb : integer, optional
        The mass number of an isotope, if not provided in ``particle``.

    Returns
    -------
    `~astropy.units.Quantity`
        The particle gyrofrequency in units of radians per second.

    Raises
    ------
    `TypeError`
        If the magnetic field is not a `~astropy.units.Quantity` or
        ``particle`` is not of an appropriate type.

    `ValueError`
        If the magnetic field contains invalid values or particle cannot
        be used to identify a particle or isotope.

    Warns
    -----
    : `~astropy.units.UnitsWarning`
        If units are not provided, and SI units are assumed.

    Notes
    -----
    The particle gyrofrequency is the angular frequency of particle
    gyration around magnetic field lines and is given by:

    .. math::
        ω_{c} = \frac{|Z| e B}{m}

    If ``signed`` is `True`, then :math:`|Z|` is replaced with
    :math:`Z`. A particle's gyrofrequency is also known as its
    *cyclotron frequency* or *Larmor frequency*.

    The recommended way to convert from angular frequency to frequency
    is to use an equivalency between cycles per second and hertz, as
    Astropy's `~astropy.units.dimensionless_angles` equivalency does not
    account for the factor of :math:`2π` needed during this conversion.
    The `~astropy.units.dimensionless_angles` equivalency is appropriate
    when dividing a velocity by an angular frequency to get a length
    scale.

    Examples
    --------
    >>> from astropy import units as u
    >>> gyrofrequency(0.1 * u.T, 'e-')
    <Quantity 1.7588...e+10 rad / s>
    >>> gyrofrequency(0.1 * u.T, 'e-', to_hz=True)
    <Quantity 2.79924...e+09 Hz>
    >>> gyrofrequency(0.1 * u.T, 'e-', signed=True)
    <Quantity -1.75882...e+10 rad / s>
    >>> gyrofrequency(0.01 * u.T, 'p+')
    <Quantity 957883.32... rad / s>
    >>> gyrofrequency(0.01 * u.T, 'p+', signed=True)
    <Quantity 957883.32... rad / s>
    >>> gyrofrequency(0.01 * u.T, particle='T+')
    <Quantity 319964.5... rad / s>
    >>> gyrofrequency(0.01 * u.T, particle='T+', to_hz=True)
    <Quantity 50923.9... Hz>
    >>> gyrofrequency(250 * u.G, particle="Fe", mass_numb=56, Z=13)
    <Quantity 560682.34875287 rad / s>
    >>> omega_ce = gyrofrequency(0.1 * u.T, 'e-')
    >>> print(omega_ce)
    1758820... rad / s
    >>> f_ce = omega_ce.to(u.Hz, equivalencies=[(u.cy/u.s, u.Hz)])
    >>> print(f_ce)
    279924... Hz
    """
    q = particle.charge if signed else abs(particle.charge)
    return u.rad * (q * np.abs(B) / particle.mass).to(1 / u.s)


oc_ = gyrofrequency
"""Alias to `~plasmapy.formulary.frequencies.gyrofrequency`."""

wc_ = gyrofrequency
"""Alias to `~plasmapy.formulary.frequencies.gyrofrequency`."""


# NEED TO HANDLE DEPRECATION OF Z_MEAN IN ω_p LITE FUNCTION!


@preserve_signature
@njit
def plasma_frequency_lite(
    n: numbers.Real,
    mass: numbers.Real,
    Z: numbers.Real,
    to_hz: bool = False,
) -> numbers.Real:
    r"""
    The :term:`lite-function` for
    `~plasmapy.formulary.frequencies.plasma_frequency`.  Performs the
    same plasma frequency calculation as
    `~plasmapy.formulary.frequencies.plasma_frequency`, but is intended
    for computational use and, thus, has all data conditioning
    safeguards removed.

    Parameters
    ----------
    n : `~numbers.Real`
        Particle number density, in units of m\ :sup:`-3`.

    mass : `~numbers.Real`
        Mass of the particle, in units of kg.

    Z : `~numbers.Real`
        The average ionization (arithmetic mean) for the particle
        species in the plasma.  For example, a proton would have a value
        of ``Z=1``.

    to_hz : `bool`, default: `False`.
        Set `True` to apply the factor of :math:`1/2π` and return a
        value in units of Hz.

    Returns
    -------
    wp : `~numbers.Real`
        The particle plasma frequency in radians per second.  Setting
        keyword ``to_hz=True`` will apply the factor of :math:`1/2π`
        and yield a value in Hz.

    Notes
    -----
    The particle plasma frequency is

    .. math::
        ω_p = \sqrt{\frac{n |q|}{ε_0 m}}

    where :math:`n` is the number density, :math:`q` is the particle
    charge, and :math:`m` is the particle mass.

    This form of the plasma frequency has units of rad/s, but when using
    the ``to_hz`` keyword a factor of :math:`1/2π` will be applied to
    give a value in Hz.

    Examples
    --------
    >>> from plasmapy.particles import Particle
    >>> mass = Particle("p").mass.value
    >>> plasma_frequency_lite(n=1e19, mass=mass, Z=1)
    416329...
    >>> plasma_frequency_lite(n=1e19, mass=mass, Z=1, to_hz=True)
    662608...
    """
    omega_p = Z * e_si_unitless * np.sqrt(n / (eps0_si_unitless * mass))

    return omega_p / (2.0 * np.pi) if to_hz else omega_p


@bind_lite_func(plasma_frequency_lite)
@particle_input(any_of={"charged", "uncharged"})
@validate_quantities(
    n={"can_be_negative": False},
    validations_on_return={
        "units": [u.rad / u.s, u.Hz],
        "equivalencies": [(u.cy / u.s, u.Hz)],
    },
)
@angular_freq_to_hz
def plasma_frequency(
    n: u.m**-3,
    particle: ParticleLike,
    *,
    mass_numb: Optional[numbers.Integral] = None,
    Z: Optional[numbers.Real] = None,
) -> u.rad / u.s:
    r"""Calculate the particle plasma frequency.

    **Aliases:** `wp_`

    **Lite Version:** `~plasmapy.formulary.frequencies.plasma_frequency_lite`

    Parameters
    ----------
    n : `~astropy.units.Quantity`
        Particle number density in units convertible to m\ :sup:`-3`.

    particle : |particle-like|
        Representation of the particle species (e.g., ``"p"`` for
        protons, ``"D+"`` for deuterium, or ``"He-4 1+"`` for singly
        ionized helium-4). If no charge state information is provided,
        then the particles are assumed to be singly charged.

    Z : real number, optional
        The |charge number| of an ion or neutral atom, if not provided
        in ``particle``.

    mass_numb : integer, optional
        The mass number of an isotope, if not provided in ``particle``.

    Returns
    -------
    `~astropy.units.Quantity`
        The particle plasma frequency in radians per second.  Setting
        keyword ``to_hz=True`` will apply the factor of :math:`1/2π`
        and yield a value in Hz.

    Raises
    ------
    `TypeError`
        If ``n`` is not a `~astropy.units.Quantity` or particle is not
        of an appropriate type.

    `~astropy.units.UnitConversionError`
        If ``n`` is not in correct units.

    `ValueError`
        If ``n`` contains invalid values or particle cannot be used to
        identify a particle or isotope.

    Warns
    -----
    : `~astropy.units.UnitsWarning`
        If units are not provided, SI units are assumed.

    Notes
    -----
    The particle plasma frequency is

    .. math::
        ω_p = \sqrt{\frac{n |q|}{ε_0 m}}

    where :math:`n` is the number density, :math:`q` is the particle
    charge, and :math:`m` is the particle mass.

    This form of the plasma frequency has units of rad/s, but using the
    ``to_hz`` keyword argument will apply the factor of :math:`1/2π` to
    give the frequency in Hz.

    Examples
    --------
    >>> from astropy import units as u
    >>> plasma_frequency(1e19 * u.m**-3, particle='p')
    <Quantity 4.16329...e+09 rad / s>
    >>> plasma_frequency(1e19 * u.m**-3, particle='p', to_hz=True)
    <Quantity 6.62608...e+08 Hz>
    >>> plasma_frequency(1e19 * u.m**-3, particle='D+')
    <Quantity 2.94462...e+09 rad / s>
    >>> plasma_frequency(1e19 * u.m**-3, 'e-')
    <Quantity 1.78398...e+11 rad / s>
    >>> plasma_frequency(1e19 * u.m**-3, 'e-', to_hz=True)
    <Quantity 2.83930...e+10 Hz>

    For user convenience
    `~plasmapy.formulary.frequencies.plasma_frequency_lite` is bound to
    this function and can be used as follows.

    >>> from plasmapy.particles import Particle
    >>> mass = Particle("p+").mass.value
    >>> plasma_frequency.lite(n=1e19, mass=mass, Z=1)
    416329...
    >>> plasma_frequency.lite(n=1e19, mass=mass, Z=1, to_hz=True)
    662608...
    """
    return (
        plasma_frequency_lite(
            n=n.value,
            mass=particle.mass.value,
            Z=np.abs(particle.charge_number),
        )
        * u.rad
        / u.s
    )


wp_ = plasma_frequency
"""Alias to `~plasmapy.formulary.frequencies.plasma_frequency`."""


@validate_quantities(
    n_i={"can_be_negative": False},
    validations_on_return={
        "units": [u.rad / u.s, u.Hz],
        "equivalencies": [(u.cy / u.s, u.Hz)],
    },
)
@angular_freq_to_hz
def lower_hybrid_frequency(B: u.T, n_i: u.m**-3, ion: ParticleLike) -> u.rad / u.s:
    r"""
    Return the lower hybrid frequency.

    **Aliases:** `wlh_`

    Parameters
    ----------
    B : `~astropy.units.Quantity`
        The magnetic field magnitude in units convertible to tesla.

    n_i : `~astropy.units.Quantity`
        Ion number density.

    ion : `~plasmapy.particles.particle_class.Particle`
        Representation of the ion species (e.g., ``'p'`` for protons, ``'D+'``
        for deuterium, or ``'He-4 +1'`` for singly ionized helium-4). If no
        charge state information is provided, then the ions are assumed to
        be singly charged.

    Returns
    -------
    omega_lh : `~astropy.units.Quantity`
        The lower hybrid frequency in radians per second.

    Raises
    ------
    `TypeError`
        If either of ``B`` or ``n_i`` is not a `~astropy.units.Quantity`,
        or ion is of an inappropriate type.

    `~astropy.units.UnitConversionError`
        If either of ``B`` or ``n_i`` is in incorrect units.

    `ValueError`
        If either of ``B`` or ``n_i`` contains invalid values or are of
        incompatible dimensions, or ion cannot be used to identify an
        ion or isotope.

    Warns
    -----
    : `~astropy.units.UnitsWarning`
        If units are not provided, SI units are assumed.

    Notes
    -----
    The lower hybrid frequency is given through the relation

    .. math::
        \frac{1}{ω_{lh}^2} = \frac{1}{ω_{ci}^2 + ω_{pi}^2} +
        \frac{1}{ω_{ci}ω_{ce}}

    where :math:`ω_{ci}` is the ion gyrofrequency,
    :math:`ω_{ce}` is the electron gyrofrequency, and
    :math:`ω_{pi}` is the ion plasma frequency.

    The lower hybrid frequency constitutes a resonance for electromagnetic
    waves in magnetized plasmas, namely for the X-mode. These are waves
    with their wave electric field being perpendicular to the background
    magnetic field. For the lower hybrid frequency, ion and electron
    dynamics both play a role. As the name suggests, it has a lower frequency
    compared to the upper hybrid frequency. It can play an important role
    for heating and current drive in fusion plasmas.

    Examples
    --------
    >>> from astropy import units as u
    >>> lower_hybrid_frequency(0.2 * u.T, n_i = 5e19 * u.m**-3, ion='D+')
    <Quantity 5.78372...e+08 rad / s>
    >>> lower_hybrid_frequency(0.2 * u.T, n_i = 5e19 * u.m**-3, ion='D+', to_hz = True)
    <Quantity 92050879.3... Hz>

    """
    # We do not need a charge state here, so the sole intent is to
    # catch invalid ions.
    try:
        particles.charge_number(ion)
    except InvalidParticleError as ex:
        raise ValueError("Invalid ion in lower_hybrid_frequency.") from ex

    omega_ci = gyrofrequency(B, particle=ion)
    omega_pi = plasma_frequency(n_i, particle=ion)
    omega_ce = gyrofrequency(B, particle="e-")
    return ((omega_ci * omega_ce) ** -1 + omega_pi**-2) ** -0.5


wlh_ = lower_hybrid_frequency
"""Alias to `~plasmapy.formulary.frequencies.lower_hybrid_frequency`."""


@validate_quantities(
    n_e={"can_be_negative": False},
    validations_on_return={
        "units": [u.rad / u.s, u.Hz],
        "equivalencies": [(u.cy / u.s, u.Hz)],
    },
)
@angular_freq_to_hz
def upper_hybrid_frequency(B: u.T, n_e: u.m**-3) -> u.rad / u.s:
    r"""
    Return the upper hybrid frequency.

    **Aliases:** `wuh_`

    Parameters
    ----------
    B : `~astropy.units.Quantity`
        The magnetic field magnitude in units convertible to tesla.

    n_e : `~astropy.units.Quantity`
        The electron number density.

    Returns
    -------
    omega_uh : `~astropy.units.Quantity`
        The upper hybrid frequency in radians per second.

    Raises
    ------
    `TypeError`
        If either of ``B`` or ``n_e`` is not a `~astropy.units.Quantity`.

    `~astropy.units.UnitConversionError`
        If either of ``B`` or ``n_e`` is in incorrect units.

    `ValueError`
        If either of ``B`` or ``n_e`` contains invalid values or are of
        incompatible dimensions.

    Warns
    -----
    : `~astropy.units.UnitsWarning`
        If units are not provided, SI units are assumed.

    Notes
    -----
    The upper hybrid frequency is given through the relation

    .. math::
        ω_{uh}^2 = ω_{ce}^2 + ω_{pe}^2

    where :math:`ω_{ce}` is the electron gyrofrequency and
    :math:`ω_{pe}` is the electron plasma frequency.

    The upper hybrid frequency is a resonance for electromagnetic
    waves in magnetized plasmas, namely for the X-mode. These are
    waves with their wave electric field being perpendicular to
    the background magnetic field. In the cold plasma model, i.e.
    without any finite temperature effects, the resonance acts
    merely as a resonance such that power can be deposited there.
    If finite temperature effects are considered, mode conversion
    can occur at the upper hybrid resonance, coupling to the
    electrostatic electron Bernstein wave.

    Examples
    --------
    >>> from astropy import units as u
    >>> upper_hybrid_frequency(0.2 * u.T, n_e=5e19 * u.m**-3)
    <Quantity 4.00459...e+11 rad / s>
    >>> upper_hybrid_frequency(0.2 * u.T, n_e=5e19 * u.m**-3, to_hz = True)
    <Quantity 6.37350...e+10 Hz>

    """
    omega_pe = plasma_frequency(n=n_e, particle="e-")
    omega_ce = gyrofrequency(B, "e-")
    return np.sqrt(omega_pe**2 + omega_ce**2)


wuh_ = upper_hybrid_frequency
"""Alias to `~plasmapy.formulary.frequencies.upper_hybrid_frequency`."""<|MERGE_RESOLUTION|>--- conflicted
+++ resolved
@@ -17,14 +17,8 @@
 from typing import Optional
 
 from plasmapy import particles
-<<<<<<< HEAD
-from plasmapy.formulary import misc
 from plasmapy.particles import particle_input, ParticleLike
 from plasmapy.particles.exceptions import InvalidParticleError
-=======
-from plasmapy.particles import particle_input, ParticleLike
-from plasmapy.particles.exceptions import ChargeError, InvalidParticleError
->>>>>>> 3d5fd4c1
 from plasmapy.utils.decorators import (
     angular_freq_to_hz,
     bind_lite_func,
