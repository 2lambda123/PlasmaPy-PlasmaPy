--- conflicted
+++ resolved
@@ -1,13 +1,9 @@
 import numpy as np
 
-<<<<<<< HEAD
 from astropy import constants
 from typing import List
 
-from plasmapy.particles.species import Species
-=======
 from plasmapy.formulary import thermal_speed
->>>>>>> caa80e39
 
 
 def xab_ratio(a, b):
@@ -60,40 +56,49 @@
 
 from plasmapy.formulary.collisions import Coulomb_logarithm
 
-CL = lambda ai, bj: Coulomb_logarithm(
-    bj.temperature, bj.number_density, (ai.particle, bj.particle)
+CL = lambda a, b: Coulomb_logarithm(
+    b.T_e,
+    b.n_elem,
+    (a.base_particle, b.base_particle),  # simplifying assumption after A4
 )
 
 
-def collision_frequency_ai_bj(ai, bj):
-    return (
-        4
-        / (3 * np.sqrt(np.pi))
-        * (
-            4
-            * np.pi
-            * ai.particle.charge ** 2
-            * bj.particle.charge ** 2
-            * bj.number_density
-            * CL(ai, bj)
+def effective_momentum_relaxation_rate(charge_states_a, charge_states_b):
+    def contributions():
+        CL = lambda ai, bj: Coulomb_logarithm(
+            charge_states_b.T_e,
+            charge_states_b.n_elem,
+            (ai._particle, bj._particle),  # simplifying assumption after A4
         )
-        / (
-            (4 * np.pi * constants.eps0) ** 2
-            * ai.particle.mass ** 2
-            * ai.thermal_speed() ** 3
-        )
-    ).si
-
-
-def effective_momentum_relaxation_rate(
-    charge_states_a: List[Species], charge_states_b: List[Species]
-):
-    def contributions():
         for ai in charge_states_a:
+            if ai._particle.charge == 0:
+                continue
             for bj in charge_states_b:
+                if bj._particle.charge == 0:
+                    continue
                 # Eq. A4, Houlberg_1997
                 # Eq. A3, Houlberg_1997
-                yield ai.mass_density() * collision_frequency_ai_bj(ai, bj)
+                collision_frequency_ai_bj = (
+                    4
+                    / (3 * np.sqrt(np.pi))
+                    * (
+                        4
+                        * np.pi
+                        * ai._particle.charge ** 2
+                        * bj._particle.charge ** 2
+                        * bj.number_density
+                        * CL(ai, bj)
+                    )
+                    / (
+                        (4 * np.pi * constants.eps0) ** 2
+                        * ai._particle.mass ** 2
+                        * thermal_speed(charge_states_a.T_e, ai._particle) ** 3
+                    )
+                ).si
+
+                yield (
+                    ai.number_density * ai._particle.mass
+                ) * collision_frequency_ai_bj
 
     return sum(contributions())
 
@@ -105,6 +110,6 @@
     """
     ai = a_states[i]
     denominator = sum(
-        state.number_density * state.particle.integer_charge ** 2 for state in a_states
+        state.number_density * state.integer_charge ** 2 for state in a_states
     )
-    return ai.number_density * ai.particle.integer_charge ** 2 / denominator+    return ai.number_density * ai.integer_charge ** 2 / denominator