--- conflicted
+++ resolved
@@ -91,12 +91,12 @@
         raise TypeError(f"Improper type {type(x)} given for argument x.")
 
 
-<<<<<<< HEAD
 def Chandrasekhar_G(x):
     erf = special.erf(x)
     erf_derivative = 2 * np.exp(-(x ** 2)) / np.sqrt(np.pi)
     return (erf - x * erf_derivative) / (2 * x ** 2)
-=======
+
+
 def rot_a_to_b(a: np.ndarray, b: np.ndarray) -> np.ndarray:
     r"""
     Calculates the 3D rotation matrix that will rotate vector ``a`` to be aligned
@@ -180,5 +180,4 @@
         [[0, -axb[2], axb[1]], [axb[2], 0, -axb[0]], [-axb[1], axb[0], 0]]
     ).T  # Transpose to get right orientation
 
-    return np.identity(3) + vskew + np.dot(vskew, vskew) / (1 + c)
->>>>>>> 38bb3745
+    return np.identity(3) + vskew + np.dot(vskew, vskew) / (1 + c)