--- conflicted
+++ resolved
@@ -439,103 +439,6 @@
     # assert ion_sound_speed(T_i=T_i, T_e=T_e, ion='p+') == ion_sound_speed(T_i=T_i, T_e=T_e,
     # ion='H-1')
 
-<<<<<<< HEAD
-    assert ion_sound_speed(
-        T_i=T_i, T_e=0 * u.K, n_e=n_e, k=k_1, ion="p+"
-    ).unit.is_equivalent(u.m / u.s)
-
-    with pytest.raises(RelativityError):
-        ion_sound_speed(T_i=T_i, T_e=T_e, n_e=n_e, k=k_1, ion="p", gamma_i=np.inf)
-
-    with pytest.warns(PhysicsWarning):
-        ion_sound_speed(T_i=T_i, T_e=T_e, n_e=n_e, ion="p")
-
-    with pytest.warns(PhysicsWarning):
-        ion_sound_speed(T_i=T_i, T_e=T_e, k=k_1, ion="p")
-
-    with pytest.raises(u.UnitTypeError):
-        ion_sound_speed(
-            T_i=np.array([5, 6, 5]) * u.K,
-            T_e=np.array([3, 4]) * u.K,
-            n_e=np.array([5, 6, 5]) * u.m ** -3,
-            k=np.array([3, 4]) * u.m ** -3,
-            ion="p",
-        )
-
-    with pytest.raises(TypeError):  # Is this test right??????
-        ion_sound_speed(5 * u.T, ion="p")
-
-    with pytest.raises(TypeError):
-        ion_sound_speed(ion="p")
-
-    with pytest.raises(PhysicsError):
-        ion_sound_speed(T_i=T_i, T_e=0 * u.K, gamma_i=0.9999, ion="p")
-
-    with pytest.raises(PhysicsError):
-        ion_sound_speed(T_i=T_i, T_e=0 * u.K, gamma_e=0.9999, ion="p")
-
-    with pytest.raises(TypeError):
-        ion_sound_speed(T_i=T_i, T_e=0 * u.K, gamma_e="sdjklsf", ion="p")
-
-    with pytest.raises(TypeError):
-        ion_sound_speed(T_i=T_i, T_e=0 * u.K, gamma_i="fsdfas", ion="p")
-
-    with pytest.raises(InvalidParticleError):
-        ion_sound_speed(T_i=T_i, T_e=0 * u.K, ion="cupcakes")
-
-    with pytest.raises(ValueError):
-        ion_sound_speed(T_i=-np.abs(T_i), T_e=0 * u.K, ion="p")
-
-    with pytest.raises(ValueError):
-        ion_sound_speed(T_i=T_i, T_e=0 * u.K, n_e=-np.abs(n_e), k=k_1, ion="p")
-
-    with pytest.raises(ValueError):
-        ion_sound_speed(T_i=T_i, T_e=0 * u.K, n_e=n_e, k=-np.abs(k_1), ion="p")
-
-    with pytest.warns(RelativityWarning):
-        ion_sound_speed(T_i=5e11 * u.K, T_e=0 * u.K, ion="p")
-
-    with pytest.raises(RelativityError):
-        ion_sound_speed(T_i=5e19 * u.K, T_e=0 * u.K, ion="p")
-
-    with pytest.raises(u.UnitTypeError):
-        ion_sound_speed(T_i=5 * u.A, T_e=0 * u.K, n_e=n_e, k=k_1, ion="p")
-
-    assert np.isnan(
-        ion_sound_speed(T_i=T_nanarr, T_e=0 * u.K, n_e=n_e, k=k_1, ion="p")[1]
-    )
-
-    assert np.isnan(
-        ion_sound_speed(T_e=T_nanarr, T_i=0 * u.K, n_e=n_e, k=k_1, ion="p")[1]
-    )
-
-    with pytest.raises(ValueError):
-        ion_sound_speed(T_i=T_negarr, T_e=0 * u.K, n_e=n_e, k=k_1, ion="p")
-
-    with pytest.raises(ValueError):
-        ion_sound_speed(T_e=T_negarr, T_i=0 * u.K, n_e=n_e, k=k_1, ion="p")
-
-    with pytest.warns(u.UnitsWarning):
-        assert ion_sound_speed(
-            T_e=1.2e6, T_i=0 * u.K, n_e=n_e, k=k_1, ion="p"
-        ) == ion_sound_speed(T_e=1.2e6 * u.K, T_i=0 * u.K, n_e=n_e, k=k_1, ion="p")
-
-    with pytest.warns(u.UnitsWarning):
-        assert ion_sound_speed(
-            T_i=1.3e6, T_e=0 * u.K, n_e=n_e, k=k_1, ion="p"
-        ) == ion_sound_speed(T_i=1.3e6 * u.K, T_e=0 * u.K, n_e=n_e, k=k_1, ion="p")
-
-    ion_sound_speed(T_e=1.2e6 * u.K, T_i=0 * u.K, n_e=n_e, k=k_1, ion="p")
-    # testing for user input z_mean
-    testMeth1 = ion_sound_speed(
-        T_e=1.2e6 * u.K, T_i=0 * u.K, n_e=n_e, k=0 * u.m ** -1, z_mean=0.8, ion="p"
-    ).si.value
-    testTrue1 = 89018.09
-    errStr = f"ion_sound_speed() gave {testMeth1}, should be {testTrue1}."
-    assert np.isclose(testMeth1, testTrue1, atol=0.0, rtol=1e-6), errStr
-
-    assert_can_handle_nparray(ion_sound_speed)
-=======
     @pytest.mark.parametrize(
         "kwargs1, kwargs2, _warning",
         [
@@ -654,7 +557,6 @@
 
     def test_handle_nparrays(self):
         assert_can_handle_nparray(ion_sound_speed)
->>>>>>> 6df9583c
 
 
 def test_thermal_pressure():
@@ -979,14 +881,8 @@
             assert isinstance(wp, u.Quantity)
             assert wp.unit == u.rad / u.s
 
-<<<<<<< HEAD
         if expected is not None:
             assert np.allclose(wp, expected)
-=======
-    with pytest.raises(TypeError):
-        with pytest.warns(u.UnitsWarning):
-            plasma_frequency(u.m ** -3, "e-")
->>>>>>> 6df9583c
 
     @pytest.mark.parametrize(
         "args, kwargs, expected, rtol",
@@ -1365,10 +1261,6 @@
         (wc_, gyrofrequency),
         (rc_, gyroradius),
         (rhoc_, gyroradius),
-<<<<<<< HEAD
-=======
-        (wp_, plasma_frequency),
->>>>>>> 6df9583c
         (lambdaD_, Debye_length),
         (nD_, Debye_number),
         (cwp_, inertial_length),
