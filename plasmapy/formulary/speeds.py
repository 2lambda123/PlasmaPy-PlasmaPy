"""Functions to calculate fundamental plasma speed parameters."""
__all__ = [
    "Alfven_speed",
    "kappa_thermal_speed",
    "ion_sound_speed",
    "thermal_speed",
    "thermal_speed_coefficients",
    "thermal_speed_lite",
]
__aliases__ = ["cs_", "va_", "vth_", "vth_kappa_"]
__lite_funcs__ = ["thermal_speed_lite"]

import astropy.units as u
import numpy as np
import warnings

from astropy.constants.si import k_B, mu0
from numba import njit
from numbers import Real
from typing import Optional

from plasmapy.formulary import lengths, misc
from plasmapy.particles import Particle, particle_input, particle_mass, ParticleLike
from plasmapy.particles.exceptions import ChargeError
from plasmapy.utils.decorators import (
    bind_lite_func,
    check_relativistic,
    preserve_signature,
    validate_quantities,
)
from plasmapy.utils.exceptions import PhysicsError, PhysicsWarning

__all__ += __aliases__ + __lite_funcs__

k_B_si_unitless = k_B.value


@check_relativistic
@validate_quantities(density={"can_be_negative": False})
def Alfven_speed(
    B: u.T,
    density: (u.m**-3, u.kg / u.m**3),
    ion: Optional[ParticleLike] = None,
    z_mean: Optional[Real] = None,
) -> u.m / u.s:
    r"""
    Calculate the Alfvén speed.

    The Alfvén speed :math:`V_A` is the typical propagation speed of magnetic
    disturbances in a plasma, and is given by:

    .. math::

        V_A = \frac{B}{\sqrt{μ_0 ρ}}

    where :math:`B` is the magnetic field and :math:`ρ = n_i m_i + n_e m_e`
    is the total mass density (:math:`n_i` is the ion number density,
    :math:`n_e` is the electron number density, :math:`m_i` is the ion mass,
    and :math:`m_e` is the electron mass) :cite:p:`alfven:1942`.

    **Aliases:** `va_`

    Parameters
    ----------
    B : `~astropy.units.Quantity`
        The magnetic field magnitude in units convertible to tesla.

    density : `~astropy.units.Quantity`
        Either the ion number density :math:`n_i` in units convertible to
        m\ :sup:`-3` or the total mass density :math:`ρ` in units
        convertible to kg m\ :sup:`-3`\ .

    ion : `~plasmapy.particles.particle_class.Particle`, optional
        Representation of the ion species (e.g., ``'p'`` for protons, ``'D+'`` for
        deuterium, ``'He-4 +1'`` for singly ionized helium-4, etc.). If no charge
        state information is provided, then the ions are assumed to be singly
        ionized. If the density is an ion number density, then this parameter
        is required in order to convert to mass density.

    z_mean : `~numbers.Real`, optional
        The average ionization state (arithmetic mean) of the ``ion`` composing
        the plasma.  This is used in calculating the mass density
        :math:`ρ = n_i (m_i + Z_{mean} m_e)`.  ``z_mean`` is ignored if
        ``density`` is passed as a mass density and overrides any charge state
        info provided by ``ion``.

    Returns
    -------
    V_A : `~astropy.units.Quantity`
        The Alfvén speed in units of m s\ :sup:`-1`.

    Raises
    ------
    `~plasmapy.utils.exceptions.RelativityError`
        If the Alfvén velocity is greater than or equal to the speed of light.

    `TypeError`
        If ``B`` and/or ``density`` are not of type `~astropy.units.Quantity`,
        or convertible.

    `TypeError`
        If ``ion`` is not of type or convertible to
        `~plasmapy.particles.particle_class.Particle`.

    `TypeError`
        If ``z_mean`` is not of type `int` or `float`.

    `~astropy.units.UnitTypeError`
        If the magnetic field ``B`` does not have units equivalent to
        tesla.

    `~astropy.units.UnitTypeError`
        If the ``density`` does not have units equivalent to a number density
        or mass density.

    `ValueError`
        If ``density`` is negative.

    Warns
    -----
    : `~plasmapy.utils.exceptions.RelativityWarning`
        If the Alfvén velocity exceeds 5% of the speed of light.

    : `~astropy.units.UnitsWarning`
        If units are not provided for the magnetic field ``B``, units of
        tesla are assumed.

    Notes
    -----
    This expression does not account for relativistic effects, and
    loses validity when the resulting speed is a significant fraction
    of the speed of light.

    Examples
    --------
    >>> from astropy import units as u
    >>> from astropy.constants.si import m_p, m_e
    >>> B = 0.014*u.T
    >>> n = 5e19*u.m**-3
    >>> rho = n*(m_p+m_e)
    >>> ion = 'p'
    >>> Alfven_speed(B, n, ion=ion)
    <Quantity 43173.870... m / s>
    >>> Alfven_speed(B, rho)
    <Quantity 43173.870... m / s>
    >>> Alfven_speed(B, rho).to(u.cm/u.us)
    <Quantity 4.317387 cm / us>
    >>> Alfven_speed(B, n, ion="He +2")
    <Quantity 21664.18... m / s>
    >>> Alfven_speed(B, n, ion="He++")
    <Quantity 21664.18... m / s>
    >>> Alfven_speed(B, n, ion="He", z_mean=1.8)
    <Quantity 21661.51... m / s>
    """

    if density.unit.is_equivalent(u.kg / u.m**3):
        rho = density
    else:
        if not isinstance(ion, Particle):
            try:
                ion = Particle(ion)
            except TypeError as ex:
                raise TypeError(
                    f"If passing a number density, you must pass a plasmapy Particle "
                    f"(not type {type(ion)}) to calculate the mass density!"
                ) from ex
        if z_mean is None:
            try:
                z_mean = abs(ion.charge_number)
            except ChargeError:
                z_mean = 1

        z_mean = abs(z_mean)
        rho = misc.mass_density(density, ion) + misc.mass_density(
            density, "e", z_ratio=z_mean
        )

    return np.abs(B) / np.sqrt(mu0 * rho)


va_ = Alfven_speed
"""Alias to `~plasmapy.formulary.speeds.Alfven_speed`."""


@check_relativistic
@validate_quantities(
    T_i={"can_be_negative": False, "equivalencies": u.temperature_energy()},
    T_e={"can_be_negative": False, "equivalencies": u.temperature_energy()},
    n_e={"can_be_negative": False, "none_shall_pass": True},
    k={"can_be_negative": False, "none_shall_pass": True},
)
@particle_input
def ion_sound_speed(
    T_e: u.K,
    T_i: u.K,
    ion: ParticleLike,
    n_e: u.m**-3 = None,
    k: u.m**-1 = None,
    gamma_e=1,
    gamma_i=3,
    Z=None,
) -> u.m / u.s:
    r"""
    Return the ion sound speed for an electron-ion plasma.

    **Aliases:** `cs_`

    Parameters
    ----------
    T_e : `~astropy.units.Quantity`
        Electron temperature in units of temperature or energy per
        particle. If this is not given, then the electron temperature
        is assumed to be zero.

    T_i : `~astropy.units.Quantity`
        Ion temperature in units of temperature or energy per
        particle.  If this is not given, then the ion temperature is
        assumed to be zero.

    ion : |particle-like|
        Representation of the ion species (e.g., ``'p'`` for protons,
        ``'D+'`` for deuterium, or ``'He-4 +1'`` for singly ionized
        helium-4). If no charge state information is provided, then the
        ions are assumed to be singly charged.

    n_e : `~astropy.units.Quantity`
        Electron number density. If this is not given, then ion_sound_speed
        will be approximated in the non-dispersive limit
        (:math:`k^2 λ_{D}^2` will be assumed zero). If ``n_e`` is given,
        a value for ``k`` must also be given.

    k : `~astropy.units.Quantity`
        Wavenumber (in units of inverse length, e.g. m\ :sup:`-1`\ ). If this
        is not given, then ion_sound_speed will be approximated in the
        non-dispersive limit (:math:`k^2 λ_{D}^2` will be assumed zero).
        If ``k`` is given, a value for ``n_e`` must also be given.

    gamma_e : `float` or `int`
        The adiabatic index for electrons, which defaults to 1.  This
        value assumes that the electrons are able to equalize their
        temperature rapidly enough that the electrons are effectively
        isothermal.

    gamma_i : `float` or `int`
        The adiabatic index for ions, which defaults to 3.  This value
        assumes that ion motion has only one degree of freedom, namely
        along magnetic field lines.

    Z : `~astropy.units.Quantity`, optional
        The average ionization (arithmetic mean) for a plasma where
        a macroscopic description is valid. If this quantity is not
        given then the charge number of the ion
        is used. This is effectively an average ion sound speed for the
        plasma where multiple charge states are present.

    mass_numb : positive integer, optional
        The mass number of an isotope corresponding to ``ion``.

    Returns
    -------
    V_S : `~astropy.units.Quantity`
        The ion sound speed in units of meters per second.

    Raises
    ------
    `TypeError`
        If any of the arguments are not entered as keyword arguments
        or are of an incorrect type.

    `ValueError`
        If the ion mass, adiabatic index, or temperature are invalid.

    `~plasmapy.utils.exceptions.PhysicsError`
        If an adiabatic index is less than one.

    `~astropy.units.UnitConversionError`
        If the temperature, electron number density, or wavenumber
        is in incorrect units.

    Warns
    -----
    : `~plasmapy.utils.exceptions.RelativityWarning`
        If the ion sound speed exceeds 5% of the speed of light.

    : `~astropy.units.UnitsWarning`
        If units are not provided, SI units are assumed.

    : `~plasmapy.utils.exceptions.PhysicsWarning`
        If only one of ``k`` or ``n_e`` is given, the non-dispersive
        limit is assumed.

    Notes
    -----
    The ion sound speed :math:`V_S` is given by

    .. math::

        V_S = \sqrt{\frac{γ_e Z k_B T_e + γ_i k_B T_i}{m_i (1 + k^2 λ_{D}^2)}}

    where :math:`γ_e` and :math:`γ_i` are the electron and
    ion adiabatic indices, :math:`k_B` is the Boltzmann constant,
    :math:`T_e` and :math:`T_i` are the electron and ion temperatures,
    :math:`Z` is the charge state of the ion, :math:`m_i` is the
    ion mass, :math:`λ_D` is the Debye length, and :math:`k` is the
    wavenumber.

    In the non-dispersive limit (:math:`k^2 λ_D^2` is small) the
    equation for :math:`V_S` is approximated (the denominator reduces
    to :math:`m_i`).

    When the electron temperature is much greater than the ion
    temperature, the ion sound velocity reduces to
    :math:`\sqrt{γ_e k_B T_e / m_i}`. Ion acoustic waves can
    therefore occur even when the ion temperature is zero.

    Examples
    --------
    >>> from astropy import units as u
    >>> n = 5e19*u.m**-3
    >>> k_1 = 3e1*u.m**-1
    >>> k_2 = 3e7*u.m**-1
    >>> ion_sound_speed(
    ...     T_e=5e6*u.K,
    ...     T_i=0*u.K,
    ...     ion='p',
    ...     gamma_e=1,
    ...     gamma_i=3,
    ... )
    <Quantity 203155... m / s>
    >>> ion_sound_speed(
    ...     T_e=5e6*u.K,
    ...     T_i=0*u.K,
    ...     n_e=n,
    ...     k=k_1,
    ...     ion='p',
    ...     gamma_e=1,
    ...     gamma_i=3,
    ... )
    <Quantity 203155... m / s>
    >>> ion_sound_speed(
    ...     T_e=5e6*u.K,
    ...     T_i=0*u.K,
    ...     n_e=n,
    ...     k=k_2,
    ...     ion='p',
    ...     gamma_e=1,
    ...     gamma_i=3,
    ... )
    <Quantity 310.31... m / s>
    >>> ion_sound_speed(T_e=5e6*u.K, T_i=0*u.K, n_e=n, k=k_1, ion='p')
    <Quantity 203155... m / s>
    >>> ion_sound_speed(T_e=500*u.eV, T_i=200*u.eV, n_e=n, k=k_1, ion='D+')
    <Quantity 229585... m / s>

    """
    for gamma, species in zip([gamma_e, gamma_i], ["electrons", "ions"]):
<<<<<<< HEAD
        if not isinstance(gamma, Real):
=======
        if not isinstance(gamma, numbers.Real):
>>>>>>> a4c11c8a
            raise TypeError(
                f"The adiabatic index gamma for {species} must be a positive "
                f"number greater than one."
            )
        if gamma < 1:
            raise PhysicsError(
                f"The adiabatic index for {species} must be a positive "
                f"number greater than one."
            )

    # Assume non-dispersive limit if values for n_e (or k) are not specified
    klD2 = 0.0
    if (n_e is None) ^ (k is None):
        warnings.warn(
            "The non-dispersive limit has been assumed for "
            "ion_sound_speed. To prevent this, values must "
            "be specified for both n_e and k.",
            PhysicsWarning,
        )
    elif n_e is not None and k is not None:
        lambda_D = lengths.Debye_length(T_e, n_e)
        klD2 = (k * lambda_D) ** 2

    try:
        V_S_squared = (
            gamma_e * ion.charge_number * k_B * T_e + gamma_i * k_B * T_i
        ) / (ion.mass * (1 + klD2))
        V_S = np.sqrt(V_S_squared).to(u.m / u.s)
    except ValueError as ex:
        raise ValueError("Unable to find ion sound speed.") from ex

    return V_S


cs_ = ion_sound_speed
"""Alias to `~plasmapy.formulary.speeds.ion_sound_speed`."""


def thermal_speed_coefficients(method: str, ndim: int) -> float:
    r"""
    Get the thermal speed coefficient corresponding to the desired
    thermal speed definition.

    See the `~plasmapy.formulary.speeds.thermal_speed`
    :ref:`Notes <thermal-speed-notes>` section for further details of
    the various thermal speed definitions.

    Parameters
    ----------
    method : `str`
        Method to be used for calculating the thermal speed. Valid
        values are ``"most_probable"``, ``"rms"``, ``"mean_magnitude"``,
        and ``"nrl"``.

    ndim : `int`
        Dimensionality (1D, 2D, 3D) of space in which to calculate
        thermal speed. Valid values are ``1``, ``2``, or ``3``.

    Raises
    ------
    `ValueError`
        If ``method`` or ``ndim`` are not a valid value.

    Notes
    -----
    For a detailed explanation of the different coefficients used to
    calculate the thermal speed, then look to the
    :ref:`Notes <thermal-speed-notes>` section for
    `~plasmapy.formulary.speeds.thermal_speed`.  The possible return
    values are listed the following table:

    .. table:: Thermal speed :math:`v_{th}` coefficients.
       :widths: 2 1 1 1 1
       :width: 100%

       +--------------+------------+---------------+---------------+---------------+
       | ↓ **method** | **ndim** → | ``1``         | ``2``         | ``3``         |
       +--------------+------------+---------------+---------------+---------------+
       | ``"most_probable"``       | .. math::     | .. math::     | .. math::     |
       |                           |    0          |    1          |    \sqrt{2}   |
       +--------------+------------+---------------+---------------+---------------+
       | ``"rms"``                 | .. math::     | .. math::     | .. math::     |
       |                           |    1          |    \sqrt{2}   |    \sqrt{3}   |
       +--------------+------------+---------------+---------------+---------------+
       | ``"mean_magnitude"``      | .. math::     | .. math::     | .. math::     |
       |                           |    \sqrt{2/π} |    \sqrt{π/2} |    \sqrt{8/π} |
       +--------------+------------+---------------+---------------+---------------+
       | ``"nrl"``                 | .. math::                                     |
       |                           |    1                                          |
       +--------------+------------+---------------+---------------+---------------+

    Examples
    --------
    >>> thermal_speed_coefficients(method="most_probable", ndim=3)
    1.414213...
    """
    _coefficients = {
        (1, "most_probable"): 0,
        (2, "most_probable"): 1,
        (3, "most_probable"): np.sqrt(2),
        (1, "rms"): 1,
        (2, "rms"): np.sqrt(2),
        (3, "rms"): np.sqrt(3),
        (1, "mean_magnitude"): np.sqrt(2 / np.pi),
        (2, "mean_magnitude"): np.sqrt(np.pi / 2),
        (3, "mean_magnitude"): np.sqrt(8 / np.pi),
        (1, "nrl"): 1,
        (2, "nrl"): 1,
        (3, "nrl"): 1,
    }

    try:
        coeff = _coefficients[(ndim, method)]
    except KeyError as ex:
        raise ValueError(
            f"Value for (ndim, method) pair not valid, got '({ndim}, {method})'."
        ) from ex

    return coeff


@preserve_signature
@njit
def thermal_speed_lite(T: Real, mass: Real, coeff: Real) -> Real:
    r"""
    The :term:`lite-function` for
    `~plasmapy.formulary.speeds.thermal_speed`.  Performs the same
    thermal speed calculations as
    `~plasmapy.formulary.speeds.thermal_speed`, but is intended for
    computational use and, thus, has data conditioning safeguards
    removed.

    .. math::
        v_{th} = C_o \sqrt{\frac{k_B T}{m}}

    where :math:`T` is the temperature associated with the distribution,
    :math:`m` is the particle's mass, and :math:`C_o` is a constant of
    proportionality determined by the method in which :math:`v_{th}` is
    calculated and the dimensionality of the system (1D, 2D, 3D).  For
    further details see the :ref:`Notes <thermal-speed-notes>` section
    in the `~plasmapy.formulary.speeds.thermal_speed` documentation.

    Parameters
    ----------
    T : `~numbers.Real`
        The temperature of the particle distribution, in units of kelvin.

    mass : `~numbers.Real`
        Mass of the particle in kg.

    coeff : `~numbers.Real`
        The coefficient :math:`C_o` associated with the method used for
        calculating the thermal speed, see
        :ref:`Notes <thermal-speed-notes>` section in the
        `~plasmapy.formulary.speeds.thermal_speed` documentation.

    Returns
    -------
    vth : `~numbers.Real`
        Thermal speed of the Maxwellian distribution in units of m/s.

    Examples
    --------
    >>> from plasmapy.particles import Particle
    >>> mass = Particle("p").mass.value
    >>> coeff = thermal_speed_coefficients(method="most_probable", ndim=3)
    >>> thermal_speed_lite(T=1e6, mass=mass, coeff=coeff)
    128486...
    """
    return coeff * np.sqrt(k_B_si_unitless * T / mass)


@bind_lite_func(
    thermal_speed_lite,
    attrs={"coefficients": thermal_speed_coefficients},
)
@check_relativistic
@validate_quantities(
    T={"can_be_negative": False, "equivalencies": u.temperature_energy()},
    mass={"can_be_negative": False, "can_be_nan": True},
)
@particle_input
def thermal_speed(
    T: u.K,
    particle: ParticleLike,
    method="most_probable",
    mass: u.kg = None,
    ndim=3,
) -> u.m / u.s:
    r"""
    Calculate the speed of thermal motion for particles with a Maxwellian
    distribution.  (See the :ref:`Notes <thermal-speed-notes>` section for
    details.).

    **Aliases:** `~plasmapy.formulary.speeds.vth_`

    **Lite Version:** `~plasmapy.formulary.speeds.thermal_speed_lite`

    Parameters
    ----------
    T : `~astropy.units.Quantity`
        The temperature of the particle distribution, in units of kelvin or
        energy.

    particle : `~plasmapy.particles.particle_class.Particle`
        Representation of the particle species (e.g., ``"p"`` for protons,
        ``"D+"`` for deuterium, or ``"He-4 +1"`` for singly ionized helium-4).
        If no charge state information is provided, then the particles are
        assumed to be singly charged.

    method : `str`, optional
        (Default ``"most_probable"``) Method to be used for calculating the
        thermal speed. Valid values are ``"most_probable"``, ``"rms"``,
        ``"mean_magnitude"``, and ``"nrl"``.

    mass : `~astropy.units.Quantity`
        Mass override in units convertible to kg.  If given, then ``mass`` will
        be used instead of the mass value associated with ``particle``.

    ndim : `int`
        (Default ``3``) Dimensionality (1D, 2D, 3D) of space in which to
        calculate thermal speed. Valid values are ``1``, ``2``, or ``3``.

    Returns
    -------
    vth : `~astropy.units.Quantity`
        Thermal speed of the Maxwellian distribution.

    Raises
    ------
    `TypeError`
        The particle temperature is not a `~astropy.units.Quantity`.

    `~astropy.units.UnitConversionError`
        If the particle temperature is not in units of temperature or
        energy per particle.

    `ValueError`
        The particle temperature is invalid or particle cannot be used to
        identify an isotope or particle.

    Warns
    -----
    : `~plasmapy.utils.exceptions.RelativityWarning`
        If the ion sound speed exceeds 5% of the speed of light.

    : `~astropy.units.UnitsWarning`
        If units are not provided, SI units are assumed.


    .. _thermal-speed-notes:

    Notes
    -----
    There are multiple methods (or definitions) for calculating the thermal
    speed, all of which give the expression

    .. math::
        v_{th} = C_o \sqrt{\frac{k_B T}{m}}

    where :math:`T` is the temperature associated with the distribution,
    :math:`m` is the particle's mass, and :math:`C_o` is a constant of
    proportionality determined by the method in which :math:`v_{th}` is
    calculated and the dimensionality of the system (1D, 2D, 3D).  The
    :math:`C_o` used for the ``thermal_speed`` calculation is determined from
    the input arguments ``method`` and ``ndim``, and the values can be seen in
    the table below:

    .. table:: Values for :math:`C_o`
       :widths: 2 1 1 1 1
       :width: 100%

       +--------------+------------+---------------+---------------+---------------+
       | ↓ **method** | **ndim** → | ``1``         | ``2``         | ``3``         |
       +--------------+------------+---------------+---------------+---------------+
       | ``"most_probable"``       | .. math::     | .. math::     | .. math::     |
       |                           |    0          |    1          |    \sqrt{2}   |
       +--------------+------------+---------------+---------------+---------------+
       | ``"rms"``                 | .. math::     | .. math::     | .. math::     |
       |                           |    1          |    \sqrt{2}   |    \sqrt{3}   |
       +--------------+------------+---------------+---------------+---------------+
       | ``"mean_magnitude"``      | .. math::     | .. math::     | .. math::     |
       |                           |    \sqrt{2/π} |    \sqrt{π/2} |    \sqrt{8/π} |
       +--------------+------------+---------------+---------------+---------------+
       | ``"nrl"``                 | .. math::                                     |
       |                           |    1                                          |
       +--------------+------------+---------------+---------------+---------------+

    The coefficients can be directly retrieved using
    `~plasmapy.formulary.speeds.thermal_speed_coefficients`.

        .. rubric:: The Methods

        In the following discussion the Maxwellian distribution
        :math:`f(\mathbf{v})` is assumed to be 3D, but similar expressions can
        be given for 1D and 2D.

        - **Most Probable** ``method = "most_probable"``

          This method expresses the thermal speed of the distribution by expressing
          it as the most probable speed a particle in the distribution may have.
          To do this we first define another function :math:`g(v)` given by

          .. math::
             \int_{0}^{\infty} g(v) dv
                = \int_{-\infty}^{\infty} f(\mathbf{v}) d^3\mathbf{v}
                \quad \rightarrow \quad
                g(v) = 4 \pi v^2 f(v)

          then

          .. math::
             g^{\prime}(v_{th}) = \left.\frac{dg}{dv}\right|_{v_{th}} = 0\\
             \implies v_{th} = \sqrt{\frac{2 k_B T}{m}}

        - **Root Mean Square** ``method = "rms"``

          This method uses the root mean square to calculate an expression for
          the thermal speed of the particle distribution, which is given by

          .. math::
             v_{th} = \left[\int v^2 f(\mathbf{v}) d^3 \mathbf{v}\right]^{1/2}
                        = \sqrt{\frac{3 k_B T}{m}}

        - **Mean Magnitude** ``method = "mean_magnitude"``

          This method uses the mean speed of the particle distribution to
          calculate an expression for the thermal speed, which is given by

          .. math::
             v_{th} = \int |\mathbf{v}| f(\mathbf{v}) d^3 \mathbf{v}
                         = \sqrt{\frac{8 k_B T}{\pi m}}


        - **NRL Formulary** ``method = "nrl"``

          The NRL Plasma Formulary :cite:p:`nrlformulary:2019`
          uses the square root of the Normal distribution's variance
          as the expression for thermal speed.

          .. math::
             v_{th} = σ = \sqrt{\frac{k_B T}{m}} \quad
             \text{where} \quad f(v) \sim e^{v^2 / 2 σ^2}

    Examples
    --------
    >>> from astropy import units as u
    >>> thermal_speed(5*u.eV, 'p')
    <Quantity 30949.6... m / s>
    >>> thermal_speed(1e6*u.K, particle='p')
    <Quantity 128486... m / s>
    >>> thermal_speed(5*u.eV, particle='e-')
    <Quantity 132620... m / s>
    >>> thermal_speed(1e6*u.K, particle='e-')
    <Quantity 550569... m / s>
    >>> thermal_speed(1e6*u.K, "e-", method="rms")
    <Quantity 674307... m / s>
    >>> thermal_speed(1e6*u.K, "e-", method="mean_magnitude")
    <Quantity 621251... m / s>

    For user convenience `~plasmapy.formulary.speeds.thermal_speed_coefficients`
    and `~plasmapy.formulary.speeds.thermal_speed_lite` are bound to this function
    and can be used as follows.

    >>> from plasmapy.particles import Particle
    >>> mass = Particle("p").mass.value
    >>> coeff = thermal_speed.coefficients(method="most_probable", ndim=3)
    >>> thermal_speed.lite(T=1e6, mass=mass, coeff=coeff)
    128486...
    """
    if mass is None:
        mass = particle_mass(particle)

    coeff = thermal_speed_coefficients(method=method, ndim=ndim)

    speed = thermal_speed_lite(T=T.value, mass=mass.value, coeff=coeff)
    return speed * u.m / u.s


vth_ = thermal_speed
"""Alias to :func:`~plasmapy.formulary.speeds.thermal_speed`."""


@check_relativistic
@validate_quantities(
    T={"can_be_negative": False, "equivalencies": u.temperature_energy()}
)
@particle_input
def kappa_thermal_speed(
    T: u.K,
    kappa,
    particle: ParticleLike,
    method="most_probable",
    *,
    mass_numb: Optional[Real] = None,
    Z: Optional[Real] = None,
) -> u.m / u.s:
    r"""
    Return the most probable speed for a particle within a kappa
    distribution.

    **Aliases:** `vth_kappa_`

    Parameters
    ----------
    T : `~astropy.units.Quantity`
        The particle temperature in either kelvin or energy per particle

    kappa: `float`
        The ``kappa`` parameter is a dimensionless number which sets the slope
        of the energy spectrum of suprathermal particles forming the tail
        of the kappa velocity distribution function. ``kappa`` must be greater
        than 3/2.

    particle : |particle-like|
        Representation of the particle species (e.g., 'p' for protons, 'D+'
        for deuterium, or 'He-4 +1' for singly ionized helium-4). If no
        charge state information is provided, then the particles are
        assumed to be singly charged.

    method : `str`, optional
        Method to be used for calculating the thermal speed. Options are
        ``'most_probable'`` (default), ``'rms'``, and ``'mean_magnitude'``.

    mass_numb : integer, optional
        The mass number corresponding to ``particle``.

    Z : real number, optional
        The charge number corresponding to ``particle``.

    Returns
    -------
    V : `~astropy.units.Quantity`
        Particle thermal speed.

    Raises
    ------
    `TypeError`
        The particle temperature is not a `~astropy.units.Quantity`.

    `~astropy.units.UnitConversionError`
        If the particle temperature is not in units of temperature or
        energy per particle.

    `ValueError`
        The particle temperature is invalid or particle cannot be used to
        identify an isotope or particle.

    Warns
    -----
    : `~plasmapy.utils.exceptions.RelativityWarning`
        If the particle thermal speed exceeds 5% of the speed of light.

    : `~astropy.units.UnitsWarning`
        If units are not provided, SI units are assumed.

    Notes
    -----
    The particle thermal speed is given by:

    .. math::
        V_{th,i} = \sqrt{(2 κ - 3)\frac{2 k_B T_i}{κ m_i}}

    For more discussion on the ``'mean_magnitude'`` calculation method,
    see `PlasmaPy issue #186
    <https://github.com/PlasmaPy/PlasmaPy/issues/186>`__.

    Examples
    --------
    >>> from astropy import units as u
    >>> kappa_thermal_speed(5*u.eV, 4, 'p') # defaults to most probable
    <Quantity 24467.87... m / s>
    >>> kappa_thermal_speed(5*u.eV, 4, 'p', 'rms')
    <Quantity 37905.47... m / s>
    >>> kappa_thermal_speed(5*u.eV, 4, 'p', 'mean_magnitude')
    <Quantity 34922.98... m / s>

    See Also
    --------
    ~plasmapy.formulary.speeds.kappa_thermal_speed
    ~plasmapy.formulary.distribution.kappa_velocity_1D
    """
    # Checking thermal units
    if kappa <= 3 / 2:
        raise ValueError(
            f"Must have kappa > 3/2, instead of {kappa}, for "
            "kappa distribution function to be valid."
        )
    # different methods, as per https://en.wikipedia.org/wiki/Thermal_velocity
    vth = thermal_speed(T=T, particle=particle, method=method)

    coeff = np.sqrt((kappa - 3 / 2) / kappa) if method == "most_probable" else 1
    return vth * coeff


vth_kappa_ = kappa_thermal_speed
"""Alias to `~plasmapy.formulary.speeds.kappa_thermal_speed`."""<|MERGE_RESOLUTION|>--- conflicted
+++ resolved
@@ -354,11 +354,7 @@
 
     """
     for gamma, species in zip([gamma_e, gamma_i], ["electrons", "ions"]):
-<<<<<<< HEAD
         if not isinstance(gamma, Real):
-=======
-        if not isinstance(gamma, numbers.Real):
->>>>>>> a4c11c8a
             raise TypeError(
                 f"The adiabatic index gamma for {species} must be a positive "
                 f"number greater than one."
