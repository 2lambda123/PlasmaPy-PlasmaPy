"""
The `~plasmapy.formulary` subpackage contains commonly used formulae
from plasma science.
"""
# __all__ will be auto populated below
__all__ = []

from .braginskii import *
from .collisions import *
from .dielectric import *
from .dimensionless import *
from .distribution import *
from .drifts import *
from .ionization import *
from .magnetostatics import *
from .mathematics import *
from .parameters import *
from .quantum import *
from .relativity import *
<<<<<<< HEAD
from .shocks import *
=======

# auto populate __all__
for obj_name in list(globals()):
    if not (obj_name.startswith("__") or obj_name.endswith("__")):
        __all__.append(obj_name)
__all__.sort()
>>>>>>> 3ff429f9
<|MERGE_RESOLUTION|>--- conflicted
+++ resolved
@@ -17,13 +17,10 @@
 from .parameters import *
 from .quantum import *
 from .relativity import *
-<<<<<<< HEAD
 from .shocks import *
-=======
 
 # auto populate __all__
 for obj_name in list(globals()):
     if not (obj_name.startswith("__") or obj_name.endswith("__")):
         __all__.append(obj_name)
-__all__.sort()
->>>>>>> 3ff429f9
+__all__.sort()