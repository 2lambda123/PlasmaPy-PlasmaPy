--- conflicted
+++ resolved
@@ -11,11 +11,7 @@
     "thermal_deBroglie_wavelength",
     "Wigner_Seitz_radius",
 ]
-<<<<<<< HEAD
-__aliases__ = ["Ef_"]
-=======
 __aliases__ = ["Ef_", "lambdaDB_", "lambdaDB_th_"]
->>>>>>> 7b4e4aaf
 
 import astropy.units as u
 import numpy as np
