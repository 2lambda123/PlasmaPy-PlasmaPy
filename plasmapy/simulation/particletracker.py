--- conflicted
+++ resolved
@@ -8,11 +8,7 @@
 import scipy.interpolate as interp
 
 from astropy import constants
-<<<<<<< HEAD
-from astropy import units as u
-=======
-
->>>>>>> 37120c7c
+
 from plasmapy.particles import atomic
 
 
