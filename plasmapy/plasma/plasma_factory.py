--- conflicted
+++ resolved
@@ -1,9 +1,5 @@
 """
-<<<<<<< HEAD
-Module for defining the frame work around the plasma factory.
-=======
 Module for defining the framework around the plasma factory.
->>>>>>> a4e69a9a
 """
 __all__ = ["PlasmaFactory", "Plasma"]
 
