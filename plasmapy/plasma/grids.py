--- conflicted
+++ resolved
@@ -390,11 +390,7 @@
         For non-uniform grids, it is the closest spacing between any two points.
         """
 
-<<<<<<< HEAD
-        if self.is_uniform_grid:
-=======
-        if self.is_uniform:
->>>>>>> 78fc690f
+        if self.is_uniform:
             return min(self.dax0, self.dax1, self.dax2)
         else:
             # Make a deep copy the grid
@@ -668,11 +664,7 @@
             pos = pos.si.value
 
         # Find the bounds
-<<<<<<< HEAD
-        if self.is_uniform_grid:
-=======
-        if self.is_uniform:
->>>>>>> 78fc690f
+        if self.is_uniform:
             ax0_min, ax0_max = np.min(self.ax0.si.value), np.max(self.ax0.si.value)
             ax1_min, ax1_max = np.min(self.ax1.si.value), np.max(self.ax1.si.value)
             ax2_min, ax2_max = np.min(self.ax2.si.value), np.max(self.ax2.si.value)
@@ -700,29 +692,17 @@
         Returns True if the vector from p1 to p2 intersects the grid. Otherwise,
         returns false. This is a standard ray-box intersection algorithm.
         """
-<<<<<<< HEAD
-        p1, p2, grid = p1.si.value, p2.si.value, self.grid.si.value
-        # Caclulate the minimum and maximum of each
-        Ax, Bx = np.min(grid[..., 0]), np.max(grid[..., 0])
-        Ay, By = np.min(grid[..., 1]), np.max(grid[..., 1])
-        Az, Bz = np.min(grid[..., 2]), np.max(grid[..., 2])
-=======
         p1, p2 = p1.si.value, p2.si.value
         # Caclulate the minimum and maximum of each
         Ax, Bx = np.min(self.pts0.si.value), np.max(self.pts0.si.value)
         Ay, By = np.min(self.pts1.si.value), np.max(self.pts1.si.value)
         Az, Bz = np.min(self.pts2.si.value), np.max(self.pts2.si.value)
->>>>>>> 78fc690f
         A = np.array([Ax, Ay, Az])
         B = np.array([Bx, By, Bz])
 
         # Calculate the equation of the line from p1 to p2 such that
         # r = p1 + t*D
-<<<<<<< HEAD
-        D = p2 - p1
-=======
         D = np.abs(p2 - p1)
->>>>>>> 78fc690f
 
         # Calculate the intersection points. These operations are just vectorized
         # for convenience. Ignore div-by-zero: outputting infty's here is fine.
@@ -739,11 +719,7 @@
     # Interpolators
     # *************************************************************************
 
-<<<<<<< HEAD
-    # These arrays are used to enable persistant interpolation (faster repeated
-=======
     # These arrays are used to enable persistent interpolation (faster repeated
->>>>>>> 78fc690f
     # calls with the same grid and arguments)
 
     _interp_args = []
@@ -851,11 +827,7 @@
         return i
 
     def nearest_neighbor_interpolator(
-<<<<<<< HEAD
-        self, pos: Union[np.ndarray, u.Quantity], *args, persistant=False
-=======
         self, pos: Union[np.ndarray, u.Quantity], *args, persistent=False
->>>>>>> 78fc690f
     ):
         r"""
         Interpolate values on the grid using a nearest-neighbor scheme with
@@ -871,19 +843,11 @@
         *args : str
             Strings that correspond to DataArrays in the dataset
 
-<<<<<<< HEAD
-        persistant : bool
-            If true, the interpolator will assume the grid and its contents have not
-            changed since the last interpolation. This substantially speeds up the
-            interpolation when many interpolations are performed on the same grid
-            in a loop. Persistant overrides to False if the arguments list has
-=======
         persistent : bool
             If true, the interpolator will assume the grid and its contents have not
             changed since the last interpolation. This substantially speeds up the
             interpolation when many interpolations are performed on the same grid
             in a loop. persistent overrides to False if the arguments list has
->>>>>>> 78fc690f
             changed since the last call.
 
         """
@@ -922,16 +886,6 @@
         i = np.where(np.isnan(i), 0, i)
         i = i.astype(np.int32)  # Cast as integers
 
-<<<<<<< HEAD
-        # If persistant, double check the arguments list hasn't changed
-        # If they have, run as non-persistant this time
-        if persistant and args != self._interp_args:
-            persistant = False
-
-        if not persistant or self._interp_quantities is None:
-            # Load the arrays to be interpolated from and their units
-            if self.is_uniform_grid:
-=======
         # If persistent, double check the arguments list hasn't changed
         # If they have, run as non-persistent this time
         if persistent and args != self._interp_args:
@@ -940,7 +894,6 @@
         if not persistent or self._interp_quantities is None:
             # Load the arrays to be interpolated from and their units
             if self.is_uniform:
->>>>>>> 78fc690f
                 nx, ny, nz = self.shape
                 self._interp_quantities = np.zeros([nx, ny, nz, nargs])
             else:
@@ -954,11 +907,7 @@
                 self._interp_units.append(self.ds[arg].attrs["unit"])
 
         # Fetch the values at those indices from each quantity
-<<<<<<< HEAD
-        if self.is_uniform_grid:
-=======
-        if self.is_uniform:
->>>>>>> 78fc690f
+        if self.is_uniform:
             values = self._interp_quantities[i[:, 0], i[:, 1], i[:, 2], :]
         else:
             values = self._interp_quantities[i]
@@ -973,11 +922,7 @@
         for i in range(nargs):
             output.append(values[:, i] * self._interp_units[i])
 
-<<<<<<< HEAD
-        if not persistant:
-=======
         if not persistent:
->>>>>>> 78fc690f
             self.interp_quantities = None
             self.interp_units = None
 
@@ -987,11 +932,7 @@
             return tuple(output)
 
     def volume_averaged_interpolator(
-<<<<<<< HEAD
-        self, pos: Union[np.ndarray, u.Quantity], *args, persistant=False
-=======
         self, pos: Union[np.ndarray, u.Quantity], *args, persistent=False
->>>>>>> 78fc690f
     ):
         r"""
         Interpolate values on the grid using a volume-averaged scheme with
@@ -1007,19 +948,11 @@
         *args : str
             Strings that correspond to DataArrays in the dataset
 
-<<<<<<< HEAD
-        persistant : bool
-            If true, the interpolator will assume the grid and its contents have not
-            changed since the last interpolation. This substantially speeds up the
-            interpolation when many interpolations are performed on the same grid
-            in a loop. Persistant overrides to False if the arguments list has
-=======
         persistent : bool
             If true, the interpolator will assume the grid and its contents have not
             changed since the last interpolation. This substantially speeds up the
             interpolation when many interpolations are performed on the same grid
             in a loop. persistent overrides to False if the arguments list has
->>>>>>> 78fc690f
             changed since the last call.
 
         """
@@ -1046,11 +979,7 @@
                 )
 
     def volume_averaged_interpolator(
-<<<<<<< HEAD
-        self, pos: Union[np.ndarray, u.Quantity], *args, persistant=False
-=======
         self, pos: Union[np.ndarray, u.Quantity], *args, persistent=False
->>>>>>> 78fc690f
     ):
 
         # Condition pos
@@ -1092,21 +1021,12 @@
         # Load grid attributes (so this isn't repeated)
         ax0, ax1, ax2 = self.ax0.si.value, self.ax1.si.value, self.ax2.si.value
 
-<<<<<<< HEAD
-        # If persistant, double check the arguments list hasn't changed
-        # If they have, run as non-persistant this time
-        if persistant and args != self._interp_args:
-            persistant = False
-
-        if not persistant or self._interp_quantities is None:
-=======
         # If persistent, double check the arguments list hasn't changed
         # If they have, run as non-persistent this time
         if persistent and args != self._interp_args:
             persistent = False
 
         if not persistent or self._interp_quantities is None:
->>>>>>> 78fc690f
             # Load the arrays to be interpolated from and their units
             nx, ny, nz = self.shape
             self._interp_quantities = np.zeros([nx, ny, nz, nargs])
@@ -1175,11 +1095,7 @@
         for i in range(nargs):
             output.append(sum_value[:, i] * self._interp_units[i])
 
-<<<<<<< HEAD
-        if not persistant:
-=======
         if not persistent:
->>>>>>> 78fc690f
             self.interp_quantities = None
             self.interp_units = None
 
