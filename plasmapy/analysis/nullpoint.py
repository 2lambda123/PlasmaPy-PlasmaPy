--- conflicted
+++ resolved
@@ -558,11 +558,7 @@
     return passX and passY and passZ
 
 
-<<<<<<< HEAD
-def _bilinear_root(a1, b1, c1, d1, a2, b2, c2, d2):  # noqa: C901
-=======
-def _bilinear_root(a1, b1, c1, d1, a2, b2, c2, d2):  # noqa: PLR0911, PLR0912
->>>>>>> 8149c9c5
+def _bilinear_root(a1, b1, c1, d1, a2, b2, c2, d2):  # noqa: C901, PLR0911, PLR0912
     r"""
     Return the roots of a pair of bilinear equations of the following
     format.
@@ -633,11 +629,7 @@
             return np.array([(x1, y1), (x2, y2)])
 
 
-<<<<<<< HEAD
-def _trilinear_analysis(vspace, cell):  # noqa: C901
-=======
-def _trilinear_analysis(vspace, cell):  # noqa: PLR0911, PLR0912, PLR0915
->>>>>>> 8149c9c5
+def _trilinear_analysis(vspace, cell):  # noqa: C901, PLR0911, PLR0912, PLR0915
     r"""
     Return a true or false value based on whether a grid cell which has
     passed the reduction step, contains a null point, using trilinear
