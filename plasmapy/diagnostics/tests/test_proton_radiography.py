"""
Tests for proton radiography functions
"""

import astropy.constants as const
import astropy.units as u
import numpy as np
import pytest
import warnings

from scipy.special import erf

from plasmapy.diagnostics import proton_radiography as prad
from plasmapy.plasma.grids import CartesianGrid


def _test_grid(
    name,
    L=1 * u.mm,
    num=100,
    B0=10 * u.T,
    E0=5e8 * u.V / u.m,
    phi0=1.4e5 * u.V,
    a=None,
    b=None,
):
    r"""
    Generates grids representing some common physical scenarios for testing
    and illustration. Valid example names are:
    * axially_magnetized_cylinder : A cylinder of radius L/4 magnetized in the
        Z-direction (like a solenoid, but without the fringe fields).
    * electrostatic_discontinuity : A discontinuity in the electric field at z=0
        with a radial gaussian profile in the xy plane.
    * electrostatic_gaussian_sphere : An electric field created by a sphere
        of potential of radius L/2 with a radial Gaussian distribution.
    Parameters
    ----------
    name : str
        Name of example to load (from list above)
    L : `~u.Quantity` (or array of three of the same)
        Length scale (or scales). -L and L are passed to the grid constructor
        as start and stop respectively. The default is 1 cm.
    num : int or list of three ints
        The number of points in each direction (or list of one for each dimension).
        Passed to the grid cosntructor as the num argument. The default is 100.

    E0, B0, phi0 : u.Quantities
        Scaling quantities used in the various examples

    a, b : u.Quantities
        Two length scales used in the various examples

    Returns
    -------
    grid : CartesianGrid
        A CartesianGrid object containing quantity arrays representing
        the chosen example.
    """

    grid = CartesianGrid(-L, L, num=num)

    # If an array was provided to the constructor, reduce to a single
    # length scale now.
    if L.size > 1:
        L = np.max(L)

    if name == "empty":
        pass

    elif name == "constant_bz":
        Bz = np.ones(grid.shape) * B0
        grid.add_quantities(B_z=Bz)

    elif name == "constant_ex":
        Ex = np.ones(grid.shape) * E0
        grid.add_quantities(E_x=Ex)

    elif name == "axially_magnetized_cylinder":
        if a is None:
            a = L / 4
        radius = np.linalg.norm(grid.grid[..., 0:2] * grid.unit, axis=3)
        Bz = np.where(radius < a, B0, 0 * u.T)
        grid.add_quantities(B_z=Bz)

    elif name == "electrostatic_discontinuity":
        if a is None:
            a = L / 2
        delta = a / 120

        radius = np.linalg.norm(grid.grid[..., 0:2] * grid.unit, axis=3)
        z = grid.grids[2]

        potential = (1 - erf(z / delta)) * np.exp(-((radius / a) ** 2)) * u.V

        Ex, Ey, Ez = np.gradient(potential, grid.dax0, grid.dax1, grid.dax2)

        grid.add_quantities(E_x=Ex, E_y=Ey, E_z=Ez, phi=potential)

    elif name == "electrostatic_gaussian_sphere":
        if a is None:
            a = L / 3
        if b is None:
            b = L / 2
        radius = np.linalg.norm(grid.grid, axis=3)
        arg = (radius / a).to(u.dimensionless_unscaled)
        potential = phi0 * np.exp(-(arg ** 2))

        Ex, Ey, Ez = np.gradient(potential, grid.dax0, grid.dax1, grid.dax2)

        Ex = np.where(radius < b, Ex, 0)
        Ey = np.where(radius < b, Ey, 0)
        Ez = np.where(radius < b, Ez, 0)

        grid.add_quantities(E_x=-Ex, E_y=-Ey, E_z=-Ez, phi=potential)

    else:
        raise ValueError(
            "No example corresponding to the provided name " f"({name}) exists."
        )

    # If any of the following quantities are missing, add them as empty arrays
    req_quantities = ["E_x", "E_y", "E_z", "B_x", "B_y", "B_z"]

    for q in req_quantities:
        if q not in list(grid.ds.data_vars):
            unit = grid.recognized_quantities[q].unit
            arg = {q: np.zeros(grid.shape) * unit}
            grid.add_quantities(**arg)

    return grid


def run_1D_example(name):
    """
    Run a simulation through an example with parameters optimized to
    sum up to a lineout along x. The goal is to run a realtively fast
    sim with a quasi-1D field grid that can then be summed to get good
    enough statistics to use as a test.
    """
    grid = _test_grid(name, L=1 * u.mm, num=50)

    # Cartesian
    source = (0 * u.mm, -10 * u.mm, 0 * u.mm)
    detector = (0 * u.mm, 200 * u.mm, 0 * u.mm)

    # Expect warnings because these fields aren't well-behaved at the edges
    with pytest.warns(
        RuntimeWarning, match="Fields should go to zero at edges of grid to avoid "
    ):
        sim = prad.SyntheticProtonRadiograph(grid, source, detector, verbose=False)
    sim.create_particles(1e4, 3 * u.MeV, max_theta=0.1 * u.deg)
    sim.run()

    size = np.array([[-1, 1], [-1, 1]]) * 10 * u.cm
    bins = [200, 60]
    hax, vax, values = sim.synthetic_radiograph(size=size, bins=bins)

    values = np.mean(values[:, 20:40], axis=1)

    return hax, values


def run_mesh_example(
    location=np.array([0, -2, 0]) * u.mm,
    extent=(2 * u.mm, 1.5 * u.mm),
    nwires=9,
    wire_diameter=20 * u.um,
    mesh_hdir=None,
    mesh_vdir=None,
    nparticles=1e4,
    problem="electrostatic_gaussian_sphere",
):
    """
    Takes all of the add_wire_mesh parameters and runs a standard example problem
    simulation using them.

    Returns the sim object for use in additional tests
    """

    grid = _test_grid(problem, num=100)
    source = (0 * u.mm, -10 * u.mm, 0 * u.mm)
    detector = (0 * u.mm, 200 * u.mm, 0 * u.mm)

    sim = prad.SyntheticProtonRadiograph(grid, source, detector, verbose=False)

    sim.add_wire_mesh(
        location,
        extent,
        nwires,
        wire_diameter,
        mesh_hdir=mesh_hdir,
        mesh_vdir=mesh_vdir,
    )

    sim.create_particles(nparticles, 3 * u.MeV, max_theta=10 * u.deg)
    sim.run(field_weighting="nearest neighbor")

    return sim


def test_1D_deflections():
    # Check B-deflection
    hax, lineout = run_1D_example("constant_bz")
    loc = hax[np.argmax(lineout)]
    assert np.isclose(loc.si.value, 0.0165, 0.005)

    # Check E-deflection
    hax, lineout = run_1D_example("constant_ex")
    loc = hax[np.argmax(lineout)]
    assert np.isclose(loc.si.value, 0.0335, 0.005)


def test_coordinate_systems():
    """
    Check that specifying the same point in different coordinate systems
    ends up with identical source and detector vectors.
    """

    grid = _test_grid("empty")

    # Cartesian
    source = (-7.07 * u.mm, -7.07 * u.mm, 0 * u.mm)
    detector = (70.07 * u.mm, 70.07 * u.mm, 0 * u.mm)
    sim1 = prad.SyntheticProtonRadiograph(grid, source, detector, verbose=True)

    # Cylindrical
    source = (-1 * u.cm, 45 * u.deg, 0 * u.mm)
    detector = (10 * u.cm, 45 * u.deg, 0 * u.mm)
    sim2 = prad.SyntheticProtonRadiograph(grid, source, detector, verbose=False)

    # In spherical
    source = (-0.01 * u.m, 90 * u.deg, 45 * u.deg)
    detector = (0.1 * u.m, 90 * u.deg, 45 * u.deg)
    sim3 = prad.SyntheticProtonRadiograph(grid, source, detector, verbose=False)

    assert np.allclose(sim1.source, sim2.source, atol=1e-2)
    assert np.allclose(sim2.source, sim3.source, atol=1e-2)
    assert np.allclose(sim1.detector, sim2.detector, atol=1e-2)
    assert np.allclose(sim2.detector, sim3.detector, atol=1e-2)


def test_input_validation():
    """
    Intentionally raise a number of errors.
    """

    # ************************************************************************
    # During initialization
    # ************************************************************************

    grid = _test_grid("electrostatic_gaussian_sphere")
    source = (-10 * u.mm, 90 * u.deg, 45 * u.deg)
    detector = (100 * u.mm, 90 * u.deg, 45 * u.deg)

    # Check that an error is raised when an input grid has a nan or infty value
    # First check NaN
    Ex = grid["E_x"]
    Ex[0, 0, 0] = np.nan * u.V / u.m
    grid.add_quantities(E_x=Ex)
    with pytest.raises(ValueError):
        sim = prad.SyntheticProtonRadiograph(grid, source, detector, verbose=False)
    Ex[0, 0, 0] = 0 * u.V / u.m

    Ex[0, 0, 0] = np.inf * u.V / u.m  # Reset element for the rest of the tests
    grid.add_quantities(E_x=Ex)
    with pytest.raises(ValueError):
        sim = prad.SyntheticProtonRadiograph(grid, source, detector, verbose=False)
    Ex[0, 0, 0] = 0 * u.V / u.m

    # Check what happens if a value is large realtive to the rest of the array
    Ex[0, 0, 0] = 0.5 * np.max(Ex)
    grid.add_quantities(E_x=Ex)
    # with pytest.raises(ValueError):
    with pytest.warns(RuntimeWarning):
        sim = prad.SyntheticProtonRadiograph(grid, source, detector, verbose=False)
    Ex[0, 0, 0] = 0 * u.V / u.m

    # Raise error when source-to-detector vector doesn't pass through the
    # field grid
    source_bad = (10 * u.mm, -10 * u.mm, 0 * u.mm)
    detector_bad = (10 * u.mm, 100 * u.mm, 0 * u.mm)
    with pytest.raises(ValueError):
        sim = prad.SyntheticProtonRadiograph(
            grid, source_bad, detector_bad, verbose=False
        )

    # Test raises warning when one (or more) of the required fields is missing
    grid_bad = CartesianGrid(-1 * u.mm, 1 * u.mm, num=50)
    with pytest.warns(RuntimeWarning, match="is not specified for the provided grid."):
        sim = prad.SyntheticProtonRadiograph(grid_bad, source, detector, verbose=True)

    # ************************************************************************
    # During create_particles
    # ************************************************************************
    sim = prad.SyntheticProtonRadiograph(grid, source, detector, verbose=False)
    sim.create_particles(1e3, 15 * u.MeV, max_theta=0.99 * np.pi / 2 * u.rad)

    # ************************************************************************
    # During runtime
    # ************************************************************************

    sim = prad.SyntheticProtonRadiograph(grid, source, detector, verbose=False)
    sim.create_particles(1e3, 15 * u.MeV)

    # Test an invalid field weighting keyword
    with pytest.raises(ValueError):
        sim.run(field_weighting="not a valid field weighting")

    # ************************************************************************
    # During runtime
    # ************************************************************************
    # SYNTHETIC RADIOGRAPH ERRORS
    sim.run()

    # Choose a very small synthetic radiograph size that misses most of the
    # particles
    with pytest.warns(
        RuntimeWarning, match="of the particles are shown on this synthetic radiograph."
    ):
        size = np.array([[-1, 1], [-1, 1]]) * 1 * u.mm
        hax, vax, values = sim.synthetic_radiograph(size=size)


def test_init():
    grid = _test_grid("electrostatic_gaussian_sphere", num=50)

    # Cartesian
    source = (0 * u.mm, -10 * u.mm, 0 * u.mm)
    detector = (0 * u.mm, 200 * u.mm, 0 * u.mm)

    sim = prad.SyntheticProtonRadiograph(grid, source, detector, verbose=False)

    # Test manually setting hdir and vdir
    hdir = np.array([1, 0, 1])
    sim = prad.SyntheticProtonRadiograph(
        grid, source, detector, verbose=False, detector_hdir=hdir
    )

    # Test special case hdir == [0,0,1]
    source = (0 * u.mm, 0 * u.mm, -10 * u.mm)
    detector = (0 * u.mm, 0 * u.mm, 200 * u.mm)
    sim = prad.SyntheticProtonRadiograph(grid, source, detector, verbose=False)
    assert all(sim.det_hdir == np.array([1, 0, 0]))

    # Test that hdir is calculated correctly if src-det axis is anti-parallel to z
    source = (0 * u.mm, 0 * u.mm, 10 * u.mm)
    detector = (0 * u.mm, 0 * u.mm, -200 * u.mm)
    sim = prad.SyntheticProtonRadiograph(grid, source, detector, verbose=False)
    assert all(sim.det_hdir == np.array([1, 0, 0]))


def test_create_particles():
    grid = _test_grid("electrostatic_gaussian_sphere", num=50)

    # Cartesian
    source = (0 * u.mm, -10 * u.mm, 0 * u.mm)
    detector = (0 * u.mm, 200 * u.mm, 0 * u.mm)

    sim = prad.SyntheticProtonRadiograph(grid, source, detector, verbose=False)

    sim.create_particles(
        1e3, 15 * u.MeV, max_theta=0.1 * u.rad, distribution="monte-carlo"
    )

    sim.create_particles(1e3, 15 * u.MeV, max_theta=0.1 * u.rad, distribution="uniform")

    # Test specifying particle
    charge = 3 * const.e.si
    mass = const.m_e.si
    sim.create_particles(1e3, 15 * u.MeV, particle="e")


def test_load_particles():

    grid = _test_grid("electrostatic_gaussian_sphere", num=50)

    # Cartesian
    source = (0 * u.mm, -10 * u.mm, 0 * u.mm)
    detector = (0 * u.mm, 200 * u.mm, 0 * u.mm)

    sim = prad.SyntheticProtonRadiograph(grid, source, detector, verbose=False)
    sim.create_particles(1e3, 15 * u.MeV, max_theta=0.1 * u.rad, distribution="uniform")

    # Test adding unequal numbers of particles
    x = np.zeros([100, 3]) * u.m
    v = np.ones([150, 3]) * u.m / u.s
    with pytest.raises(ValueError):
        sim.load_particles(x, v)

    # Test creating particles with explict keywords
    x = sim.x * u.m
    v = sim.v * u.m / u.s

    # Try setting particles going the wrong direction
    with pytest.warns(RuntimeWarning):
        sim.load_particles(x, -v)

    # Try specifying a larger ion (not a proton or electron)
    sim.load_particles(x, v, particle="C-12 +3")

    # Run the tracker to make sure everything works
    sim.run(field_weighting="nearest neighbor")


def test_run_options():
    grid = _test_grid("electrostatic_gaussian_sphere", num=50)

    # Cartesian
    source = (0 * u.mm, -10 * u.mm, 0 * u.mm)
    detector = (0 * u.mm, 200 * u.mm, 0 * u.mm)
    sim = prad.SyntheticProtonRadiograph(grid, source, detector, verbose=True)

    # Test that trying to call run() without creating particles
    # raises an exception
    with pytest.raises(ValueError):
        sim.run()

    sim.create_particles(1e4, 3 * u.MeV, max_theta=10 * u.deg)

    # Try running with nearest neighbor interpolator
    # Test manually setting a timestep
    sim.run(field_weighting="nearest neighbor", dt=1e-12 * u.s)

    # Test max_deflections
    sim.max_deflection

    # Test way too big of a max_theta
    sim.create_particles(1e4, 3 * u.MeV, max_theta=89 * u.deg)
    with pytest.warns(RuntimeWarning, match="of " "particles entered the field grid"):
        sim.run(field_weighting="nearest neighbor", dt=1e-12 * u.s)

    # Test extreme deflections -> warns user
    # This requires instatiating a whole new example field with a really
    # big B-field
    grid = _test_grid("constant_bz", num=50, B0=250 * u.T)
    source = (0 * u.mm, -10 * u.mm, 0 * u.mm)
    detector = (0 * u.mm, 200 * u.mm, 0 * u.mm)

    # Expectwarnings because these fields aren't well-behaved at the edges
    with pytest.warns(
        RuntimeWarning, match="Fields should go to zero at edges of grid to avoid "
    ):
        sim = prad.SyntheticProtonRadiograph(grid, source, detector, verbose=False)
    sim.create_particles(1e4, 3 * u.MeV, max_theta=0.1 * u.deg)
    with pytest.warns(
        RuntimeWarning,
        match="particles have been " "deflected away from the detector plane",
    ):
        sim.run(field_weighting="nearest neighbor", dt=1e-12 * u.s)
    # Calc max deflection: should be between 0 and pi/2
    # Note: that's only true because max_theta is very small
    # More generally, max_deflection can be a bit bigger than pi/2 for
    # particles that begin at an angle then deflect all the way around.
    assert 0 < sim.max_deflection.to(u.rad).value < np.pi / 2


def test_synthetic_radiograph():

    # CREATE A RADIOGRAPH OBJECT
    grid = _test_grid("electrostatic_gaussian_sphere", num=50)
    source = (0 * u.mm, -10 * u.mm, 0 * u.mm)
    detector = (0 * u.mm, 200 * u.mm, 0 * u.mm)

    sim = prad.SyntheticProtonRadiograph(grid, source, detector, verbose=False)
    sim.create_particles(1e4, 3 * u.MeV, max_theta=10 * u.deg)
    sim.run(field_weighting="nearest neighbor")

    size = np.array([[-1, 1], [-1, 1]]) * 30 * u.cm
    bins = [200, 60]

    # Test size is None, default bins
    h, v, i = sim.synthetic_radiograph()

    # Test optical density
    h, v, i = sim.synthetic_radiograph(size=size, bins=bins, optical_density=True)


def test_gaussian_sphere_analytical_comparison():
    """
    This test runs a known example problem and compares to a theoretical
    model for small deflections.

    Still under construction (comparing the actual form of the radiograph
    is possible but tricky to implement).
    """

    # The Gaussian sphere problem for small deflection potentials
    # is solved in Kugland2012relation, and the equations referenced
    # below are from that paper.
    # https://doi.org/10.1063/1.4750234

    a = (1 * u.mm / 3).to(u.mm).value
    phi0 = 1.4e5
    W = 15e6

    l = 10
    L = 200

    # Define and run the problem
    # Setting b to be much larger than the problem so that the field is not
    # cut off at the edges. This is required to be directly
    # comparable to the theoretical result.
    grid = _test_grid(
        "electrostatic_gaussian_sphere",
        num=100,
        phi0=phi0 * u.V,
        a=a * u.mm,
        b=20 * u.mm,
    )
    source = (0 * u.mm, -l * u.mm, 0 * u.mm)
    detector = (0 * u.mm, L * u.mm, 0 * u.mm)

    with pytest.warns(
        RuntimeWarning, match="Fields should go to zero at edges of grid to avoid "
    ):
        sim = prad.SyntheticProtonRadiograph(grid, source, detector, verbose=False)

    sim.create_particles(1e3, W * u.eV, max_theta=12 * u.deg)
    sim.run()

    size = np.array([[-1, 1], [-1, 1]]) * 4 * u.cm
    bins = [100, 100]
    h, v, i = sim.synthetic_radiograph(size=size, bins=bins)
    h = h.to(u.mm).value / sim.mag
    v = v.to(u.mm).value / sim.mag
    r0 = h

    # Calculate a lineout across the center of the plane (y=0)
    v0 = np.argmin(np.abs(v))

    line = np.mean(i[:, v0 - 6 : v0 + 6], axis=1)
    # Zero the edge of the radiograph
    line += -np.mean(line)
    line *= 1 / np.max(np.abs(line))

    # Calculate the theoretical deflection angles (Eq. 28)
    theory = phi0 / W * np.sqrt(np.pi) * (r0 / a) * np.exp(-((r0 / a) ** 2))

    max_deflection = np.max(np.abs(theory))
    mu = np.sqrt(np.pi) * (phi0 / W) * (l / a)

    # sim_mu = sim.max_deflection.to(u.rad).value*(l/a)

    # Calculate the theoretical inversion (Eq. 31 )
    theory_deflect = -2 * mu * (1 - (r0 / a) ** 2) * np.exp(-((r0 / a) ** 2))
    theory_deflect *= 1 / np.max(np.abs(theory_deflect))

    # Uncomment for debug
    """
    print(f"Theory max deflection: {max_deflection:.6f}")
    print(f"Theory mu: {mu:.3f}")
    print(f"Sim max deflection: {sim.max_deflection.to(u.rad).value:.6f}")
    print(f"Sim mu: {sim_mu:.3f}")

    import matplotlib.pyplot as plt
    print(f"Theory max deflection: {max_deflection:.6f}")
    print(f"Theory mu: {mu:.3f}")
    print(f"Sim max deflection: {sim.max_deflection.to(u.rad).value:.6f}")
    print(f"Sim mu: {sim_mu:.3f}")

    fig, ax = plt.subplots()
    ax.pcolormesh(h, v, i.T, shading='auto', cmap='Blues_r')
    ax.set_aspect('equal')

    fig, ax = plt.subplots()
    ax.plot(h, line )
    ax.plot(h, theory_deflect)
    """

    assert np.isclose(max_deflection, sim.max_deflection.to(u.rad).value, atol=1e-3)


def test_add_wire_mesh():

    # ************************************************************
    # Test various input configurations
    # ************************************************************

    # Test a circular mesh
    run_mesh_example(extent=1 * u.mm)

    # Test providng hdir
    run_mesh_example(mesh_hdir=np.array([0.5, 0, 0.5]))

    # Test providing hdir and vdir
    run_mesh_example(mesh_hdir=np.array([0.5, 0, 0.5]), mesh_vdir=np.array([0, 0.1, 1]))

    # ************************************************************
    # Test invalid inputs
    # ************************************************************

    # Test invalid extent (too many elements)
    with pytest.raises(ValueError):
        run_mesh_example(extent=(1 * u.mm, 2 * u.mm, 3 * u.mm))

    # Test wire mesh completely blocks all particles (in thise case because
    # the wire diameter is absurdely large)
    with pytest.raises(ValueError):
        run_mesh_example(wire_diameter=5 * u.mm)

    # Test if wire mesh is not between the source and object
    with pytest.raises(ValueError):
        run_mesh_example(location=np.array([0, 3, 0]) * u.mm)

    # ************************************************************
    # Test that mesh is the right size in the detector plane, and that
    # the wire spacing images correctly.
    # This is actually a good overall test of the whole proton radiography
    # particle tracing algorithm.
    # ************************************************************
    loc = np.array([0, -2, 0]) * u.mm
    extent = (1 * u.mm, 1 * u.mm)
    wire_diameter = 30 * u.um
    nwires = 9
    sim = run_mesh_example(
        problem="empty",
        nparticles=1e5,
        location=loc,
        extent=extent,
        wire_diameter=wire_diameter,
        nwires=nwires,
    )

    # Calculate the width that the grid SHOULD have on the image plane
    src_to_mesh = np.linalg.norm(loc.si.value - sim.source)
    mesh_to_det = np.linalg.norm(sim.detector - loc.si.value)
    mag = 1 + mesh_to_det / src_to_mesh
    true_width = mag * extent[0].to(u.mm).value
    true_spacing = true_width / (nwires - 1)

    # Create a synthetic radiograph
    size = np.array([[-1, 1], [-1, 1]]) * 2 * u.cm
    bins = [100, 50]
    # Expect a warning because many particles are off the radiograph
    # (Chose max_theta so corners are covered)
    with pytest.warns(RuntimeWarning):
        h, v, i = sim.synthetic_radiograph(size=size, bins=bins)

    # Sum up the vertical direction
    line = np.sum(i, axis=1)

    # Determine the points that are on gridlines: where 1/line is above the
    # median by a lot
    ind = np.argwhere(1 / line > 2 * np.median(1 / line))
    hwhere = h.to(u.mm).value[ind]
    measured_width = np.max(hwhere) - np.min(hwhere)

    # Calculate the max spatial frequency (should be close to the grid spacing)
    dx = np.abs(size[0][1] - size[0][0]).to(u.mm).value / bins[0]
    fnyquist = int(bins[0] / 2)
    freqs = np.fft.fftfreq(h.size, d=dx)
    freqs = freqs[0:fnyquist]
    # Calculate the positive frequency power spectrum
    pspect = np.abs(np.fft.fft(1 / line)) ** 2
    pspect = pspect[0:fnyquist]
    pspect = np.where(np.abs(freqs) < 0.1, 0, pspect)  # Mask the low frequencies

    # Measured spacing is the inverse of the maximum spatial frequency
    measured_spacing = 1 / freqs[np.argmax(pspect)]

    # This test is somewhat tricky, so here's a matplotlib plot
    # that can be uncommented for debugging
    """
    fig, ax = plt.subplots(nrows=3, figsize=(4,15))
    ax[0].pcolormesh(h.to(u.mm).value, v.to(u.mm).value, i.T, cmap='Blues_r')
    ax[0].set_aspect('equal')
    ax[0].axvline(x=np.max(hwhere), color='red')
    ax[0].axvline(x=np.min(hwhere), color='red')

    ax[1].plot(h.to(u.mm).value, 1/line)
    ax[1].axhline(y=np.median(1/line))
    ax[1].axvline(x=np.max(hwhere), color='red')
    ax[1].axvline(x=np.min(hwhere), color='red')

    ax[2].plot(freqs, pspect)
    """

    # Verify that the edges of the mesh are imaged correctly
    assert np.isclose(measured_width, true_width, 1)

    # Verify that the spacing is correct by checking the FFT
    assert np.isclose(measured_spacing, true_spacing, 0.5)


if __name__ == "__main__":
    test_coordinate_systems()
    test_input_validation()
    test_1D_deflections()
    test_init()
    test_create_particles()
    test_load_particles()
    test_run_options()
    test_synthetic_radiograph()
<<<<<<< HEAD
=======
    test_add_wire_mesh()
    test_gaussian_sphere_analytical_comparison()
    """
>>>>>>> d9f3b197
    pass<|MERGE_RESOLUTION|>--- conflicted
+++ resolved
@@ -683,6 +683,7 @@
 
 
 if __name__ == "__main__":
+    """
     test_coordinate_systems()
     test_input_validation()
     test_1D_deflections()
@@ -691,10 +692,7 @@
     test_load_particles()
     test_run_options()
     test_synthetic_radiograph()
-<<<<<<< HEAD
-=======
     test_add_wire_mesh()
     test_gaussian_sphere_analytical_comparison()
     """
->>>>>>> d9f3b197
     pass