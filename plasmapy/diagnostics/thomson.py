"""
Defines the Thomson scattering analysis module as part of
`plasmapy.diagnostics`.
"""

__all__ = [
    "spectral_density",
    "spectral_density_model",
]
__lite_funcs__ = ["spectral_density_lite"]

import astropy.constants as const
import astropy.units as u
import numbers
import numpy as np
import warnings

from lmfit import Model
from typing import Any, Callable, Optional, Union

from plasmapy.formulary import (
    permittivity_1D_Maxwellian_lite,
    plasma_frequency_lite,
    thermal_speed_coefficients,
    thermal_speed_lite,
)
from plasmapy.particles import Particle, ParticleLike
from plasmapy.particles.exceptions import ChargeError
from plasmapy.particles.particle_collections import ParticleList
from plasmapy.utils.decorators import (
    bind_lite_func,
    preserve_signature,
    validate_quantities,
)

__all__ += __lite_funcs__

c_si_unitless = const.c.si.value
e_si_unitless = const.e.si.value
m_p_si_unitless = const.m_p.si.value
m_e_si_unitless = const.m_e.si.value


# TODO: interface for inputting a multi-species configuration could be
#     simplified using the plasmapy.classes.plasma_base class if that class
#     included ion and electron drift velocities and information about the ion
#     atomic species.


@preserve_signature
def spectral_density_lite(
    wavelengths,
    probe_wavelength: numbers.Real,
    n: numbers.Real,
    T_e: np.ndarray,
    T_i: np.ndarray,
    efract: np.ndarray,
    ifract: np.ndarray,
    ion_z: np.ndarray,
    ion_mass: np.ndarray,
    electron_vel: np.ndarray,
    ion_vel: np.ndarray,
    probe_vec: np.ndarray,
    scatter_vec: np.ndarray,
    instr_func_arr: Optional[np.ndarray] = None,
) -> tuple[Union[np.floating, np.ndarray], np.ndarray]:
    r"""
    The :term:`lite-function` version of
    `~plasmapy.diagnostics.thomson.spectral_density`.  Performs the same
    thermal speed calculations as
    `~plasmapy.diagnostics.thomson.spectral_density`, but is intended
    for computational use and thus has data conditioning safeguards
    removed.

    Parameters
    ----------
    wavelengths : (Nλ,) `~numpy.ndarray`
        The wavelengths in meters over which the spectral density
        function will be calculated.

    probe_wavelength : real number
        Wavelength of the probe laser in meters.

    n : `~numpy.ndarray`
        Total combined number density of all electron populations in
        m\ :sup:`-3`\ .

    T_e : (Ne,) `~numpy.ndarray`
        Temperature of each electron population in kelvin, where Ne is
        the number of electron populations.

    T_i : (Ni,) `~numpy.ndarray`
        Temperature of each ion population in kelvin, where Ni is the
        number of ion populations.

    efract : (Ne,) `~numpy.ndarray`
        An `~numpy.ndarray` where each element represents the fraction
        (or ratio) of the electron population number density to the
        total electron number density. Must sum to 1.0. Default is a
        single electron population.

    ifract : (Ni,) `~numpy.ndarray`
        An `~numpy.ndarray` object where each element represents the
        fraction (or ratio) of the ion population number density to the
        total ion number density. Must sum to 1.0. Default is a single
        ion species.

    ion_z : (Ni,) `~numpy.ndarray`
        An `~numpy.ndarray` of the charge number :math:`Z` of each ion
        species.

    ion_mass : (Ni,) `~numpy.ndarray`
        An `~numpy.ndarray` of the mass of each ion species in kg.

    electron_vel : (Ne, 3) `~numpy.ndarray`
        Velocity of each electron population in the rest frame (in m/s).
        If set, overrides ``electron_vdir`` and ``electron_speed``.
        Defaults to a stationary plasma ``[0, 0, 0]`` m/s.

    ion_vel : (Ni, 3) `~numpy.ndarray`
        Velocity vectors for each electron population in the rest frame
        (in  m/s). If set, overrides ``ion_vdir`` and ``ion_speed``.
        Defaults to zero drift for all specified ion species.

    probe_vec : (3,) float `~numpy.ndarray`
        Unit vector in the direction of the probe laser. Defaults to
        ``[1, 0, 0]``.

    scatter_vec : (3,) float `~numpy.ndarray`
        Unit vector pointing from the scattering volume to the detector.
        Defaults to [0, 1, 0] which, along with the default ``probe_vec``,
        corresponds to a 90 degree scattering angle geometry.

    instr_func_arr : `~numpy.ndarray`, shape (Nwavelengths,) optional
        The instrument function evaluated at a linearly spaced range of
        wavelengths ranging from :math:`-W` to :math:`W`, where

        .. math::
            W = 0.5*(\max{λ} - \min{λ})

        Here :math:`λ` is the ``wavelengths`` array. This array will be
        convolved with the spectral density function before it is
        returned.

    Returns
    -------
    alpha : float
        Mean scattering parameter, where ``alpha`` > 1 corresponds to
        collective scattering and ``alpha`` < 1 indicates non-collective
        scattering. The scattering parameter is calculated based on the
        total plasma density :math:`n`.

    Skw : `~numpy.ndarray`
        Computed spectral density function over the input
        ``wavelengths`` array with units of s/rad.
    """

    scattering_angle = np.arccos(np.dot(probe_vec, scatter_vec))

    # Calculate plasma parameters
    # Temperatures here in K!
    coefs = thermal_speed_coefficients("most_probable", 3)
    vT_e = thermal_speed_lite(T_e, m_e_si_unitless, coefs)
    vT_i = thermal_speed_lite(T_i, ion_mass, coefs)

    # Compute electron and ion densities
    ne = efract * n
    zbar = np.sum(ifract * ion_z)
    ni = ifract * n / zbar  # ne/zbar = sum(ni)

    # wpe is calculated for the entire plasma (all electron populations combined)
    wpe = plasma_frequency_lite(n, m_e_si_unitless, 1)

    # Convert wavelengths to angular frequencies (electromagnetic waves, so
    # phase speed is c)
    ws = 2 * np.pi * c_si_unitless / wavelengths
    wl = 2 * np.pi * c_si_unitless / probe_wavelength

    # Compute the frequency shift (required by energy conservation)
    w = ws - wl

    # Compute the wavenumbers in the plasma
    # See Sheffield Sec. 1.8.1 and Eqs. 5.4.1 and 5.4.2
    ks = np.sqrt(ws**2 - wpe**2) / c_si_unitless
    kl = np.sqrt(wl**2 - wpe**2) / c_si_unitless

    # Compute the wavenumber shift (required by momentum conservation)
    # Eq. 1.7.10 in Sheffield
    k = np.sqrt(ks**2 + kl**2 - 2 * ks * kl * np.cos(scattering_angle))
    # Normal vector along k
    k_vec = scatter_vec - probe_vec
    k_vec = k_vec / np.linalg.norm(k_vec)

    # Compute Doppler-shifted frequencies for both the ions and electrons
    # Matmul is simultaneously conducting dot products over all wavelengths
    # and ion populations
    w_e = w - np.matmul(electron_vel, np.outer(k, k_vec).T)
    w_i = w - np.matmul(ion_vel, np.outer(k, k_vec).T)

    # Compute the scattering parameter alpha
    # expressed here using the fact that v_th/w_p = root(2) * Debye length
    alpha = np.sqrt(2) * wpe / np.outer(k, vT_e)

    # Calculate the normalized phase velocities (Sec. 3.4.2 in Sheffield)
    xe = np.outer(1 / vT_e, 1 / k) * w_e
    xi = np.outer(1 / vT_i, 1 / k) * w_i

    # Calculate the susceptibilities
    chiE = np.zeros([efract.size, w.size], dtype=np.complex128)
    for i, _fract in enumerate(efract):  # noqa: B007
        wpe = plasma_frequency_lite(ne[i], m_e_si_unitless, 1)
        chiE[i, :] = permittivity_1D_Maxwellian_lite(w_e[i, :], k, vT_e[i], wpe)

    # Treatment of multiple species is an extension of the discussion in
    # Sheffield Sec. 5.1
    chiI = np.zeros([ifract.size, w.size], dtype=np.complex128)
    for i, _fract in enumerate(ifract):  # noqa: B007
        wpi = plasma_frequency_lite(ni[i], ion_mass[i], ion_z[i])
        chiI[i, :] = permittivity_1D_Maxwellian_lite(w_i[i, :], k, vT_i[i], wpi)

    # Calculate the longitudinal dielectric function
    epsilon = 1 + np.sum(chiE, axis=0) + np.sum(chiI, axis=0)

    econtr = np.zeros([efract.size, w.size], dtype=np.complex128)
    for m in range(efract.size):
        econtr[m, :] = efract[m] * (
            2
            * np.sqrt(np.pi)
            / k
            / vT_e[m]
            * np.power(np.abs(1 - np.sum(chiE, axis=0) / epsilon), 2)
            * np.exp(-xe[m, :] ** 2)
        )

    icontr = np.zeros([ifract.size, w.size], dtype=np.complex128)
    for m in range(ifract.size):
        icontr[m, :] = ifract[m] * (
            2
            * np.sqrt(np.pi)
            * ion_z[m]
            / k
            / vT_i[m]
            * np.power(np.abs(np.sum(chiE, axis=0) / epsilon), 2)
            * np.exp(-xi[m, :] ** 2)
        )

    # Recast as real: imaginary part is already zero
    Skw = np.real(np.sum(econtr, axis=0) + np.sum(icontr, axis=0))

    # Apply an instrument function if one is provided
    if instr_func_arr is not None:
        Skw = np.convolve(Skw, instr_func_arr, mode="same")
    return np.mean(alpha), Skw


@validate_quantities(
    wavelengths={"can_be_negative": False, "can_be_zero": False},
    probe_wavelength={"can_be_negative": False, "can_be_zero": False},
    n={"can_be_negative": False, "can_be_zero": False},
    T_e={"can_be_negative": False, "equivalencies": u.temperature_energy()},
    T_i={"can_be_negative": False, "equivalencies": u.temperature_energy()},
)
@bind_lite_func(spectral_density_lite)
<<<<<<< HEAD
def spectral_density(  # noqa: C901
=======
def spectral_density(  # noqa: PLR0912, PLR0915
>>>>>>> 8149c9c5
    wavelengths: u.nm,
    probe_wavelength: u.nm,
    n: u.m**-3,
    *,
    T_e: u.K,
    T_i: u.K,
    efract=None,
    ifract=None,
    ions: ParticleLike = "p+",
    electron_vel: u.m / u.s = None,
    ion_vel: u.m / u.s = None,
    probe_vec=None,
    scatter_vec=None,
    instr_func: Optional[Callable] = None,
) -> tuple[Union[np.floating, np.ndarray], np.ndarray]:
    r"""Calculate the spectral density function for Thomson scattering of
    a probe laser beam by a multi-species Maxwellian plasma.

    Parameters
    ----------
    wavelengths : `~astropy.units.Quantity`
        The wavelengths over which the spectral density function will be
        calculated, in units convertible to m.

    probe_wavelength : `~astropy.units.Quantity`
        Wavelength of the probe laser, in units convertible to m.

    n : `~astropy.units.Quantity`
        Total combined number density of all electron populations, in
        units convertible to m\ :sup:`-3`\ .

    T_e : (Ne,) `~astropy.units.Quantity`, |keyword-only|
        Temperature of each electron population in units convertible to
        K or eV, where Ne is the number of electron populations.

    T_i : (Ni,) `~astropy.units.Quantity`, |keyword-only|
        Temperature of each ion population in units convertible to K or
        eV, where Ni is the number of ion populations.

    efract : (Ne,) |array_like|, |keyword-only|, optional
        The ratio of the number density of each electron population to
        the total electron number density, denoted by :math:`F_e` below.
        Must sum to one. The default corresponds to a single electron
        population.

    ifract : (Ni,) |array_like|, |keyword-only|, optional
        The fractional number densities of each ion population, denoted
        by :math:`F_i` below. Must sum to one. The default corresponds
        to a single ion population.

    ions : (Ni,) |particle-like|, |keyword-only|, default: "p+"
        One or more positively charged ions representing each ion
        population.

    electron_vel : (Ne, 3) `~astropy.units.Quantity`, |keyword-only|, optional
        Velocity vectors for each electron population in the rest frame,
        in units convertible to m/s. If set, overrides ``electron_vdir``
        and ``electron_speed``.  Defaults to a stationary plasma at
        :math:`[0, 0, 0]` m/s.

    ion_vel : (Ni, 3) `~astropy.units.Quantity`, |keyword-only|, optional
        Velocity vectors for each ion population in the rest frame, in
        units convertible to m/s. If set, overrides ``ion_vdir`` and
        ``ion_speed``. Defaults to zero drift for all specified ion
        species.

    probe_vec : (3,) |array_like|, |keyword-only|, default: [1, 0, 0]
        Unit vector in the direction of the probe laser.

    scatter_vec : (3,) |array_like|, |keyword-only|, default: [0, 1, 0]
        Unit vector pointing from the scattering volume to the
        detector. The default, along with the default for ``probe_vec``,
        corresponds to a 90° scattering angle geometry.

    instr_func : function

        A function representing the instrument function that takes a
        `~astropy.units.Quantity` of wavelengths (centered on zero)
        and returns the instrument point spread function. The
        resulting array will be convolved with the spectral density
        function before it is returned.

    Returns
    -------
    alpha : `float`
        Mean scattering parameter, where ``alpha`` > 1 corresponds to
        collective scattering and ``alpha`` < 1 indicates
        non-collective scattering. The scattering parameter is
        calculated based on the total plasma density ``n``.

    Skw : `~astropy.units.Quantity`
        Computed spectral density function over the input
        ``wavelengths`` array with units of s/rad.

    Notes
    -----
    This function calculates the spectral density function for Thomson
    scattering of a probe laser beam by a plasma consisting of one or
    more ion species and one or more thermal electron populations (the
    entire plasma is assumed to be quasi-neutral):

    .. math::
        S(k,ω) = \sum_e \frac{2π}{k}
        \bigg |1 - \frac{χ_e}{ε} \bigg |^2
        f_{e0,e} \bigg (\frac{ω}{k} \bigg ) +
        \sum_i \frac{2π Z_i}{k}
        \bigg |\frac{χ_e}{ε} \bigg |^2 f_{i0,i}
        \bigg ( \frac{ω}{k} \bigg )

    where :math:`χ_e` is the electron population susceptibility of the
    plasma and :math:`ε = 1 + ∑_e χ_e + ∑_i χ_i` is the total plasma
    dielectric function (with :math:`χ_i` being the ion population of
    the susceptibility), :math:`Z_i` is the charge of each ion,
    :math:`k` is the scattering wavenumber, :math:`ω` is the scattering
    frequency, and :math:`f_{e0,e}` and :math:`f_{i0,i}` are the
    electron and ion velocity distribution functions, respectively. In
    this function, the electron and ion velocity distribution functions
    are assumed to be Maxwellian, making this function equivalent to Eq.
    3.4.6 in :cite:t:`sheffield:2011`\ .

    The number density of the e\ :sup:`th` electron populations is
    defined as

    .. math::
        n_e = F_e n

    where :math:`n` is the total number density of all electron
    populations combined and :math:`F_e` is the fractional number
    density of each electron population such that

    .. math::
        \sum_e n_e = n

    .. math::
        \sum_e F_e = 1

    The plasma is assumed to be quasineutral, and therefore the number
    density of the i\ :sup:`th` ion population is

    .. math::
        n_i = \frac{F_i n}{∑_i F_i Z_i}

    with :math:`F_i` defined in the same way as :math:`F_e`.

    For details, see "Plasma Scattering of Electromagnetic Radiation"
    by :cite:t:`sheffield:2011`. This code is a modified version of
    the program described therein.

    For a summary of the relevant physics, see Chapter 5 of the
    :cite:t:`schaeffer:2014` thesis.

    """

    # Validate efract
    if efract is None:
        efract = np.ones(1)
    else:
        efract = np.asarray(efract, dtype=np.float64)
        if np.sum(efract) != 1:
            raise ValueError(f"The provided efract does not sum to 1: {efract}")

    # Validate ifract
    if ifract is None:
        ifract = np.ones(1)
    else:
        ifract = np.asarray(ifract, dtype=np.float64)
        if np.sum(ifract) != 1:
            raise ValueError(f"The provided ifract does not sum to 1: {ifract}")

    if probe_vec is None:
        probe_vec = np.array([1, 0, 0])

    if scatter_vec is None:
        scatter_vec = np.array([0, 1, 0])

    # If electron velocity is not specified, create an array corresponding
    # to zero drift
    if electron_vel is None:
        electron_vel = np.zeros([efract.size, 3]) * u.m / u.s

    # Condition the electron velocity keywords
    if ion_vel is None:
        ion_vel = np.zeros([ifract.size, 3]) * u.m / u.s

    # Condition ions
    # If a single value is provided, turn into a particle list
    if isinstance(ions, ParticleList):
        pass
    elif isinstance(ions, str):
        ions = ParticleList([Particle(ions)])
    # If a list is provided, ensure all values are Particles, then convert
    # to a ParticleList
    elif isinstance(ions, list):
        for ii, ion in enumerate(ions):
            if isinstance(ion, Particle):
                continue
            ions[ii] = Particle(ion)
        ions = ParticleList(ions)
    else:
        raise TypeError(
            "The type of object provided to the ``ions`` keyword "
            f"is not supported: {type(ions)}"
        )

    # Validate ions
    if len(ions) == 0:
        raise ValueError("At least one ion species needs to be defined.")

    try:
        if sum(ion.charge_number <= 0 for ion in ions):
            raise ValueError("All ions must be positively charged.")  # noqa: TC301
    # Catch error if charge information is missing
    except ChargeError as ex:
        raise ValueError("All ions must be positively charged.") from ex

    # Condition T_i
    if T_i.size == 1:
        # If a single quantity is given, put it in an array so it's iterable
        # If T_i.size != len(ions), assume same temp. for all species
        T_i = np.array([T_i.value]) * T_i.unit

    # Make sure the sizes of ions, ifract, ion_vel, and T_i all match
    if (
        (len(ions) != ifract.size)
        or (ion_vel.shape[0] != ifract.size)
        or (T_i.size != ifract.size)
    ):
        raise ValueError(
            f"Inconsistent number of ion species in ifract ({ifract}), "
            f"ions ({len(ions)}), T_i ({T_i.size}), "
            f"and/or ion_vel ({ion_vel.shape[0]})."
        )

    # Condition T_e
    if T_e.size == 1:
        # If a single quantity is given, put it in an array so it's iterable
        # If T_e.size != len(efract), assume same temp. for all species
        T_e = np.array([T_e.value]) * T_e.unit

    # Make sure the sizes of efract, electron_vel, and T_e all match
    if (electron_vel.shape[0] != efract.size) or (T_e.size != efract.size):
        raise ValueError(
            f"Inconsistent number of electron populations in efract ({efract.size}), "
            f"T_e ({T_e.size}), or electron velocity ({electron_vel.shape[0]})."
        )

    # Create arrays of ion Z and mass from particles given
    ion_z = ions.charge_number
    ion_mass = ions.mass

    probe_vec = probe_vec / np.linalg.norm(probe_vec)
    scatter_vec = scatter_vec / np.linalg.norm(scatter_vec)

    # Apply the instrument function
    if instr_func is not None and callable(instr_func):
        # Create an array of wavelengths of the same size as wavelengths
        # but centered on zero
        wspan = (np.max(wavelengths) - np.min(wavelengths)) / 2
        eval_w = np.linspace(-wspan, wspan, num=wavelengths.size)
        instr_func_arr = instr_func(eval_w)

        if type(instr_func_arr) != np.ndarray:
            raise ValueError(
                "instr_func must be a function that returns a "
                "np.ndarray, but the provided function returns "
                f" a {type(instr_func_arr)}"
            )

        if wavelengths.shape != instr_func_arr.shape:
            raise ValueError(
                "The shape of the array returned from the "
                f"instr_func ({instr_func_arr.shape}) "
                "does not match the shape of the wavelengths "
                f"array ({wavelengths.shape})."
            )

        instr_func_arr /= np.sum(instr_func_arr)
    else:
        instr_func_arr = None

    alpha, Skw = spectral_density_lite(
        wavelengths.to(u.m).value,
        probe_wavelength.to(u.m).value,
        n.to(u.m**-3).value,
        T_e.to(u.K).value,
        T_i.to(u.K).value,
        efract=efract,
        ifract=ifract,
        ion_z=ion_z,
        ion_mass=ion_mass.to(u.kg).value,
        ion_vel=ion_vel.to(u.m / u.s).value,
        electron_vel=electron_vel.to(u.m / u.s).value,
        probe_vec=probe_vec,
        scatter_vec=scatter_vec,
        instr_func_arr=instr_func_arr,
    )

    return alpha, Skw * u.s / u.rad


# ***************************************************************************
# These functions are necessary to interface scalar Parameter objects with
# the array inputs of spectral_density
# ***************************************************************************


def _count_populations_in_params(params: dict[str, Any], prefix: str) -> int:
    """
    Counts the number of electron or ion populations in a ``params``
    `dict`.

    The number of populations is determined by counting the number of
    items in the ``params`` `dict` with a key that starts with the
    string defined by ``prefix``.
    """
    return len([key for key in params if key.startswith(prefix)])


def _params_to_array(
    params: dict[str, Any], prefix: str, vector: bool = False
) -> np.ndarray:
    """
    Constructs an array from the values contained in the dictionary
    ``params`` associated with keys starting with the prefix defined by
    ``prefix``.

    If ``vector == False``, then values for keys matching the expression
    ``prefix_[0-9]+`` are gathered into a 1D array.

    If ``vector == True``, then values for keys matching the expression
    ``prefix_[xyz]_[0-9]+`` are gathered into a 2D array of shape
    ``(N, 3)``.

    Notes
    -----
    This function allows `lmfit.parameter.Parameter` inputs to be
    converted into the array-type inputs required by the spectral
    density function.
    """

    if vector:
        npop = _count_populations_in_params(params, f"{prefix}_x")
        output = np.zeros([npop, 3])
        for i in range(npop):
            for j, ax in enumerate(["x", "y", "z"]):
                output[i, j] = params[f"{prefix}_{ax}_{i}"].value

    else:
        npop = _count_populations_in_params(params, prefix)
        output = np.zeros([npop])
        for i in range(npop):
            output[i] = params[f"{prefix}_{i}"]

    return output


# ***************************************************************************
# Fitting functions
# ***************************************************************************


def _spectral_density_model(wavelengths, settings=None, **params):
    """
    lmfit Model function for fitting Thomson spectra

    For descriptions of arguments, see the `thomson_model` function.
    """

    # LOAD FROM SETTINGS
    ion_z = settings["ion_z"]
    ion_mass = settings["ion_mass"]
    probe_vec = settings["probe_vec"]
    scatter_vec = settings["scatter_vec"]
    electron_vdir = settings["electron_vdir"]
    ion_vdir = settings["ion_vdir"]
    probe_wavelength = settings["probe_wavelength"]
    instr_func_arr = settings["instr_func_arr"]

    # LOAD FROM PARAMS
    n = params["n"]
    T_e = _params_to_array(params, "T_e")
    T_i = _params_to_array(params, "T_i")
    efract = _params_to_array(params, "efract")
    ifract = _params_to_array(params, "ifract")

    electron_speed = _params_to_array(params, "electron_speed")
    ion_speed = _params_to_array(params, "ion_speed")

    electron_vel = electron_speed[:, np.newaxis] * electron_vdir
    ion_vel = ion_speed[:, np.newaxis] * ion_vdir

    # Convert temperatures from eV to Kelvin (required by fast_spectral_density)
    T_e *= 11604.51812155
    T_i *= 11604.51812155

    alpha, model_Skw = spectral_density_lite(
        wavelengths,
        probe_wavelength,
        n,
        T_e,
        T_i,
        efract=efract,
        ifract=ifract,
        ion_z=ion_z,
        ion_mass=ion_mass,
        electron_vel=electron_vel,
        ion_vel=ion_vel,
        probe_vec=probe_vec,
        scatter_vec=scatter_vec,
        instr_func_arr=instr_func_arr,
    )

    model_Skw *= 1 / np.max(model_Skw)

    return model_Skw


<<<<<<< HEAD
def spectral_density_model(wavelengths, settings, params):  # noqa: C901
=======
def spectral_density_model(wavelengths, settings, params):  # noqa: PLR0912, PLR0915
>>>>>>> 8149c9c5
    r"""
    Returns a `lmfit.model.Model` function for Thomson spectral density
    function.

    Parameters
    ----------
    wavelengths : numpy.ndarray
        Wavelength array, in meters.

    settings : dict
        A dictionary of non-variable inputs to the spectral density
        function which must include the following keys:

        - ``"probe_wavelength"``: Probe wavelength in meters
        - ``"probe_vec"`` : (3,) unit vector in the probe direction
        - ``"scatter_vec"``: (3,) unit vector in the scattering
          direction
        - ``"ions"`` : list of particle strings,
          `~plasmapy.particles.particle_class.Particle` objects, or a
          `~plasmapy.particles.particle_collections.ParticleList`
          describing each ion species. All ions must be positive.

        and may contain the following optional variables:

        - ``"electron_vdir"`` : (e#, 3) array of electron velocity unit
          vectors
        - ``"ion_vdir"`` : (e#, 3) array of ion velocity unit vectors
        - ``"instr_func"`` : A function that takes a wavelength
          |Quantity| array and returns a spectrometer instrument
          function as an `~numpy.ndarray`.

        These quantities cannot be varied during the fit.

    params : `~lmfit.parameter.Parameters` object
        A `~lmfit.parameter.Parameters` object that must contain the
        following variables:

        - n: Total combined density of the electron populations in
          m\ :sup:`-3`
        - :samp:`T_e_{e#}` : Temperature in eV
        - :samp:`T_i_{i#}` : Temperature in eV

        where where :samp:`{i#}` and where :samp:`{e#}` are replaced by
        the number of electron and ion populations, zero-indexed,
        respectively (e.g., 0, 1, 2, ...). The
        `~lmfit.parameter.Parameters` object may also contain the
        following optional variables:

        - :samp:`"efract_{e#}"` : Fraction of each electron population
          (must sum to 1)
        - :samp:`"ifract_{i#}"` : Fraction of each ion population (must
          sum to 1)
        - :samp:`"electron_speed_{e#}"` : Electron speed in m/s
        - :samp:`"ion_speed_{ei}"` : Ion speed in m/s

        These quantities can be either fixed or varying.

    Returns
    -------
    model : `lmfit.model.Model`
        An `lmfit.model.Model` of the spectral density function for the
        provided settings and parameters that can be used to fit Thomson
        scattering data.

    Notes
    -----
    If an instrument function is included, the data should not include
    any `numpy.nan` values — instead regions with no data should be
    removed from both the data and wavelength arrays using
    `numpy.delete`.
    """

    required_settings = {
        "probe_wavelength",
        "probe_vec",
        "scatter_vec",
        "ions",
    }

    if missing_settings := required_settings - set(settings):
        raise ValueError(
            f"The following required settings were not provided in the "
            f"'settings' argument: {missing_settings}"
        )

    required_params = {"n"}
    if missing_params := required_params - set(params):
        raise ValueError(
            f"The following required parameters were not provided in the "
            f"'params': {missing_params}"
        )

    # **********************
    # Count number of populations
    # **********************
    if "efract_0" not in params:
        params.add("efract_0", value=1.0, vary=False)

    if "ifract_0" not in params:
        params.add("ifract_0", value=1.0, vary=False)

    num_e = _count_populations_in_params(params, "efract")
    num_i = _count_populations_in_params(params, "ifract")

    # **********************
    # Required settings and parameters per population
    # **********************
    for p, nums in zip(["T_e", "T_i"], [num_e, num_i]):
        for num in range(nums):
            key = f"{p}_{str(num)}"
            if key not in params:
                raise ValueError(
                    f"{p} was not provided in kwarg 'parameters', but is required."
                )

    # **************
    # ions
    # **************

    ions = settings["ions"]
    # Condition ions
    # If a single value is provided, turn into a particle list
    if isinstance(ions, ParticleList):
        pass
    elif isinstance(ions, str):
        ions = ParticleList([Particle(ions)])
    # If a list is provided, ensure all values are Particles, then convert
    # to a ParticleList
    elif isinstance(ions, list):
        for ii, ion in enumerate(ions):
            if isinstance(ion, Particle):
                continue
            ions[ii] = Particle(ion)
        ions = ParticleList(ions)
    else:
        raise TypeError(
            "The type of object provided to the ``ions`` keyword "
            f"is not supported: {type(ions)}"
        )

    # Validate ions
    if len(ions) == 0:
        raise ValueError("At least one ion species needs to be defined.")

    try:
        if sum(ion.charge_number <= 0 for ion in ions):
            raise ValueError("All ions must be positively charged.")  # noqa: TC301
    # Catch error if charge information is missing
    except ChargeError as ex:
        raise ValueError("All ions must be positively charged.") from ex

    # Create arrays of ion Z and mass from particles given
    settings["ion_z"] = ions.charge_number
    settings["ion_mass"] = ions.mass

    # **************
    # efract and ifract
    # **************

    # Automatically add an expression to the last efract parameter to
    # indicate that it depends on the others (so they sum to 1.0)
    # The resulting expression for the last of three will look like
    # efract_2.expr = "1.0 - efract_0 - efract_1"
    if num_e > 1:
        nums = ["1.0"] + [f"efract_{i}" for i in range(num_e - 1)]
        params[f"efract_{num_e - 1}"].expr = " - ".join(nums)

    if num_i > 1:
        nums = ["1.0"] + [f"ifract_{i}" for i in range(num_i - 1)]
        params[f"ifract_{num_i - 1}"].expr = " - ".join(nums)

    # **************
    # Electron velocity
    # **************
    electron_speed = np.zeros(num_e)
    for num in range(num_e):
        k = f"electron_speed_{num}"
        if k in params:
            electron_speed[num] = params[k].value
        else:
            # electron_speed[e] = 0 already
            params.add(k, value=0, vary=False)

    if "electron_vdir" not in settings:
        if np.all(electron_speed == 0):
            # vdir is arbitrary in this case because vel is zero
            settings["electron_vdir"] = np.ones([num_e, 3])
        else:
            raise ValueError(
                "Key 'electron_vdir' must be defined in kwarg 'settings' if "
                "any electron population has a non-zero speed (i.e. any "
                "params['electron_speed_<#>'] is non-zero)."
            )
    norm = np.linalg.norm(settings["electron_vdir"], axis=-1)
    settings["electron_vdir"] = settings["electron_vdir"] / norm[:, np.newaxis]

    # **************
    # Ion velocity
    # **************
    ion_speed = np.zeros(num_i)
    for num in range(num_i):
        k = f"ion_speed_{num}"
        if k in params:
            ion_speed[num] = params[k].value
        else:
            # ion_speed[i] = 0 already
            params.add(k, value=0, vary=False)

    if "ion_vdir" not in list(settings.keys()):
        if np.all(ion_speed == 0):
            # vdir is arbitrary in this case because vel is zero
            settings["ion_vdir"] = np.ones([num_i, 3])
        else:
            raise ValueError(
                "Key 'ion_vdir' must be defined in kwarg 'settings' if "
                "any ion population has a non-zero speed (i.e. any "
                "params['ion_speed_<#>'] is non-zero)."
            )
    norm = np.linalg.norm(settings["ion_vdir"], axis=-1)
    settings["ion_vdir"] = settings["ion_vdir"] / norm[:, np.newaxis]

    if "instr_func" not in settings or settings["instr_func"] is None:
        settings["instr_func_arr"] = None
    else:
        # Create instr_func array from instr_func
        instr_func = settings["instr_func"]
        wspan = (np.max(wavelengths) - np.min(wavelengths)) / 2
        eval_w = np.linspace(-wspan, wspan, num=wavelengths.size)
        instr_func_arr = instr_func(eval_w * u.m)

        if type(instr_func_arr) != np.ndarray:
            raise ValueError(
                "instr_func must be a function that returns a "
                "np.ndarray, but the provided function returns "
                f" a {type(instr_func_arr)}"
            )

        if wavelengths.shape != instr_func_arr.shape:
            raise ValueError(
                "The shape of the array returned from the "
                f"instr_func ({instr_func_arr.shape}) "
                "does not match the shape of the wavelengths "
                f"array ({wavelengths.shape})."
            )

        instr_func_arr *= 1 / np.sum(instr_func_arr)
        settings["instr_func_arr"] = instr_func_arr

        warnings.warn(
            "If an instrument function is included, the data "
            "should not include any `numpy.nan` values. "
            "Instead regions with no data should be removed from "
            "both the data and wavelength arrays using "
            "`numpy.delete`."
        )

    # TODO: raise an exception if the number of any of the ion or electron
    #       quantities isn't consistent with the number of that species defined
    #       by ifract or efract.

    # Create and return the lmfit.Model
    return Model(
        _spectral_density_model,
        independent_vars=["wavelengths"],
        nan_policy="omit",
        settings=settings,
    )<|MERGE_RESOLUTION|>--- conflicted
+++ resolved
@@ -261,11 +261,7 @@
     T_i={"can_be_negative": False, "equivalencies": u.temperature_energy()},
 )
 @bind_lite_func(spectral_density_lite)
-<<<<<<< HEAD
-def spectral_density(  # noqa: C901
-=======
-def spectral_density(  # noqa: PLR0912, PLR0915
->>>>>>> 8149c9c5
+def spectral_density(  # noqa: C901, PLR0912, PLR0915
     wavelengths: u.nm,
     probe_wavelength: u.nm,
     n: u.m**-3,
@@ -683,11 +679,9 @@
     return model_Skw
 
 
-<<<<<<< HEAD
-def spectral_density_model(wavelengths, settings, params):  # noqa: C901
-=======
-def spectral_density_model(wavelengths, settings, params):  # noqa: PLR0912, PLR0915
->>>>>>> 8149c9c5
+def spectral_density_model(  # noqa: C901, PLR0912, PLR0915
+    wavelengths, settings, params
+):
     r"""
     Returns a `lmfit.model.Model` function for Thomson spectral density
     function.
