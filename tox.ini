--- conflicted
+++ resolved
@@ -1,19 +1,12 @@
 [tox]
-<<<<<<< HEAD
-envlist = pytest_skipslow
-=======
 envlist = py3-pytest_skipslow
->>>>>>> 8710b7fb
 isolated_build = True
 
 [testenv]
 package = wheel
 wheel_build_env = .pkg
-<<<<<<< HEAD
 basepython = py3
-=======
 passenv = GH_TOKEN
->>>>>>> 8710b7fb
 setenv =
     MPLBACKEND = agg
     COLUMNS = 88
