[tox]
envlist = clean,py37,build_docs
isolated_build = True

[testenv]
whitelist_externals=
    /bin/bash
    /usr/bin/bash
setenv =
    MPLBACKEND = agg
    COLUMNS = 180
    CI=1
    PYTEST_COMMAND = pytest --pyargs plasmapy --durations=25 {toxinidir}/docs -n=auto --dist=loadfile --ignore={toxinidir}/docs/conf.py
extras = tests
deps =
    numpydev: git+https://github.com/numpy/numpy
    astropydev: git+https://github.com/astropy/astropy
    xarraydev: git+https://github.com/pydata/xarray
    cov: pytest-cov
    !minimal: pytest-xdist
    pytest-github-actions-annotate-failures
commands =
    !cov: {env:PYTEST_COMMAND} {posargs} -m 'not slow'
    cov: {env:PYTEST_COMMAND} {posargs} --cov=plasmapy --cov-report=xml --cov-config={toxinidir}/setup.cfg --cov-append --cov-report xml:coverage.xml -m 'not slow'
    cov-slow: {env:PYTEST_COMMAND} {posargs} --cov=plasmapy --cov-report=xml --cov-config={toxinidir}/setup.cfg --cov-append --cov-report xml:coverage.xml -m 'slow'

description =
    run tests
    numpydev: with the git master version of numpy
    astropydev: with the git master version of astropy
    xarraydev: with the git master version of xarray
    minimal: with minimal versions of dependencies
    cov: with code coverage

[testenv:clean]
deps = coverage
skip_install = true
commands = coverage erase

[testenv:build_docs]
changedir = {toxinidir}
extras = docs
setenv =
    HOME = {envtmpdir}
commands = sphinx-build docs docs/_build/html -W -b html

[testenv:build_docs_no_examples]
changedir = {toxinidir}
extras = docs
setenv =
    HOME = {envtmpdir}
commands = sphinx-build -D nbsphinx_execute='never' docs docs/_build/html -b html

# This env requires tox-conda.
[testenv:py37-conda]
basepython = python3.7
extras =
deps =
  lmfit
  pytest-cov
  pytest-xdist
conda_deps =
  numpy>=1.18.1
  scipy>=1.2
  astropy>=4.0
  pytest>=5.1
  h5py
  matplotlib
  mpmath
  numpydoc
  pillow
  sphinx
  sphinx_rtd_theme

# This env tests minimal versions of each dependency.
[testenv:py37-minimal]
basepython = python3.7
extras =
deps =
  lmfit==1.0.1
  pytest-cov
  numpy==1.18.1
  scipy==1.2
  astropy==4.0
  h5py==2.8
  matplotlib==3.0
  pytest==6.0
  mpmath==1.0
  pillow
  hypothesis
<<<<<<< HEAD
  plasmaboundaries
  scikit-image
  pytest-regressions
  pytest-mpl
=======
  pytest-regressions
  numba-scipy
  numba
>>>>>>> 6ee61f9d

setenv =
    PYTEST_COMMAND = pytest --pyargs plasmapy --durations=25 {toxinidir}/docs --ignore={toxinidir}/docs/conf.py

[testenv:py37-minimal-pypi-import]
basepython = python3.7
extras =
deps =
commands = python -c 'import plasmapy'<|MERGE_RESOLUTION|>--- conflicted
+++ resolved
@@ -87,17 +87,13 @@
   pytest==6.0
   mpmath==1.0
   pillow
-  hypothesis
-<<<<<<< HEAD
   plasmaboundaries
   scikit-image
+  hypothesis
   pytest-regressions
   pytest-mpl
-=======
-  pytest-regressions
   numba-scipy
   numba
->>>>>>> 6ee61f9d
 
 setenv =
     PYTEST_COMMAND = pytest --pyargs plasmapy --durations=25 {toxinidir}/docs --ignore={toxinidir}/docs/conf.py
