--- conflicted
+++ resolved
@@ -9,13 +9,8 @@
 setenv =
     MPLBACKEND = agg
     COLUMNS = 180
-<<<<<<< HEAD
     PYTEST_COMMAND = pytest --pyargs plasmapy --durations=25 -n=auto --dist=loadfile
-extras = all,tests
-=======
-    PYTEST_COMMAND = pytest --pyargs plasmapy --durations=25 {toxinidir}/docs -n=auto --dist=loadfile --ignore={toxinidir}/docs/conf.py
 extras = tests
->>>>>>> a23a1605
 deps =
     numpydev: git+https://github.com/numpy/numpy
     astropydev: git+https://github.com/astropy/astropy
