[tox]
envlist = clean,py39,build_docs
isolated_build = True
indexserver =
    NIGHTLY = https://pypi.anaconda.org/scipy-wheels-nightly/simple

[testenv]
allowlist_externals =
    /bin/bash
    /usr/bin/bash
    echo
setenv =
    MPLBACKEND = agg
    COLUMNS = 180
    PYTEST_COMMAND = pytest --pyargs plasmapy --durations=25 --showlocals
extras = tests
deps =
    astropydev: git+https://github.com/astropy/astropy
    matplotlibdev: git+https://github.com/matplotlib/matplotlib
    numpydev: :NIGHTLY:numpy
    sphinxdev: git+https://github.com/sphinx-doc/sphinx
    xarraydev: git+https://github.com/pydata/xarray
    cov: pytest-cov
    pytest-github-actions-annotate-failures
commands =
    !cov: {env:PYTEST_COMMAND} {posargs} -m 'not slow'
    all: {env:PYTEST_COMMAND} {posargs}
    cov-all: {env:PYTEST_COMMAND} {posargs} --cov=plasmapy --cov-report=xml --cov-config={toxinidir}{/}pyproject.toml --cov-append --cov-report xml:coverage.xml
description =
    run tests
    astropydev: with the development version of astropy
    matplotlibdev: with the development version of matplotlib
    numpydev: with the development version of numpy
    sphinxdev: with the development version of sphinx
    xarraydev: with the development version of xarray
    minimal: with minimal versions of dependencies
    cov: with code coverage

[testenv:clean]
deps = coverage
skip_install = true
commands = coverage erase

[testenv:build_docs]
changedir = {toxinidir}
extras = docs
setenv =
    HOME = {envtmpdir}
commands =
    sphinx-build docs docs{/}_build{/}html -W -n --keep-going -b html {posargs}
    echo "Troubleshooting guide: https://docs.plasmapy.org/en/latest/contributing/doc_guide.html#troubleshooting"

[testenv:build_docs-sphinxdev]
changedir = {toxinidir}
extras = docs
setenv =
    HOME = {envtmpdir}
commands = sphinx-build docs docs{/}_build{/}html -W -n --keep-going -b html {posargs}
deps =
    git+https://github.com/sphinx-doc/sphinx
description =
    sphinxdev: with the development version of sphinx

[testenv:build_docs_no_examples]
changedir = {toxinidir}
extras = docs
setenv =
    HOME = {envtmpdir}
commands =
    sphinx-build -D nbsphinx_execute='never' docs docs{/}_build{/}html -b html {posargs}

# This env requires tox-conda.
[testenv:py39-conda]
basepython = python3.9
extras =
deps =
    lmfit
    pytest-cov
conda_deps =
    astropy >= 4.3.1
    h5py >= 3.0.0
    matplotlib
    mpmath
    numpy >= 1.20.0
    numpydoc
    pillow
    pytest >= 5.4.0
    scipy >= 1.5.0
    sphinx
    sphinx_rtd_theme

# This env tests minimal versions of each dependency.
[testenv:py39-all-minimal]
basepython = python3.9
extras = tests
deps =
    astropy == 5.0.1
<<<<<<< HEAD
    cached-property == 1.5.2
    h5py == 3.1.0
=======
    ipywidgets == 7.6.5
    h5py == 3.0.0
>>>>>>> 6f7f4713
    hypothesis
    ipywidgets == 7.6.5
    lmfit == 1.0.0
    matplotlib == 3.3.0
    mpmath == 1.2.1
    numba
    numpy == 1.21.0
    pandas == 1.2.0
    pillow
    pytest == 6.0.0
    pytest-cov
    pytest-regressions
    requests == 2.27.1
    scipy == 1.6.0
    tqdm == 4.41.0
    voila == 0.3.0
    xarray == 0.17.0
setenv =
    PYTEST_COMMAND = pytest --pyargs plasmapy --durations=25 --showlocals

[testenv:linters]
deps =
    cffconvert
    dlint
    flake8
    flake8-absolute-import
    flake8-builtins
    flake8-comments
    flake8-implicit-str-concat
    flake8-mutable
    flake8-rst-docstrings
    flake8-simplify
    flake8-use-fstring
    flake8-use-pathlib
    pydocstyle
    pygments
    tryceratops
commands =
    flake8 --bug-report
    flake8 {toxinidir}{/}plasmapy --count --show-source --statistics
    cffconvert --validate

[testenv:py39-minimal-pypi-import]
basepython = python3.9
extras =
deps =
commands = python -c 'import plasmapy'

[testenv:codespell]
deps =
    codespell
commands_pre =
    echo
    echo "Codespell finds typos in source code. Rather than checking if each word"
    echo "matches a dictionary entry, it looks for a set of common misspellings"
    echo "in order to reduce the number of false positives."
    echo
commands =
    codespell .
commands_post =
    echo
    echo "After codespell has been installed locally (`pip install codespell`),"
    echo "running the command `codespell -i 2 -w` will interactively go through"
    echo "misspellings and suggest one or more replacements. Add any false"
    echo "positives under ignore-words-list under [codespell] in pyproject.toml."

[flake8]
convention = numpy
max-doc-length = 88
# Checks marked as TODO should be eventually enabled,
# but are failing right now. These are *great*
# first contributions. ;)
# Checks not marked by TODO *maybe* should be
# eventually enabled ― ask!
extend-ignore =
    D105,
    D107,
    # Ignoring D202 allows blank lines to be put on either side of code "paragraphs" at the beginning of a function.
    D202,
    # D205 and D400 are ignored to allow the "one-liner" to exceed one
    # line, which is sometimes necessary for even concise descriptions of plasma
    # physics functions and classes.
    D205,
    # D302 is unnecessary as we are using Python 3.6+.
    D302,
    # D205 and D400 are ignored to allow the "one-liner" to exceed one
    # line, which is sometimes necessary for even concise descriptions of plasma
    # physics functions and classes.
    D400,
    # D403: First word of the first line should be properly capitalized ('Latex', not 'LaTeX') # Dominik: good job, pydocstyle /s
    D403,
    # E203 something something whitespace? TODO check again
    E203,
    E501,
    # E731 do not assign a lambda, use a def - Dominik: disagreed, lambdas have uses
    E731,
    F401,
    F405,
    # W605 invalid escape sequence,
    W605,
    RST210,
    RST213,
    # RST305 so that ReST substitutions in a different file can be used
    RST305,
    RST306
    # TC003 to allow long messages to be specified outside the exception class
    TC003
exclude =
    extern,
    sphinx,
    *test*,
    *parsetab.py,
    conftest.py,
    docs/conf.py,
    .jupyter
# Use rst-roles and rst-directives to list roles and directives from
# Sphinx and its extensions so that they don't get flagged when using
# flake8-rst-docstrings.
rst-roles =
    abbr
    any
    attr
    cite
    cite:ct
    cite:cts
    cite:p
    cite:ps
    cite:t
    cite:ts
    class
    command
    commit
    confval
    data
    dfn
    doc
    download
    envvar
    eq
    event
    exc
    file
    func
    guilabel
    issue
    kbd
    keyword
    makevar
    manpage
    menuselection
    meth
    mod
    numref
    option
    orcid
    pep
    pr
    program
    ref
    regexp
    rst:dir
    samp
    term
    token
    user
    wikipedia
rst-directives =
    codeauthor
    confval
    deprecated
    event
    highlight
    hlist
    index
    literalinclude
    nbgallery
    only
    rst:directive
    samp
    sectionauthor
    seealso
    tabularcolumns
    todo
    versionadded
    versionchanged
enable-extensions =
    # Look for strings that have {} in them but aren't f-strings.
    # If there is a false positive from this in a file, put that in
    # per-file-ignores.
    FS003
    W505
per-file-ignores =
    plasmapy/__init__.py:FS003
    plasmapy/analysis/fit_functions.py:RST499
    # The nullpoint.py ignore is temporary pending #1554
    plasmapy/analysis/nullpoint.py:SIM102,SIM103
    plasmapy/diagnostics/charged_particle_radiography/synthetic_radiography.py:FS003,W505
    plasmapy/diagnostics/charged_particle_radiography/detector_stacks.py:FS003,W505
    plasmapy/formulary/__init__.py:E402,F403
    plasmapy/formulary/collisions/__init__.py:E402,F403
    plasmapy/formulary/collisions/lengths.py:SIM114
    # The decorators.py ignore is temporary pending #1057
    plasmapy/particles/decorators.py:SIM102
    plasmapy/particles/ionization_state_collection.py:SIM102
    # Files with long lines in docstrings
    plasmapy/analysis/swept_langmuir/ion_saturation_current.py:W505
    plasmapy/formulary/collisions/frequencies.py:W505
    plasmapy/formulary/relativity.py:W505
    plasmapy/simulation/particle_integrators.py:W505<|MERGE_RESOLUTION|>--- conflicted
+++ resolved
@@ -95,15 +95,9 @@
 extras = tests
 deps =
     astropy == 5.0.1
-<<<<<<< HEAD
-    cached-property == 1.5.2
     h5py == 3.1.0
-=======
     ipywidgets == 7.6.5
-    h5py == 3.0.0
->>>>>>> 6f7f4713
     hypothesis
-    ipywidgets == 7.6.5
     lmfit == 1.0.0
     matplotlib == 3.3.0
     mpmath == 1.2.1
