--- conflicted
+++ resolved
@@ -1,10 +1,5 @@
 [tox]
-<<<<<<< HEAD
 envlist = py312,build_docs_pins
-
-=======
-envlist = clean,py312,build_docs
->>>>>>> 32b27e4b
 isolated_build = True
 
 [testenv]
