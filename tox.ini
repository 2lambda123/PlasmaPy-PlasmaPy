[tox]
envlist = clean,py37,build_docs
isolated_build = True

[testenv]
whitelist_externals=
    /bin/bash
    /usr/bin/bash
setenv =
    MPLBACKEND = agg
    COLUMNS = 180
<<<<<<< HEAD
    PYTEST_COMMAND = pytest --pyargs plasmapy --durations=25 -n=auto --dist=loadfile
=======
    PYTEST_COMMAND = pytest --pyargs plasmapy --durations=25 {toxinidir}{/}docs -n=auto --dist=loadfile --ignore={toxinidir}{/}docs{/}conf.py
>>>>>>> 559c0950
extras = tests
deps =
    numpydev: git+https://github.com/numpy/numpy
    astropydev: git+https://github.com/astropy/astropy
    xarraydev: git+https://github.com/pydata/xarray
    cov: pytest-cov
    !minimal: pytest-xdist
    pytest-github-actions-annotate-failures
commands =
    !cov: {env:PYTEST_COMMAND} {posargs} -m 'not slow'
    cov: {env:PYTEST_COMMAND} {posargs} --cov=plasmapy --cov-report=xml --cov-config={toxinidir}{/}setup.cfg --cov-append --cov-report xml:coverage.xml -m 'not slow'
    cov-slow: {env:PYTEST_COMMAND} {posargs} --cov=plasmapy --cov-report=xml --cov-config={toxinidir}{/}setup.cfg --cov-append --cov-report xml:coverage.xml -m 'slow'

description =
    run tests
    numpydev: with the git master version of numpy
    astropydev: with the git master version of astropy
    xarraydev: with the git master version of xarray
    minimal: with minimal versions of dependencies
    cov: with code coverage

[testenv:clean]
deps = coverage
skip_install = true
commands = coverage erase

[testenv:build_docs]
changedir = {toxinidir}
extras = docs
setenv =
    HOME = {envtmpdir}
commands = sphinx-build docs docs{/}_build{/}html -W -b html

[testenv:build_docs_no_examples]
changedir = {toxinidir}
extras = docs
setenv =
    HOME = {envtmpdir}
commands = sphinx-build -D nbsphinx_execute='never' docs docs{/}_build{/}html -b html

# This env requires tox-conda.
[testenv:py37-conda]
basepython = python3.7
extras =
deps =
  lmfit
  pytest-cov
  pytest-xdist
conda_deps =
  numpy>=1.18.1
  scipy>=1.2
  astropy>=4.0
  pytest>=5.1
  h5py
  matplotlib
  mpmath
  numpydoc
  pillow
  sphinx
  sphinx_rtd_theme

# This env tests minimal versions of each dependency.
[testenv:py37-minimal]
basepython = python3.7
extras =
deps =
  lmfit==1.0.1
  pytest-cov
  numpy==1.18.1
  scipy==1.2
  astropy==4.0
  h5py==2.8
  matplotlib==2.0
  pytest==5.1
  mpmath==1.0
  pillow
  hypothesis
  pytest-regressions
  numba-scipy
  numba

setenv =
<<<<<<< HEAD
    PYTEST_COMMAND = pytest --pyargs plasmapy --durations=25
=======
    PYTEST_COMMAND = pytest --pyargs plasmapy --durations=25 {toxinidir}{/}docs --ignore={toxinidir}{/}docs{/}conf.py

[testenv:linters]
deps =
    flake8
    pydocstyle
    flake8-rst-docstrings
    pygments
commands =
    flake8 --bug-report
    flake8 {toxinidir}{/}plasmapy --count --show-source --statistics
>>>>>>> 559c0950

[testenv:py37-minimal-pypi-import]
basepython = python3.7
extras =
deps =
commands = python -c 'import plasmapy'<|MERGE_RESOLUTION|>--- conflicted
+++ resolved
@@ -9,11 +9,7 @@
 setenv =
     MPLBACKEND = agg
     COLUMNS = 180
-<<<<<<< HEAD
     PYTEST_COMMAND = pytest --pyargs plasmapy --durations=25 -n=auto --dist=loadfile
-=======
-    PYTEST_COMMAND = pytest --pyargs plasmapy --durations=25 {toxinidir}{/}docs -n=auto --dist=loadfile --ignore={toxinidir}{/}docs{/}conf.py
->>>>>>> 559c0950
 extras = tests
 deps =
     numpydev: git+https://github.com/numpy/numpy
@@ -96,10 +92,7 @@
   numba
 
 setenv =
-<<<<<<< HEAD
     PYTEST_COMMAND = pytest --pyargs plasmapy --durations=25
-=======
-    PYTEST_COMMAND = pytest --pyargs plasmapy --durations=25 {toxinidir}{/}docs --ignore={toxinidir}{/}docs{/}conf.py
 
 [testenv:linters]
 deps =
@@ -110,7 +103,6 @@
 commands =
     flake8 --bug-report
     flake8 {toxinidir}{/}plasmapy --count --show-source --statistics
->>>>>>> 559c0950
 
 [testenv:py37-minimal-pypi-import]
 basepython = python3.7
