[tox]
envlist = clean,py37,build_docs
isolated_build = True

[testenv]
whitelist_externals=
    /bin/bash
    /usr/bin/bash
setenv =
    MPLBACKEND = agg
    COLUMNS = 180
<<<<<<< HEAD
    CI=1
    PYTEST_COMMAND = pytest --pyargs plasmapy --durations=25 {toxinidir}{/}docs -n=auto --dist=loadfile --ignore={toxinidir}{/}docs{/}conf.py
=======
    PYTEST_COMMAND = pytest --pyargs plasmapy --durations=25 -n=auto --dist=loadfile
>>>>>>> 68801c2c
extras = tests
deps =
    numpydev: git+https://github.com/numpy/numpy
    astropydev: git+https://github.com/astropy/astropy
    xarraydev: git+https://github.com/pydata/xarray
    cov: pytest-cov
    !minimal: pytest-xdist
    pytest-github-actions-annotate-failures
commands =
    !cov: {env:PYTEST_COMMAND} {posargs} -m 'not slow'
    cov: {env:PYTEST_COMMAND} {posargs} --cov=plasmapy --cov-report=xml --cov-config={toxinidir}{/}setup.cfg --cov-append --cov-report xml:coverage.xml -m 'not slow'
    cov-slow: {env:PYTEST_COMMAND} {posargs} --cov=plasmapy --cov-report=xml --cov-config={toxinidir}{/}setup.cfg --cov-append --cov-report xml:coverage.xml -m 'slow'

description =
    run tests
    numpydev: with the git master version of numpy
    astropydev: with the git master version of astropy
    xarraydev: with the git master version of xarray
    minimal: with minimal versions of dependencies
    cov: with code coverage

[testenv:clean]
deps = coverage
skip_install = true
commands = coverage erase

[testenv:build_docs]
changedir = {toxinidir}
extras = docs
setenv =
    HOME = {envtmpdir}
commands = sphinx-build docs docs{/}_build{/}html -W -b html

[testenv:build_docs_no_examples]
changedir = {toxinidir}
extras = docs
setenv =
    HOME = {envtmpdir}
commands = sphinx-build -D nbsphinx_execute='never' docs docs{/}_build{/}html -b html

# This env requires tox-conda.
[testenv:py37-conda]
basepython = python3.7
extras =
deps =
  lmfit
  pytest-cov
  pytest-xdist
conda_deps =
  numpy>=1.18.1
  scipy>=1.2
  astropy>=4.0
  pytest>=5.1
  h5py
  matplotlib
  mpmath
  numpydoc
  pillow
  sphinx
  sphinx_rtd_theme

# This env tests minimal versions of each dependency.
[testenv:py37-minimal]
basepython = python3.7
extras =
deps =
  lmfit==1.0.1
  pytest-cov
  numpy==1.18.1
  scipy==1.2
  astropy==4.0
  h5py==2.8
  matplotlib==3.0
  pytest==6.0
  mpmath==1.0
  pillow
  plasmaboundaries
  scikit-image
  hypothesis
  pytest-regressions
  pytest-mpl
  numba-scipy
  numba

setenv =
    PYTEST_COMMAND = pytest --pyargs plasmapy --durations=25

[testenv:linters]
deps =
    flake8
    pydocstyle
    flake8-rst-docstrings
    pygments
commands =
    flake8 --bug-report
    flake8 {toxinidir}{/}plasmapy --count --show-source --statistics

[testenv:py37-minimal-pypi-import]
basepython = python3.7
extras =
deps =
commands = python -c 'import plasmapy'<|MERGE_RESOLUTION|>--- conflicted
+++ resolved
@@ -9,12 +9,8 @@
 setenv =
     MPLBACKEND = agg
     COLUMNS = 180
-<<<<<<< HEAD
     CI=1
-    PYTEST_COMMAND = pytest --pyargs plasmapy --durations=25 {toxinidir}{/}docs -n=auto --dist=loadfile --ignore={toxinidir}{/}docs{/}conf.py
-=======
     PYTEST_COMMAND = pytest --pyargs plasmapy --durations=25 -n=auto --dist=loadfile
->>>>>>> 68801c2c
 extras = tests
 deps =
     numpydev: git+https://github.com/numpy/numpy
