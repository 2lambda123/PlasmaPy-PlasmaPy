--- conflicted
+++ resolved
@@ -225,9 +225,6 @@
     coverage: ignore
     ImportError
     ModuleNotFoundError
-<<<<<<< HEAD
     if __name__ == "__main__":
-=======
     @vectorize
-    @numba.vectorize
->>>>>>> 6ee61f9d
+    @numba.vectorize