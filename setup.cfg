--- conflicted
+++ resolved
@@ -82,12 +82,9 @@
   docutils
   ipykernel
   ipywidgets
-<<<<<<< HEAD
   myst_nb
-=======
   # TODO: release of 3.1 broke CI tests, this should be revisited later (2022-03-24)
   jinja2 != 3.1
->>>>>>> 32456c60
   nbsphinx
   numpydoc
   pillow
