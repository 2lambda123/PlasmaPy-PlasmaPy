[metadata]
name = plasmapy
provides = plasmapy
author = PlasmaPy Community
description = Python package for plasma physics
long_description = file: README.md
long_description_content_type = text/markdown
license = BSD+Patent
license_file = LICENSE.md
url = https://www.plasmapy.org
project_urls =
    Documentation = https://docs.plasmapy.org/
    Changes = https://docs.plasmapy.org/en/stable/whatsnew/index.html
    Source Code = https://github.com/plasmapy/plasmapy
    Issue Tracker = https://github.com/plasmapy/plasmapy/issues/
    Twitter = https://twitter.com/PlasmaPy
    Chat = "https://app.element.io/#/room/#plasmapy:openastronomy.org"
edit_on_github = True
github_project = PlasmaPy/PlasmaPy
keywords=plasma physics, plasma, science, atomic
classifiers=
  Development Status :: 3 - Alpha
  Intended Audience :: Science/Research
  License :: OSI Approved :: BSD License
  Operating System :: OS Independent
  Programming Language :: Python :: 3
  Programming Language :: Python :: 3.7
  Programming Language :: Python :: 3.8
  Programming Language :: Python :: 3.8
  Programming Language :: Python :: 3.9
  Programming Language :: Python :: Implementation :: CPython
  Topic :: Scientific/Engineering :: Physics
  Topic :: Scientific/Engineering :: Astronomy

[options]
python_requires = >=3.7
packages = find:
include_package_data = True
setup_requires =
  # PEP-518 encourages the use of pyproject.toml for defining
  # build dependencies...they should be defined under build-system.requires
install_requires =
  # ought to mirror requirements/install.txt
  astropy >= 4.0
  cached-property >= 1.5.2
<<<<<<< HEAD
  ipywidgets >= 7.6.5
  matplotlib >= 3.2
=======
  matplotlib >= 3.3.0
>>>>>>> 57ac8089
  numpy >= 1.18.1
  packaging
  pandas >= 1.0.0
  scipy >= 1.2
  setuptools >= 41.2
  tqdm >= 4.41.0
  xarray >= 0.14.0
  voila >= 0.2.15

[options.extras_require]
# a weird "bug" since python 2 allows extras to depend on extras
# for backwards compatibility, setuptools will keep this active
# see https://github.com/pypa/setuptools/issues/1260#issuecomment-438187625
extras =
  # ought to mirror requirements/extras.txt
  # for developers
  setuptools_scm
  tox
  # for plasmapy.plasma
  h5py
  # for plasmapy.formulary
  mpmath
  lmfit
  numba
tests =
  # ought to mirror requirements/tests.txt
  %(extras)s
  pytest >= 5.1
  hypothesis
  pytest-regressions
docs =
  # ought to mirror requirements/docs.txt
  %(extras)s
  docutils
  ipykernel
  ipywidgets
  nbsphinx
  numpydoc
  pillow
  pygments >= 2.4.1
  sphinx >= 3.2.0
  sphinx-changelog
  sphinx-copybutton
  sphinx-gallery
  sphinxcontrib-bibtex
  sphinx_rtd_theme >= 1.0.0
  towncrier >= 19.2.0
developer =
  # install everything for developers
  # ought to functionally mirror requirements.txt
  %(docs)s
  %(extras)s
  %(tests)s
all =
  # for "backwards compatibility" in terms of install instructions
  # "all" in the sense of "all optional requirements"
  %(extras)s

[options.packages.find]
exclude = docs/automodapi

[options.package_data]
plasmapy.particles.data = *
plasmapy.tests = coveragerc
plasmapy.utils.calculator = *

[options.entry_points]
console_scripts =
  plasma-calculator = plasmapy.utils.calculator:main

[build_docs]
source-dir = docs
build-dir = docs/_build
all_files = 1

[tool:pytest]
minversion = 5.1
testpaths = "plasmapy"
norecursedirs = "build" "docs/"
doctest_optionflags =
    NORMALIZE_WHITESPACE
    ELLIPSIS
    NUMBER
addopts = --doctest-modules --doctest-continue-on-failure
filterwarnings =
    ignore:.*Creating a LegacyVersion.*:DeprecationWarning
looponfailroots =
    plasmapy

[flake8]
convention = numpy
# Checks marked as TODO should be eventually enabled,
# but are failing right now. These are *great*
# first contributions. ;)
# Checks not marked by TODO *maybe* should be
# eventually enabled ― ask!
extend-ignore =
    D105,
    D107,
    # Ignoring D202 allows blank lines to be put on either side of code "paragraphs" at the beginning of a function.
    D202,
    # D205 and D400 are ignored to allow the "one-liner" to exceed one
    # line, which is sometimes necessary for even concise descriptions of plasma
    # physics functions and classes.
    D205,
    # D302 is unnecessary as we are using Python 3.6+.
    D302,
    # D205 and D400 are ignored to allow the "one-liner" to exceed one
    # line, which is sometimes necessary for even concise descriptions of plasma
    # physics functions and classes.
    D400,
    # D403: First word of the first line should be properly capitalized ('Latex', not 'LaTeX') # Dominik: good job, pydocstyle /s
    D403,
    # E203 something something whitespace? TODO check again
    E203,
    E501,
    # E731 do not assign a lambda, use a def - Dominik: disagreed, lambdas have uses
    E731,
    F401,
    F405,
    # W605 invalid escape sequence,
    W605,
    RST210,
    RST213,
    # RST305 so that ReST substitutions in a different file can be used
    RST305,
    RST306
exclude =
    extern,
    sphinx,
    *test*,
    *parsetab.py,
    conftest.py,
    docs/conf.py,
    setup.py,
    .jupyter
# Use rst-roles and rst-directives to list roles and directives from
# Sphinx extensions so that they don't get flagged when using
# flake8-rst-docstrings.
rst-roles =
    attr
    cite
    cite:ct
    cite:cts
    cite:p
    cite:ps
    cite:t
    cite:ts
    class
    confval
    data
    event
    exc
    file
    func
    meth
    mod
    ref
    rst:dir
rst-directives =
    confval
    deprecated
    event
    nbgallery
    rst:directive
    todo
enable-extensions =
    # Look for strings that have {} in them but aren't f-strings.
    # If there is a false positive from this in a file, put that in
    # per-file-ignores.
    FS003
per-file-ignores =
    plasmapy/formulary/__init__.py:F403
    plasmapy/__init__.py:FS003
    plasmapy/diagnostics/charged_particle_radiography.py:FS003

[coverage:run]
omit =
    ci-helpers/*
    */tests/*
    plasmapy/setup_package.py
    plasmapy/version.py

[coverage:report]
exclude_lines =
    coverage: ignore
    ImportError
    ModuleNotFoundError
    @vectorize
    @numba.vectorize<|MERGE_RESOLUTION|>--- conflicted
+++ resolved
@@ -43,12 +43,7 @@
   # ought to mirror requirements/install.txt
   astropy >= 4.0
   cached-property >= 1.5.2
-<<<<<<< HEAD
-  ipywidgets >= 7.6.5
-  matplotlib >= 3.2
-=======
   matplotlib >= 3.3.0
->>>>>>> 57ac8089
   numpy >= 1.18.1
   packaging
   pandas >= 1.0.0
