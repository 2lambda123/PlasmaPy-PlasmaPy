[metadata]
name = plasmapy
provides = plasmapy
author = PlasmaPy Community
author_email = plasmapy@googlegroups.com
description = Python package for plasma physics
long_description = file: README.md
long_description_content_type = text/markdown
license = BSD+Patent
license_file = LICENSE.md
url = http://www.plasmapy.org
edit_on_github = True
github_project = PlasmaPy/PlasmaPy
keywords=plasma physics, plasma, science, atomic
classifiers=
  Development Status :: 3 - Alpha
  Intended Audience :: Science/Research
  License :: OSI Approved :: BSD License
  Operating System :: OS Independent
  Programming Language :: Python :: 3
  Programming Language :: Python :: 3.6
  Programming Language :: Python :: 3.7
  Programming Language :: Python :: Implementation :: CPython
  Topic :: Scientific/Engineering :: Physics
  Topic :: Scientific/Engineering :: Astronomy

[options]
python_requires = >=3.6
packages = find:
include_package_data = True
setup_requires = setuptools_scm
install_requires =
  numpy>=1.14
  scipy>=0.19
  astropy>=3.1

[options.extras_require]
classes =
  h5py
  matplotlib
diagnostics =
  matplotlib
tests =
  pytest >= 5.1
theory =
  mpmath
  lmfit
docs =
  numpydoc
  pillow
  sphinx
  sphinx-automodapi
  sphinx-gallery
  sphinx_rtd_theme
  towncrier

[options.package_data]
plasmapy.data = *
plasmapy.examples.langmuir_samples = *.npy
plasmapy.tests = coveragerc

[build_docs]
source-dir = docs
build-dir = docs/_build
all_files = 1

[tool:pytest]
minversion = 5.1
testpaths = "plasmapy" "docs"
norecursedirs = "build" "docs/_build" "examples" "auto_examples"
doctest_optionflags =
    NORMALIZE_WHITESPACE
    ELLIPSIS
    NUMBER
addopts = --doctest-modules --doctest-continue-on-failure --ignore=docs/conf.py

<<<<<<< HEAD
[ah_bootstrap]
auto_use = True

[flake8]
exclude = extern,sphinx,*parsetab.py,conftest.py,docs/conf.py,setup.py
max-line-length = 99

=======
>>>>>>> 10287a3a
[pycodestyle]
# E101 - mix of tabs and spaces
# W191 - use of tabs
# W291 - trailing whitespace
# W292 - no newline at end of file
# W293 - trailing whitespace
# W391 - blank line at end of file
# E111 - 4 spaces per indentation level
# E112 - 4 spaces per indentation level
# E113 - 4 spaces per indentation level
# E901 - SyntaxError or IndentationError
# E902 - IOError
# select = E226,E241,E242,E704,W504
exclude = version.py,build
max-line-length = 99

[pydocstyle]
# D302 is unnecessary as we are using Python 3.6+. Ignoring D202 allows blank
# lines to be put on either side of code "paragraphs" at the beginning of a
# function. D205 and D400 are ignored to allow the "one-liner" to exceed one
# line, which is sometimes necessary for even concise descriptions of plasma
# physics functions and classes.
convention = numpy
add-select = D402,D413
add-ignore = D202,D205,D302,D400,D105

[flake8]
# D302 is unnecessary as we are using Python 3.6+. Ignoring D202 allows blank
# lines to be put on either side of code "paragraphs" at the beginning of a
# function. D205 and D400 are ignored to allow the "one-liner" to exceed one
# line, which is sometimes necessary for even concise descriptions of plasma
# physics functions and classes.
convention = numpy
select = D402,D413
ignore = D202,D205,D302,D400,D105,D107,F401
exclude = extern,sphinx,*parsetab.py,conftest.py,docs/conf.py,setup.py
max-line-length = 99



[coverage:run]
omit =
    ci-helpers/*
    */tests/*
    plasmapy/setup_package.py
    plasmapy/version.py
[coverage:report]
exclude_lines =
    coverage: ignore
    ImportError
    ModuleNotFoundError<|MERGE_RESOLUTION|>--- conflicted
+++ resolved
@@ -74,16 +74,6 @@
     NUMBER
 addopts = --doctest-modules --doctest-continue-on-failure --ignore=docs/conf.py
 
-<<<<<<< HEAD
-[ah_bootstrap]
-auto_use = True
-
-[flake8]
-exclude = extern,sphinx,*parsetab.py,conftest.py,docs/conf.py,setup.py
-max-line-length = 99
-
-=======
->>>>>>> 10287a3a
 [pycodestyle]
 # E101 - mix of tabs and spaces
 # W191 - use of tabs
@@ -122,14 +112,13 @@
 exclude = extern,sphinx,*parsetab.py,conftest.py,docs/conf.py,setup.py
 max-line-length = 99
 
-
-
 [coverage:run]
 omit =
     ci-helpers/*
     */tests/*
     plasmapy/setup_package.py
     plasmapy/version.py
+
 [coverage:report]
 exclude_lines =
     coverage: ignore
