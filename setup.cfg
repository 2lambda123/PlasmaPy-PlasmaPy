[metadata]
name = plasmapy
provides = plasmapy
author = PlasmaPy Community
description = Python package for plasma physics
long_description = file: README.md
long_description_content_type = text/markdown
license = BSD+Patent
license_file = LICENSE.md
url = https://www.plasmapy.org
project_urls =
    Documentation = https://docs.plasmapy.org/
    Changes = https://docs.plasmapy.org/en/stable/whatsnew/index.html
    Source Code = https://github.com/plasmapy/plasmapy
    Issue Tracker = https://github.com/plasmapy/plasmapy/issues/
    Twitter = https://twitter.com/PlasmaPy
    Chat = "https://app.element.io/#/room/#plasmapy:openastronomy.org"
edit_on_github = True
github_project = PlasmaPy/PlasmaPy
keywords=plasma physics, plasma, science, atomic
classifiers=
  Development Status :: 3 - Alpha
  Intended Audience :: Science/Research
  License :: OSI Approved :: BSD License
  Operating System :: OS Independent
  Programming Language :: Python :: 3
  Programming Language :: Python :: 3.7
  Programming Language :: Python :: 3.8
  Programming Language :: Python :: 3.8
  Programming Language :: Python :: 3.9
  Programming Language :: Python :: Implementation :: CPython
  Topic :: Scientific/Engineering :: Physics
  Topic :: Scientific/Engineering :: Astronomy

[options]
python_requires = >=3.7
packages = find:
include_package_data = True
setup_requires =
  # PEP-518 encourages the use of pyproject.toml for defining
  # build dependencies...they should be defined under build-system.requires
install_requires =
  # ought to mirror requirements/install.txt
  astropy >= 4.0
  cached-property >= 1.5.2
  matplotlib >= 3.2
  numpy >= 1.18.1
  pandas >= 1.0.0
  scipy >= 1.2
  setuptools >= 41.2
  tqdm >= 4.41.0
  xarray >= 0.14.0

[options.extras_require]
# a weird "bug" since python 2 allows extras to depend on extras
# for backwards compatibility, setuptools will keep this active
# see https://github.com/pypa/setuptools/issues/1260#issuecomment-438187625
extras =
  # ought to mirror requirements/extras.txt
  # for developers
  setuptools_scm
  tox
  # for plasmapy.plasma
  h5py
  # for plasmapy.formulary
  mpmath
  lmfit
  numba
tests =
  # ought to mirror requirements/tests.txt
  %(extras)s
  pytest >= 5.1
  hypothesis
  pytest-regressions
docs =
  # ought to mirror requirements/docs.txt
  %(extras)s
  docutils
  ipykernel
  ipywidgets
  nbsphinx
  numpydoc
  pillow
  pygments >= 2.4.1
  sphinx >= 3.2.0
  sphinx-changelog
  sphinx-copybutton
  sphinx-gallery
<<<<<<< HEAD
  sphinx_rtd_theme
  sphinxcontrib-bibtex
=======
  sphinx_rtd_theme >= 1.0.0
>>>>>>> d71d84b4
  towncrier >= 19.2.0
developer =
  # install everything for developers
  # ought to functionally mirror requirements.txt
  %(docs)s
  %(extras)s
  %(tests)s
all =
  # for "backwards compatibility" in terms of install instructions
  # "all" in the sense of "all optional requirements"
  %(extras)s

[options.packages.find]
exclude = docs/automodapi

[options.package_data]
plasmapy.particles.data = *
plasmapy.tests = coveragerc

[build_docs]
source-dir = docs
build-dir = docs/_build
all_files = 1

[tool:pytest]
minversion = 5.1
testpaths = "plasmapy"
norecursedirs = "build" "docs/"
doctest_optionflags =
    NORMALIZE_WHITESPACE
    ELLIPSIS
    NUMBER
addopts = --doctest-modules --doctest-continue-on-failure
filterwarnings =
    ignore:.*Creating a LegacyVersion.*:DeprecationWarning
looponfailroots =
    plasmapy

[flake8]
convention = numpy
# Checks marked as TODO should be eventually enabled,
# but are failing right now. These are *great*
# first contributions. ;)
# Checks not marked by TODO *maybe* should be
# eventually enabled ― ask!
extend-ignore =
    D105,
    D107,
    # Ignoring D202 allows blank lines to be put on either side of code "paragraphs" at the beginning of a function.
    D202,
    # D205 and D400 are ignored to allow the "one-liner" to exceed one
    # line, which is sometimes necessary for even concise descriptions of plasma
    # physics functions and classes.
    D205,
    # D302 is unnecessary as we are using Python 3.6+.
    D302,
    # D205 and D400 are ignored to allow the "one-liner" to exceed one
    # line, which is sometimes necessary for even concise descriptions of plasma
    # physics functions and classes.
    D400,
    # D403: First word of the first line should be properly capitalized ('Latex', not 'LaTeX') # Dominik: good job, pydocstyle /s
    D403,
    # E203 something something whitespace? TODO check again
    E203,
    E501,
    # E731 do not assign a lambda, use a def - Dominik: disagreed, lambdas have uses
    E731,
    F401,
    F405,
    # W605 invalid escape sequence,
    W605,
    RST210,
    RST213,
    # RST305 so that ReST substitutions in a different file can be used
    RST305,
    RST306
exclude =
    extern,
    sphinx,
    *test*,
    *parsetab.py,
    conftest.py,
    docs/conf.py,
    setup.py,
    .jupyter
rst-roles =
    # TODO look into these
    attr
    cite
    cite:ct
    cite:cts
    cite:p
    cite:ps
    cite:t
    cite:ts
    class
    confval
    data
    event
    exc
    file
    func
    meth
    mod
    ref
    rst:dir
rst-directives =
    confval
    deprecated
    event
    nbgallery
    rst:directive
    todo
enable-extensions =
    # Look for strings that have {} in them but aren't f-strings.
    # If there is a false positive from this in a file, put that in
    # per-file-ignores.
    FS003
per-file-ignores =
    plasmapy/formulary/__init__.py:F403
    plasmapy/__init__.py:FS003
    plasmapy/diagnostics/proton_radiography.py:FS003

[coverage:run]
omit =
    ci-helpers/*
    */tests/*
    plasmapy/setup_package.py
    plasmapy/version.py

[coverage:report]
exclude_lines =
    coverage: ignore
    ImportError
    ModuleNotFoundError
    @vectorize
    @numba.vectorize<|MERGE_RESOLUTION|>--- conflicted
+++ resolved
@@ -86,12 +86,8 @@
   sphinx-changelog
   sphinx-copybutton
   sphinx-gallery
-<<<<<<< HEAD
-  sphinx_rtd_theme
   sphinxcontrib-bibtex
-=======
   sphinx_rtd_theme >= 1.0.0
->>>>>>> d71d84b4
   towncrier >= 19.2.0
 developer =
   # install everything for developers
